--- conflicted
+++ resolved
@@ -6,12 +6,7 @@
 use parcel_config::PluginNode;
 use parcel_core::plugin::PluginContext;
 use parcel_core::plugin::TransformerPlugin;
-<<<<<<< HEAD
-use parcel_core::plugin::{RunTransformContext, TransformResult};
-use parcel_core::types::Asset;
-=======
 use parcel_core::plugin::{RunTransformContext, TransformResult, TransformationInput};
->>>>>>> 4ee3cccd
 
 pub struct RpcTransformerPlugin {
   _name: String,
@@ -35,11 +30,7 @@
   fn transform(
     &mut self,
     _context: &mut RunTransformContext,
-<<<<<<< HEAD
-    _asset: Asset,
-=======
     _asset: TransformationInput,
->>>>>>> 4ee3cccd
   ) -> Result<TransformResult, Error> {
     todo!()
   }
