use bitflags::bitflags;
use serde::Deserialize;
use serde::Serialize;

use crate::impl_bitflags_serde;

use super::source::SourceLocation;

/// A map of export names to the corresponding local variable names
<<<<<<< HEAD
#[derive(PartialEq, Clone, Debug, Deserialize, Hash, Serialize)]
=======
#[derive(Clone, PartialEq, Debug, Deserialize, Hash, Serialize)]
>>>>>>> 4ee3cccd
pub struct Symbol {
  pub exported: String,
  pub loc: Option<SourceLocation>,
  pub local: String,
  pub flags: SymbolFlags,
}

bitflags! {
  #[derive(PartialEq, Debug, Clone, Copy, Hash)]
  pub struct SymbolFlags: u8 {
    const IS_WEAK = 1 << 0;
    const IS_ESM = 1 << 1;
    const SELF_REFERENCED = 1 << 2;
  }
}

impl_bitflags_serde!(SymbolFlags);<|MERGE_RESOLUTION|>--- conflicted
+++ resolved
@@ -7,11 +7,7 @@
 use super::source::SourceLocation;
 
 /// A map of export names to the corresponding local variable names
-<<<<<<< HEAD
-#[derive(PartialEq, Clone, Debug, Deserialize, Hash, Serialize)]
-=======
 #[derive(Clone, PartialEq, Debug, Deserialize, Hash, Serialize)]
->>>>>>> 4ee3cccd
 pub struct Symbol {
   pub exported: String,
   pub loc: Option<SourceLocation>,
