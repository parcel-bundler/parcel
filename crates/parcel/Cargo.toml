--- conflicted
+++ resolved
@@ -25,11 +25,7 @@
 serde_json = "1.0.116"
 xxhash-rust = { version = "0.8.2", features = ["xxh3"] }
 num_cpus = "1.16.0"
-<<<<<<< HEAD
 rayon = "1.10.0"
 rand = "0.8.5"
 tracing = "0.1.40"
-tracing-subscriber = "0.3.18"
-=======
-tracing = "0.1.40"
->>>>>>> d1e3eeef
+tracing-subscriber = "0.3.18"