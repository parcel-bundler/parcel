use std::collections::{HashMap, HashSet};
use std::sync::mpsc::{channel, Sender};
use std::sync::Arc;

use parcel_core::asset_graph::{AssetGraph, DependencyNode, DependencyState};
use parcel_core::types::Dependency;
use pathdiff::diff_paths;
use petgraph::graph::NodeIndex;

use crate::request_tracker::{
  Request, RequestId, ResultAndInvalidations, RunRequestContext, RunRequestError,
};

use super::asset_request::{AssetRequest, AssetRequestOutput};
use super::entry_request::{EntryRequest, EntryRequestOutput};
use super::path_request::{PathRequest, PathRequestOutput};
use super::target_request::{TargetRequest, TargetRequestOutput};
use super::RequestResult;

/// The AssetGraphRequest is in charge of building the AssetGraphRequest
/// In doing so, it kicks of the EntryRequest, TargetRequest, PathRequest and AssetRequests.
#[derive(Debug, Hash)]
pub struct AssetGraphRequest {}

#[derive(Clone, Debug, PartialEq)]
pub struct AssetGraphRequestOutput {
  pub graph: AssetGraph,
}

impl Request for AssetGraphRequest {
  fn run(
    &self,
    mut request_context: RunRequestContext,
  ) -> Result<ResultAndInvalidations, RunRequestError> {
    let mut graph = AssetGraph::new();
    let (tx, rx) = channel();
    // TODO: Should the work count be tracked on the request_context as part of
    // the queue_request API?
    let mut work_count = 0;

    for entry in request_context.options.clone().entries.iter() {
      work_count += 1;
      let _ = request_context.queue_request(
        EntryRequest {
          entry: entry.clone(),
        },
        tx.clone(),
      );
    }

    let mut visited = HashSet::new();
    let mut asset_request_to_asset = HashMap::new();
    let mut waiting_asset_requests = HashMap::<u64, HashSet<NodeIndex>>::new();
    let mut request_id_to_dep_node_index = HashMap::<RequestId, NodeIndex>::new();

    // This allows us to defer PathRequests that are not yet known to be used as their requested
    // symbols are not yet referenced in any discovered Assets.
<<<<<<< HEAD
    fn on_undeferred<'a>(
      request_id_to_dep_node_index: &'a mut HashMap<RequestId, NodeIndex>,
      work_count: &'a mut i32,
      request_context: &'a mut RunRequestContext,
      tx: &'a Sender<anyhow::Result<(RequestResult, RequestId)>>,
    ) -> impl FnMut(NodeIndex, Arc<Dependency>) + 'a {
      |dependency_node_index: NodeIndex, dependency: Arc<Dependency>| {
        let request = PathRequest {
          dependency: dependency.clone(),
        };

        request_id_to_dep_node_index.insert(request.id(), dependency_node_index);
        tracing::debug!(
          "queueing a path request from on_undeferred, {}",
          dependency.specifier
        );
        *work_count += 1;
        let _ = request_context.queue_request(request, tx.clone());
      }
=======
    macro_rules! on_undeferred {
      () => {
        &mut |dep_node, dependency: Arc<Dependency>| {
          let request = PathRequest {
            dependency: dependency.clone(),
          };

          request_id_to_dep_node_index.insert(request.id(), dep_node);
          work_count += 1;
          let _ = request_context.queue_request(request, tx.clone());
        }
      };
>>>>>>> 3a14673f
    }

    loop {
      if work_count == 0 {
        break;
      }

      let Ok(result) = rx.recv() else {
        break;
      };

      work_count -= 1;

      match result {
        Ok((RequestResult::Entry(EntryRequestOutput { entries }), _request_id)) => {
<<<<<<< HEAD
          tracing::debug!("EntryRequestOutput");
=======
>>>>>>> 3a14673f
          for entry in entries {
            let target_request = TargetRequest {
              default_target_options: request_context.options.default_target_options.clone(),
              entry,
              env: request_context.options.env.clone(),
              mode: request_context.options.mode.clone(),
            };

            work_count += 1;
            let _ = request_context.queue_request(target_request, tx.clone());
          }
        }
        Ok((RequestResult::Target(TargetRequestOutput { entry, targets }), _request_id)) => {
<<<<<<< HEAD
          tracing::debug!("TargetRequestOutput");
=======
>>>>>>> 3a14673f
          for target in targets {
            let entry =
              diff_paths(&entry, &request_context.project_root).unwrap_or_else(|| entry.clone());

            let dependency = Dependency::entry(entry.to_str().unwrap().to_string(), target);
            let mut requested_symbols = HashSet::default();

            if dependency.env.is_library {
              requested_symbols.insert("*".into());
            }

            let dep_node =
              graph.add_dependency(NodeIndex::new(0), dependency.clone(), requested_symbols);

            let request = PathRequest {
              dependency: Arc::new(dependency),
            };
            request_id_to_dep_node_index.insert(request.id(), dep_node);
            work_count += 1;
            let _ = request_context.queue_request(request, tx.clone());
          }
        }
        Ok((
          RequestResult::Asset(AssetRequestOutput {
            asset,
            dependencies,
          }),
          request_id,
        )) => {
<<<<<<< HEAD
          tracing::debug!("AssetRequestOutput: {}", asset.file_path.display());
=======
>>>>>>> 3a14673f
          let incoming_dep_node_index = *request_id_to_dep_node_index
            .get(&request_id)
            .expect("Missing node index for request id {request_id}");

          // Connect the incoming DependencyNode to the new AssetNode
          let asset_node_index = graph.add_asset(incoming_dep_node_index, asset.clone());

          asset_request_to_asset.insert(request_id, asset_node_index);

          // Connect dependencies of the Asset
          for dependency in &dependencies {
            let _ = graph.add_dependency(asset_node_index, dependency.clone(), HashSet::default());
          }

          graph.propagate_requested_symbols(
            asset_node_index,
            incoming_dep_node_index,
            &mut on_undeferred(
              &mut request_id_to_dep_node_index,
              &mut work_count,
              &mut request_context,
              &tx,
            ),
          );

          // Connect any previously discovered Dependencies that were waiting
          // for this AssetNode to be created
          if let Some(waiting) = waiting_asset_requests.remove(&request_id) {
            for dep in waiting {
              graph.add_edge(&dep, &asset_node_index);
              graph.propagate_requested_symbols(
                asset_node_index,
                dep,
                &mut on_undeferred(
                  &mut request_id_to_dep_node_index,
                  &mut work_count,
                  &mut request_context,
                  &tx,
                ),
              );
            }
          }
        }
        Ok((RequestResult::Path(result), request_id)) => {
<<<<<<< HEAD
          tracing::debug!("PathRequestOutput: {:?}", result);
=======
>>>>>>> 3a14673f
          let node = *request_id_to_dep_node_index
            .get(&request_id)
            .expect("Missing node index for request id {request_id}");
          let dep_index = graph.dependency_index(node).unwrap();
          let DependencyNode {
            dependency,
            requested_symbols,
            state,
          } = &mut graph.dependencies[dep_index];
          let asset_request = match result {
            PathRequestOutput::Resolved {
              path,
              code,
              pipeline,
              side_effects,
              query,
              can_defer,
            } => {
              if !side_effects
                && can_defer
                && requested_symbols.is_empty()
                && dependency.has_symbols
              {
                *state = DependencyState::Deferred;
                continue;
              }

              *state = DependencyState::Resolved;
              AssetRequest {
                file_path: path,
                code: code.clone(),
                pipeline: pipeline.clone(),
                side_effects,
                // TODO: Dependency.env should be an Arc by default
                env: Arc::new(dependency.env.clone()),
                query,
              }
            }
            PathRequestOutput::Excluded => {
              *state = DependencyState::Excluded;
              continue;
            }
          };

          let id = asset_request.id();

          if visited.insert(id) {
<<<<<<< HEAD
            tracing::debug!("queueing asset request for {}", dependency.specifier);
=======
>>>>>>> 3a14673f
            request_id_to_dep_node_index.insert(id, node);
            work_count += 1;
            let _ = request_context.queue_request(asset_request, tx.clone());
          } else if let Some(asset_node_index) = asset_request_to_asset.get(&id) {
            // We have already completed this AssetRequest so we can connect the
            // Dependency to the Asset immediately
<<<<<<< HEAD
            tracing::debug!("queueing path request for {}", dependency.specifier);
=======
>>>>>>> 3a14673f
            graph.add_edge(asset_node_index, &node);
            graph.propagate_requested_symbols(
              *asset_node_index,
              node,
              &mut on_undeferred(
                &mut request_id_to_dep_node_index,
                &mut work_count,
                &mut request_context,
                &tx,
              ),
            );
          } else {
            // The AssetRequest has already been kicked off but is yet to
            // complete. Register this Dependency to be connected once it
            // completes
<<<<<<< HEAD
            tracing::debug!("adding to waiting {}", dependency.specifier);
=======
>>>>>>> 3a14673f
            waiting_asset_requests
              .entry(id)
              .and_modify(|nodes| {
                nodes.insert(node);
              })
              .or_insert_with(|| HashSet::from([node]));
          }
        }
        // A request has failed, for now we will fail the build
        Err(err) => return Err(err),
        // The next few branches should never happen
        Ok((RequestResult::AssetGraph(_), _)) => {
          todo!("The impossible has happened: {:?}", result)
        }
        #[cfg(test)]
        Ok((RequestResult::TestSub(_), _)) => {
          todo!("The impossible has happened: {:?}", result)
        }
        #[cfg(test)]
        Ok((RequestResult::TestMain(_), _)) => {
          todo!("The impossible has happened: {:?}", result)
        }
      }
    }

    Ok(ResultAndInvalidations {
      result: RequestResult::AssetGraph(AssetGraphRequestOutput { graph }),
      invalidations: vec![],
    })
  }
}<|MERGE_RESOLUTION|>--- conflicted
+++ resolved
@@ -55,7 +55,6 @@
 
     // This allows us to defer PathRequests that are not yet known to be used as their requested
     // symbols are not yet referenced in any discovered Assets.
-<<<<<<< HEAD
     fn on_undeferred<'a>(
       request_id_to_dep_node_index: &'a mut HashMap<RequestId, NodeIndex>,
       work_count: &'a mut i32,
@@ -75,20 +74,6 @@
         *work_count += 1;
         let _ = request_context.queue_request(request, tx.clone());
       }
-=======
-    macro_rules! on_undeferred {
-      () => {
-        &mut |dep_node, dependency: Arc<Dependency>| {
-          let request = PathRequest {
-            dependency: dependency.clone(),
-          };
-
-          request_id_to_dep_node_index.insert(request.id(), dep_node);
-          work_count += 1;
-          let _ = request_context.queue_request(request, tx.clone());
-        }
-      };
->>>>>>> 3a14673f
     }
 
     loop {
@@ -104,10 +89,7 @@
 
       match result {
         Ok((RequestResult::Entry(EntryRequestOutput { entries }), _request_id)) => {
-<<<<<<< HEAD
           tracing::debug!("EntryRequestOutput");
-=======
->>>>>>> 3a14673f
           for entry in entries {
             let target_request = TargetRequest {
               default_target_options: request_context.options.default_target_options.clone(),
@@ -121,10 +103,7 @@
           }
         }
         Ok((RequestResult::Target(TargetRequestOutput { entry, targets }), _request_id)) => {
-<<<<<<< HEAD
           tracing::debug!("TargetRequestOutput");
-=======
->>>>>>> 3a14673f
           for target in targets {
             let entry =
               diff_paths(&entry, &request_context.project_root).unwrap_or_else(|| entry.clone());
@@ -154,10 +133,7 @@
           }),
           request_id,
         )) => {
-<<<<<<< HEAD
           tracing::debug!("AssetRequestOutput: {}", asset.file_path.display());
-=======
->>>>>>> 3a14673f
           let incoming_dep_node_index = *request_id_to_dep_node_index
             .get(&request_id)
             .expect("Missing node index for request id {request_id}");
@@ -202,10 +178,8 @@
           }
         }
         Ok((RequestResult::Path(result), request_id)) => {
-<<<<<<< HEAD
           tracing::debug!("PathRequestOutput: {:?}", result);
-=======
->>>>>>> 3a14673f
+
           let node = *request_id_to_dep_node_index
             .get(&request_id)
             .expect("Missing node index for request id {request_id}");
@@ -253,20 +227,15 @@
           let id = asset_request.id();
 
           if visited.insert(id) {
-<<<<<<< HEAD
             tracing::debug!("queueing asset request for {}", dependency.specifier);
-=======
->>>>>>> 3a14673f
+
             request_id_to_dep_node_index.insert(id, node);
             work_count += 1;
             let _ = request_context.queue_request(asset_request, tx.clone());
           } else if let Some(asset_node_index) = asset_request_to_asset.get(&id) {
             // We have already completed this AssetRequest so we can connect the
             // Dependency to the Asset immediately
-<<<<<<< HEAD
             tracing::debug!("queueing path request for {}", dependency.specifier);
-=======
->>>>>>> 3a14673f
             graph.add_edge(asset_node_index, &node);
             graph.propagate_requested_symbols(
               *asset_node_index,
@@ -282,10 +251,7 @@
             // The AssetRequest has already been kicked off but is yet to
             // complete. Register this Dependency to be connected once it
             // completes
-<<<<<<< HEAD
             tracing::debug!("adding to waiting {}", dependency.specifier);
-=======
->>>>>>> 3a14673f
             waiting_asset_requests
               .entry(id)
               .and_modify(|nodes| {
