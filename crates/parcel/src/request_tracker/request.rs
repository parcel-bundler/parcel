use std::fmt::Debug;
use std::hash::Hash;
use std::hash::Hasher;
use std::sync::mpsc::Sender;
use std::sync::Arc;

use dyn_hash::DynHash;

<<<<<<< HEAD
use crate::plugins::PluginsRef;
use crate::requests::RequestResult;
use parcel_core::cache::CacheRef;
use parcel_core::plugin::{ReporterEvent, ReporterPlugin};
=======
use parcel_core::plugin::ReporterEvent;
>>>>>>> d1e3eeef
use parcel_core::types::Invalidation;
use parcel_filesystem::FileSystemRef;

#[derive(Debug)]
pub struct RunRequestMessage {
  pub request: Box<dyn Request>,
  pub parent_request_id: Option<u64>,
  pub response_tx: Option<Sender<Result<RequestResult, anyhow::Error>>>,
}

type RunRequestFn = Box<dyn Fn(RunRequestMessage) + Send>;

<<<<<<< HEAD
pub struct RunRequestContext {
  parent_request_id: Option<u64>,
  run_request_fn: RunRequestFn,
  reporter: Arc<dyn ReporterPlugin + Send>,
  cache: CacheRef,
  file_system: FileSystemRef,
  plugins: PluginsRef,
=======
/// This is the API for requests to call back onto the `RequestTracker`.
///
/// We want to avoid exposing internals of the request tracker to the implementations so that we
/// can change this.
pub struct RunRequestContext<'a, T> {
  parent_request_hash: Option<u64>,
  request_tracker: &'a mut RequestTracker<T>,
>>>>>>> d1e3eeef
}

impl RunRequestContext {
  pub(crate) fn new(
    parent_request_id: Option<u64>,
    run_request_fn: RunRequestFn,
    reporter: Arc<dyn ReporterPlugin + Send>,
    cache: CacheRef,
    file_system: FileSystemRef,
    plugins: PluginsRef,
  ) -> Self {
    Self {
      parent_request_id,
      run_request_fn,
      reporter,
      cache,
      file_system,
      plugins,
    }
  }

  /// Report an event.
  pub fn report(&self, event: ReporterEvent) {
    self
      .reporter
      .report(&event)
      .expect("TODO this should be handled?")
  }

<<<<<<< HEAD
  pub fn queue_request(
    &mut self,
    request: impl Request,
    tx: Sender<anyhow::Result<RequestResult>>,
  ) -> anyhow::Result<()> {
    let request: Box<dyn Request> = Box::new(request);
    let message = RunRequestMessage {
      request,
      response_tx: Some(tx),
      parent_request_id: self.parent_request_id,
    };
    (*self.run_request_fn)(message);
    Ok(())
  }

  pub fn cache(&self) -> &CacheRef {
    &self.cache
  }

  pub fn file_system(&self) -> &FileSystemRef {
    &self.file_system
  }

  pub fn plugins(&self) -> &PluginsRef {
    &self.plugins
  }
=======
  /// Run a child request to the current request.
  #[allow(unused)]
  pub fn run_request(&mut self, request: &impl Request<T>) -> anyhow::Result<T> {
    self
      .request_tracker
      .run_child_request(request, self.parent_request_hash)
  }
>>>>>>> d1e3eeef
}

// We can type this properly
pub type RunRequestError = anyhow::Error;

pub trait Request: DynHash + Send + Debug + 'static {
  fn id(&self) -> u64 {
    let mut hasher = parcel_core::hash::IdentifierHasher::default();
    std::any::type_name::<Self>().hash(&mut hasher);
    self.dyn_hash(&mut hasher);
    hasher.finish()
  }

  fn run(
    &self,
    request_context: RunRequestContext,
  ) -> Result<ResultAndInvalidations, RunRequestError>;
}

dyn_hash::hash_trait_object!(Request);

#[derive(Debug, Clone, PartialEq)]
pub struct ResultAndInvalidations {
  pub result: RequestResult,
  pub invalidations: Vec<Invalidation>,
}<|MERGE_RESOLUTION|>--- conflicted
+++ resolved
@@ -6,14 +6,11 @@
 
 use dyn_hash::DynHash;
 
-<<<<<<< HEAD
 use crate::plugins::PluginsRef;
 use crate::requests::RequestResult;
 use parcel_core::cache::CacheRef;
+use parcel_core::plugin::ReporterEvent;
 use parcel_core::plugin::{ReporterEvent, ReporterPlugin};
-=======
-use parcel_core::plugin::ReporterEvent;
->>>>>>> d1e3eeef
 use parcel_core::types::Invalidation;
 use parcel_filesystem::FileSystemRef;
 
@@ -26,7 +23,10 @@
 
 type RunRequestFn = Box<dyn Fn(RunRequestMessage) + Send>;
 
-<<<<<<< HEAD
+/// This is the API for requests to call back onto the `RequestTracker`.
+///
+/// We want to avoid exposing internals of the request tracker to the implementations so that we
+/// can change this.
 pub struct RunRequestContext {
   parent_request_id: Option<u64>,
   run_request_fn: RunRequestFn,
@@ -34,15 +34,6 @@
   cache: CacheRef,
   file_system: FileSystemRef,
   plugins: PluginsRef,
-=======
-/// This is the API for requests to call back onto the `RequestTracker`.
-///
-/// We want to avoid exposing internals of the request tracker to the implementations so that we
-/// can change this.
-pub struct RunRequestContext<'a, T> {
-  parent_request_hash: Option<u64>,
-  request_tracker: &'a mut RequestTracker<T>,
->>>>>>> d1e3eeef
 }
 
 impl RunRequestContext {
@@ -72,7 +63,7 @@
       .expect("TODO this should be handled?")
   }
 
-<<<<<<< HEAD
+  /// Run a child request to the current request
   pub fn queue_request(
     &mut self,
     request: impl Request,
@@ -99,15 +90,6 @@
   pub fn plugins(&self) -> &PluginsRef {
     &self.plugins
   }
-=======
-  /// Run a child request to the current request.
-  #[allow(unused)]
-  pub fn run_request(&mut self, request: &impl Request<T>) -> anyhow::Result<T> {
-    self
-      .request_tracker
-      .run_child_request(request, self.parent_request_hash)
-  }
->>>>>>> d1e3eeef
 }
 
 // We can type this properly
