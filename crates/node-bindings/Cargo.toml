--- conflicted
+++ resolved
@@ -8,14 +8,10 @@
 crate-type = ["cdylib"]
 
 [features]
-<<<<<<< HEAD
-canary = ["sentry", "once_cell", "whoami"]
-=======
-canary = ["sentry", "once_cell", "whoami", "serde", "serde_json", "rustls"]
+canary = ["sentry", "once_cell", "whoami", "rustls"]
 
 rustls = ["sentry/rustls"]
 openssl = ["sentry/native-tls"]
->>>>>>> 71a84939
 
 [dependencies]
 napi-derive = "2.12.5"
@@ -25,11 +21,7 @@
 xxhash-rust = { version = "0.8.2", features = ["xxh3"] }
 log = "0.4.21"
 
-<<<<<<< HEAD
-sentry = { version = "0.32.2", optional = true }
-=======
 sentry = { version = "0.32.2", optional = true, default-features = false, features = ["backtrace", "contexts", "panic", "reqwest", "debug-images", "anyhow"]}
->>>>>>> 71a84939
 once_cell = { version = "1.19.0", optional = true }
 whoami = { version = "1.5.1", optional = true }
 
