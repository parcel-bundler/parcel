use std::path::PathBuf;
use std::sync::Arc;
use std::thread;

use napi::Env;
use napi::JsObject;
use napi_derive::napi;

use parcel::rpc::nodejs::RpcHostNodejs;
use parcel::BuildOptions;
use parcel::Parcel;
use parcel::ParcelOptions;

use crate::file_system::FileSystemNapi;
<<<<<<< HEAD
use crate::helpers::anyhow_napi;
use crate::parcel::parcel::tracing_setup::{
  setup_tracing, ParcelTracingGuard, ParcelTracingOptions,
};
=======
use crate::parcel::parcel::tracing_setup::{
  setup_tracing, ParcelTracingGuard, ParcelTracingOptions,
};
use parcel_napi_helpers::anyhow_to_napi;
>>>>>>> b4fcf709

mod tracing_setup;

#[napi(object)]
pub struct ParcelNapiBuildOptions {}

#[napi(object)]
pub struct ParcelNapiBuildResult {}

#[napi(object)]
pub struct ParcelNapiOptions {
  pub threads: Option<u32>,
  pub node_workers: Option<u32>,
  pub fs: Option<JsObject>,
<<<<<<< HEAD
  pub rpc: JsFunction,
=======
>>>>>>> b4fcf709
  pub tracing_options: Option<ParcelTracingOptions>,
}

#[napi]
pub struct ParcelNapi {
  pub node_worker_count: u32,
  tracing_guard: ParcelTracingGuard,
  parcel: Arc<Parcel>,
}

#[napi]
impl ParcelNapi {
  #[napi(constructor)]
  pub fn new(options: ParcelNapiOptions) -> napi::Result<Self> {
    // Debugging Instrumentation
<<<<<<< HEAD
    let tracing_guard = setup_tracing(&options.tracing_options).map_err(anyhow_napi)?;
=======
    let tracing_guard = setup_tracing(&options.tracing_options).map_err(anyhow_to_napi)?;
>>>>>>> b4fcf709

    let thread_id = std::thread::current().id();
    tracing::trace!(?thread_id, "parcel-napi initialize");

    // Parcel Core Options
    let mut parcel_options = ParcelOptions::default();

    // Wrap the JavaScript-supplied FileSystem
    if let Some(fs) = options.fs {
      parcel_options.fs = Some(Arc::new(FileSystemNapi::new(&fs)?));
    }

    // Assign Rust thread count from JavaScript
    if let Some(threads) = options.threads {
      parcel_options.threads = threads as usize;
    }

    // Set up Nodejs plugin bindings
    let node_worker_count: usize;
    if let Some(node_workers) = options.node_workers {
      node_worker_count = node_workers as usize;
    } else {
      node_worker_count = parcel_options.threads;
    }

    let rpc_host_nodejs = RpcHostNodejs::new(node_worker_count.clone())?;
    parcel_options.rpc = Some(Arc::new(rpc_host_nodejs));

    // Return self
    Ok(Self {
      node_worker_count: node_worker_count as u32,
      parcel: Arc::new(Parcel::new(parcel_options)),
      tracing_guard,
    })
  }

  #[napi]
  pub fn build(&self, env: Env, _options: ParcelNapiBuildOptions) -> napi::Result<JsObject> {
    let (deferred, promise) = env.create_deferred()?;
    // Parse build options from JS options
    let build_options = BuildOptions {};

    // Call build in its own dedicated system thread
    thread::spawn({
      let parcel = self.parcel.clone();
      move || match parcel.build(build_options) {
        Ok(_result) => deferred.resolve(|_env| Ok(ParcelNapiBuildResult {})),
        Err(error) => deferred.reject(napi::Error::from_reason(format!("{:?}", error))),
      }
    });

    Ok(promise)
  }

  // Temporary, for testing
  #[napi]
  pub async fn _testing_temp_fs_read_to_string(&self, path: String) -> napi::Result<String> {
    Ok(self.parcel.fs.read_to_string(&PathBuf::from(path))?)
  }

  #[napi]
  pub async fn _testing_temp_fs_is_file(&self, path: String) -> napi::Result<bool> {
    Ok(self.parcel.fs.is_file(&PathBuf::from(path)))
  }

  #[napi]
  pub async fn _testing_temp_fs_is_dir(&self, path: String) -> napi::Result<bool> {
    Ok(self.parcel.fs.is_dir(&PathBuf::from(path)))
  }
}<|MERGE_RESOLUTION|>--- conflicted
+++ resolved
@@ -12,17 +12,10 @@
 use parcel::ParcelOptions;
 
 use crate::file_system::FileSystemNapi;
-<<<<<<< HEAD
-use crate::helpers::anyhow_napi;
-use crate::parcel::parcel::tracing_setup::{
-  setup_tracing, ParcelTracingGuard, ParcelTracingOptions,
-};
-=======
 use crate::parcel::parcel::tracing_setup::{
   setup_tracing, ParcelTracingGuard, ParcelTracingOptions,
 };
 use parcel_napi_helpers::anyhow_to_napi;
->>>>>>> b4fcf709
 
 mod tracing_setup;
 
@@ -37,10 +30,6 @@
   pub threads: Option<u32>,
   pub node_workers: Option<u32>,
   pub fs: Option<JsObject>,
-<<<<<<< HEAD
-  pub rpc: JsFunction,
-=======
->>>>>>> b4fcf709
   pub tracing_options: Option<ParcelTracingOptions>,
 }
 
@@ -56,11 +45,7 @@
   #[napi(constructor)]
   pub fn new(options: ParcelNapiOptions) -> napi::Result<Self> {
     // Debugging Instrumentation
-<<<<<<< HEAD
-    let tracing_guard = setup_tracing(&options.tracing_options).map_err(anyhow_napi)?;
-=======
     let tracing_guard = setup_tracing(&options.tracing_options).map_err(anyhow_to_napi)?;
->>>>>>> b4fcf709
 
     let thread_id = std::thread::current().id();
     tracing::trace!(?thread_id, "parcel-napi initialize");
