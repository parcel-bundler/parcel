--- conflicted
+++ resolved
@@ -307,30 +307,20 @@
     let bundle = await b.bundle();
 
     let logs = [];
-<<<<<<< HEAD
-    run(bundle, {
-      console: {
-        error(msg) {
-          logs.push(msg);
-        },
-        clear() {}
-      }
-    });
-=======
     let ctx = run(
       bundle,
       {
         console: {
           error(msg) {
             logs.push(msg);
-          }
+          },
+          clear() {}
         }
       },
       {require: false}
     );
 
     let spy = sinon.spy(ctx.document.body, 'appendChild');
->>>>>>> 27e1d02a
 
     fs.writeFileSync(
       __dirname + '/input/local.js',
@@ -351,19 +341,6 @@
     let bundle = await b.bundle();
 
     let logs = [];
-<<<<<<< HEAD
-    run(bundle, {
-      console: {
-        error(msg) {
-          logs.push(msg);
-        },
-        log(msg) {
-          logs.push(msg);
-        },
-        clear() {}
-      }
-    });
-=======
     let ctx = run(
       bundle,
       {
@@ -373,7 +350,8 @@
           },
           log(msg) {
             logs.push(msg);
-          }
+          },
+          clear() {}
         }
       },
       {require: false}
@@ -381,7 +359,6 @@
 
     let appendSpy = sinon.spy(ctx.document.body, 'appendChild');
     let removeSpy = sinon.spy(ctx.document.getElementById('tmp'), 'remove');
->>>>>>> 27e1d02a
 
     fs.writeFileSync(
       __dirname + '/input/local.js',
