const Path = require('path');
const crypto = require('crypto');

/**
 * A Bundle represents an output file, containing multiple assets. Bundles can have
 * child bundles, which are bundles that are loaded dynamically from this bundle.
 * Child bundles are also produced when importing an asset of a different type from
 * the bundle, e.g. importing a CSS file from JS.
 */
class Bundle {
  constructor(type, name, parent) {
    this.type = type;
    this.name = name;
    this.parentBundle = parent;
    this.entryAsset = null;
    this.assets = new Set();
    this.childBundles = new Set();
    this.siblingBundles = new Set();
    this.siblingBundlesMap = new Map();
    this.offsets = new Map();
<<<<<<< HEAD
    this.treeEdges = new Set();
=======
    this.totalSize = 0;
    this.bundleTime = 0;
>>>>>>> eaf51d01
  }

  static createWithAsset(asset, parentBundle) {
    let bundle = new Bundle(
      asset.type,
      Path.join(asset.options.outDir, asset.generateBundleName()),
      parentBundle
    );

    bundle.entryAsset = asset;
    bundle.addAsset(asset);
    return bundle;
  }

  mapEdges(asset) {
    for (let dep of asset.dependencies.keys()) {
      let depName = Path.join(Path.dirname(asset.name), `${dep}.${asset.type}`);
      let edge = `${asset.name} -> ${depName}`;
      if (!this.treeEdges.has(edge)) {
        this.treeEdges.add(edge);
      }
    }
  }

  getAssetByName(assetName) {
    for (let asset of this.assets) {
      if (asset.name === assetName) {
        return asset;
      }
    }
    return null;
  }

  getAssetParents(asset) {
    let parents = [];
    for (let edge of this.treeEdges) {
      let [parent, child] = edge.split(' -> ');
      if (child === asset.name) {
        parents.push(parent);
      }
    }
    return parents.map(parentName => this.getAssetByName(parentName));
  }

  addAsset(asset) {
    asset.bundles.add(this);
    this.assets.add(asset);
    this.mapEdges(asset);
  }

  removeAsset(asset) {
    asset.bundles.delete(this);
    this.assets.delete(asset);
  }

  addOffset(asset, line) {
    this.offsets.set(asset, line);
  }

  getOffset(asset) {
    return this.offsets.get(asset) || 0;
  }

  getSiblingBundle(type) {
    if (!type || type === this.type) {
      return this;
    }

    if (!this.siblingBundlesMap.has(type)) {
      let bundle = new Bundle(
        type,
        Path.join(
          Path.dirname(this.name),
          Path.basename(this.name, Path.extname(this.name)) + '.' + type
        ),
        this
      );

      this.childBundles.add(bundle);
      this.siblingBundles.add(bundle);
      this.siblingBundlesMap.set(type, bundle);
    }

    return this.siblingBundlesMap.get(type);
  }

  createChildBundle(entryAsset) {
    let bundle = Bundle.createWithAsset(entryAsset, this);
    this.childBundles.add(bundle);
    return bundle;
  }

  createSiblingBundle(entryAsset) {
    let bundle = this.createChildBundle(entryAsset);
    this.siblingBundles.add(bundle);
    return bundle;
  }

  get isEmpty() {
    return this.assets.size === 0;
  }

  async package(bundler, oldHashes, newHashes = new Map()) {
    if (this.isEmpty) {
      return newHashes;
    }

    let hash = this.getHash();
    newHashes.set(this.name, hash);

    let promises = [];
    let mappings = [];
    if (!oldHashes || oldHashes.get(this.name) !== hash) {
      promises.push(this._package(bundler));
    }

    for (let bundle of this.childBundles.values()) {
      if (bundle.type === 'map') {
        mappings.push(bundle);
      } else {
        promises.push(bundle.package(bundler, oldHashes, newHashes));
      }
    }

    await Promise.all(promises);
    for (let bundle of mappings) {
      await bundle.package(bundler, oldHashes, newHashes);
    }
    return newHashes;
  }

  async _package(bundler) {
    let Packager = bundler.packagers.get(this.type);
    let packager = new Packager(this, bundler);

    let startTime = Date.now();
    await packager.start();

    let included = new Set();
    for (let asset of this.assets) {
      await this._addDeps(asset, packager, included);
    }

    await packager.end();

    this.bundleTime = Date.now() - startTime;
    for (let asset of this.assets) {
      this.bundleTime += asset.buildTime;
    }
  }

  async _addDeps(asset, packager, included) {
    if (!this.assets.has(asset) || included.has(asset)) {
      return;
    }

    included.add(asset);

    for (let depAsset of asset.depAssets.values()) {
      await this._addDeps(depAsset, packager, included);
    }

    await packager.addAsset(asset);
    this.addAssetSize(asset, packager.getSize() - this.totalSize);
  }

  addAssetSize(asset, size) {
    asset.bundledSize = size;
    this.totalSize += size;
  }

  getParents() {
    let parents = [];
    let bundle = this;

    while (bundle) {
      parents.push(bundle);
      bundle = bundle.parentBundle;
    }

    return parents;
  }

  findCommonAncestor(bundle) {
    // Get a list of parent bundles going up to the root
    let ourParents = this.getParents();
    let theirParents = bundle.getParents();

    // Start from the root bundle, and find the first bundle that's different
    let a = ourParents.pop();
    let b = theirParents.pop();
    let last;
    while (a === b && ourParents.length > 0 && theirParents.length > 0) {
      last = a;
      a = ourParents.pop();
      b = theirParents.pop();
    }

    if (a === b) {
      // One bundle descended from the other
      return a;
    }

    return last;
  }

  getHash() {
    let hash = crypto.createHash('md5');
    for (let asset of this.assets) {
      hash.update(asset.hash);
    }

    return hash.digest('hex');
  }
}

module.exports = Bundle;<|MERGE_RESOLUTION|>--- conflicted
+++ resolved
@@ -18,12 +18,9 @@
     this.siblingBundles = new Set();
     this.siblingBundlesMap = new Map();
     this.offsets = new Map();
-<<<<<<< HEAD
     this.treeEdges = new Set();
-=======
     this.totalSize = 0;
     this.bundleTime = 0;
->>>>>>> eaf51d01
   }
 
   static createWithAsset(asset, parentBundle) {
