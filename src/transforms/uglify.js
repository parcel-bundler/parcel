--- conflicted
+++ resolved
@@ -1,9 +1,6 @@
 const {minify} = require('uglify-es');
-<<<<<<< HEAD
 const SourceMap = require('../SourceMap');
-=======
 const logger = require('../Logger');
->>>>>>> 75188057
 
 module.exports = async function(asset) {
   await asset.parseIfNeeded();
@@ -16,19 +13,13 @@
     warnings: true,
     mangle: {
       toplevel: true
-<<<<<<< HEAD
-    },
-    compress: {
-      drop_console: true
     },
     sourceMap: asset.options.sourceMaps
       ? {
           filename: asset.relativeName
         }
       : false
-=======
     }
->>>>>>> 75188057
   };
 
   if (customConfig) {
