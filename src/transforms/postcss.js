--- conflicted
+++ resolved
@@ -52,23 +52,14 @@
     delete asset.config.postcss.plugins['postcss-modules'];
   }
 
-<<<<<<< HEAD
-  asset.config.postcss.plugins = loadPlugins(
+  asset.config.postcss.plugins = await loadPlugins(
     asset.config.postcss.plugins,
     asset.name
   );
 
   if (asset.config.postcss.modules) {
-    asset.config.postcss.plugins.push(
-      localRequire('postcss-modules', asset.name)(postcssModulesConfig)
-    );
-=======
-  config.plugins = await loadPlugins(config.plugins, asset.name);
-
-  if (config.modules) {
     let postcssModules = await localRequire('postcss-modules', asset.name);
-    config.plugins.push(postcssModules(postcssModulesConfig));
->>>>>>> ec89fabb
+    asset.config.postcss.plugins.push(postcssModules(postcssModulesConfig));
   }
 
   if (asset.options.minify) {
