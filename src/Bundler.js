const fs = require('./utils/fs');
const Resolver = require('./Resolver');
const Parser = require('./Parser');
const WorkerFarm = require('./WorkerFarm');
const Path = require('path');
const Bundle = require('./Bundle');
const {FSWatcher} = require('chokidar');
const FSCache = require('./FSCache');
const HMRServer = require('./HMRServer');
const Server = require('./Server');
const {EventEmitter} = require('events');
const Logger = require('./Logger');
const PackagerRegistry = require('./packagers');
const localRequire = require('./utils/localRequire');
const config = require('./utils/config');
const emoji = require('./utils/emoji');
const loadEnv = require('./utils/env');
const PromiseQueue = require('./utils/PromiseQueue');

/**
 * The Bundler is the main entry point. It resolves and loads assets,
 * creates the bundle tree, and manages the worker farm, cache, and file watcher.
 */
class Bundler extends EventEmitter {
  constructor(main, options = {}) {
    super();
    this.mainFile = Path.resolve(main || '');
    this.options = this.normalizeOptions(options);

    this.resolver = new Resolver(this.options);
    this.parser = new Parser(this.options);
    this.packagers = new PackagerRegistry();
    this.cache = this.options.cache ? new FSCache(this.options) : null;
    this.logger = new Logger(this.options);
    this.delegate = options.delegate || {};
    this.bundleLoaders = {};

    this.addBundleLoader(
      'wasm',
      require.resolve('./builtins/loaders/wasm-loader')
    );
    this.addBundleLoader(
      'css',
      require.resolve('./builtins/loaders/css-loader')
    );
    this.addBundleLoader('js', require.resolve('./builtins/loaders/js-loader'));

    this.pending = false;
    this.loadedAssets = new Map();
    this.watchedAssets = new Map();
    this.farm = null;
    this.watcher = null;
    this.hmr = null;
    this.bundleHashes = null;
    this.errored = false;
    this.buildQueue = new PromiseQueue(this.processAsset.bind(this));
    this.rebuildTimeout = null;
  }

  normalizeOptions(options) {
    const isProduction =
      options.production || process.env.NODE_ENV === 'production';
    const publicURL =
      options.publicUrl ||
      options.publicURL ||
      '/' + Path.basename(options.outDir || 'dist');
    const watch =
      typeof options.watch === 'boolean' ? options.watch : !isProduction;
    return {
      outDir: Path.resolve(options.outDir || 'dist'),
      publicURL: publicURL,
      watch: watch,
      cache: typeof options.cache === 'boolean' ? options.cache : true,
      cacheDir: Path.resolve(options.cacheDir || '.cache'),
      killWorkers:
        typeof options.killWorkers === 'boolean' ? options.killWorkers : true,
      minify:
        typeof options.minify === 'boolean' ? options.minify : isProduction,
      hmr: typeof options.hmr === 'boolean' ? options.hmr : watch,
      logLevel: typeof options.logLevel === 'number' ? options.logLevel : 3,
      mainFile: this.mainFile,
      hmrPort: options.hmrPort || 0,
      hmrHostname: options.hmrHostname || ''
    };
  }

  addAssetType(extension, path) {
    if (typeof path !== 'string') {
      throw new Error('Asset type should be a module path.');
    }

    if (this.farm) {
      throw new Error('Asset types must be added before bundling.');
    }

    this.parser.registerExtension(extension, path);
  }

  addPackager(type, packager) {
    if (this.farm) {
      throw new Error('Packagers must be added before bundling.');
    }

    this.packagers.add(type, packager);
  }

  addBundleLoader(type, path) {
    if (typeof path !== 'string') {
      throw new Error('Bundle loader should be a module path.');
    }

    if (this.farm) {
      throw new Error('Bundle loaders must be added before bundling.');
    }

    this.bundleLoaders[type] = path;
  }

  async loadPlugins() {
    let pkg = await config.load(this.mainFile, ['package.json']);
    if (!pkg) {
      return;
    }

    try {
      let deps = Object.assign({}, pkg.dependencies, pkg.devDependencies);
      for (let dep in deps) {
        if (dep.startsWith('parcel-plugin-')) {
          let plugin = await localRequire(dep, this.mainFile);
          await plugin(this);
        }
      }
    } catch (err) {
      this.logger.warn(err);
    }
  }

  async bundle() {
    // If another bundle is already pending, wait for that one to finish and retry.
    if (this.pending) {
      return new Promise((resolve, reject) => {
        this.once('buildEnd', () => {
          this.bundle().then(resolve, reject);
        });
      });
    }

    let isInitialBundle = !this.mainAsset;
    let startTime = Date.now();
    this.pending = true;
    this.errored = false;

    this.logger.clear();
    this.logger.status(emoji.progress, 'Building...');

    try {
      // Start worker farm, watcher, etc. if needed
      await this.start();

      // If this is the initial bundle, ensure the output directory exists, and resolve the main asset.
      if (isInitialBundle) {
        await fs.mkdirp(this.options.outDir);

        this.mainAsset = await this.resolveAsset(this.mainFile);
        this.buildQueue.add(this.mainAsset);
      }

      // Build the queued assets.
      let loadedAssets = await this.buildQueue.run();

      // Emit an HMR update for any new assets (that don't have a parent bundle yet)
      // plus the asset that actually changed.
      if (this.hmr && !isInitialBundle) {
        this.hmr.emitUpdate([...this.findOrphanAssets(), ...loadedAssets]);
      }

      // Invalidate bundles
      for (let asset of this.loadedAssets.values()) {
        asset.invalidateBundle();
      }

      // Create a new bundle tree and package everything up.
      let bundle = this.createBundleTree(this.mainAsset);
      this.bundleHashes = await bundle.package(this, this.bundleHashes);

      // Unload any orphaned assets
      this.unloadOrphanedAssets();

      let buildTime = Date.now() - startTime;
      let time =
        buildTime < 1000
          ? `${buildTime}ms`
          : `${(buildTime / 1000).toFixed(2)}s`;
      this.logger.status(emoji.success, `Built in ${time}.`, 'green');

      this.emit('bundled', bundle);
      return bundle;
    } catch (err) {
      this.errored = true;
      this.logger.error(err);
      if (this.hmr) {
        this.hmr.emitError(err);
      }

      if (process.env.NODE_ENV === 'production') {
        process.exitCode = 1;
      }
    } finally {
      this.pending = false;
      this.emit('buildEnd');

      // If not in watch mode, stop the worker farm so we don't keep the process running.
      if (!this.watcher && this.options.killWorkers) {
        this.stop();
      }
    }
  }

  async start() {
    if (this.farm) {
      return;
    }

    await this.loadPlugins();
    await loadEnv(this.mainFile);

    this.options.extensions = Object.assign({}, this.parser.extensions);
    this.options.bundleLoaders = this.bundleLoaders;
    this.options.env = process.env;

    if (this.options.watch) {
      // FS events on macOS are flakey in the tests, which write lots of files very quickly
      // See https://github.com/paulmillr/chokidar/issues/612
      this.watcher = new FSWatcher({
        useFsEvents: process.env.NODE_ENV !== 'test'
      });

      this.watcher.on('change', this.onChange.bind(this));
    }

    if (this.options.hmr) {
      this.hmr = new HMRServer();
      this.options.hmrPort = await this.hmr.start(this.options.hmrPort);
    }

    this.farm = WorkerFarm.getShared(this.options);
  }

  stop() {
    if (this.farm) {
      this.farm.end();
    }

    if (this.watcher) {
      this.watcher.close();
    }

    if (this.hmr) {
      this.hmr.stop();
    }
  }

  async getAsset(name, parent) {
    let asset = await this.resolveAsset(name, parent);
    this.buildQueue.add(asset);
    await this.buildQueue.run();
    return asset;
  }

  async resolveAsset(name, parent) {
    let {path, pkg} = await this.resolver.resolve(name, parent);
    if (this.loadedAssets.has(path)) {
      return this.loadedAssets.get(path);
    }

    let asset = this.parser.getAsset(path, pkg, this.options);
    this.loadedAssets.set(path, asset);

    this.watch(path, asset);
    return asset;
  }

  watch(path, asset) {
    if (!this.watcher) {
      return;
    }

    if (!this.watchedAssets.has(path)) {
      this.watcher.add(path);
      this.watchedAssets.set(path, new Set());
    }

    this.watchedAssets.get(path).add(asset);
  }

  unwatch(path, asset) {
    if (!this.watchedAssets.has(path)) {
      return;
    }

    let watched = this.watchedAssets.get(path);
    watched.delete(asset);

    if (watched.size === 0) {
      this.watchedAssets.delete(path);
      this.watcher.unwatch(path);
    }
  }

  async resolveDep(asset, dep) {
    try {
      return await this.resolveAsset(dep.name, asset.name);
    } catch (err) {
      let thrown = err;

      if (thrown.message.indexOf(`Cannot find module '${dep.name}'`) === 0) {
        thrown.message = `Cannot resolve dependency '${dep.name}'`;

        // Add absolute path to the error message if the dependency specifies a relative path
        if (dep.name.startsWith('.')) {
          const absPath = Path.resolve(Path.dirname(asset.name), dep.name);
          err.message += ` at '${absPath}'`;
        }

        // Generate a code frame where the dependency was used
        if (dep.loc) {
          await asset.loadIfNeeded();
          thrown.loc = dep.loc;
          thrown = asset.generateErrorMessage(thrown);
        }

        thrown.fileName = asset.name;
      }
      throw thrown;
    }
  }

  async processAsset(asset, isRebuild) {
    if (isRebuild) {
      asset.invalidate();
      if (this.cache) {
        this.cache.invalidate(asset.name);
      }
    }

    await this.loadAsset(asset);
  }

  async loadAsset(asset) {
    if (asset.processed) {
      return;
    }

    if (!this.errored) {
      this.logger.status(emoji.progress, `Building ${asset.basename}...`);
    }

    // Mark the asset processed so we don't load it twice
    asset.processed = true;

    // First try the cache, otherwise load and compile in the background
    let processed = this.cache && (await this.cache.read(asset.name));
    if (!processed || asset.shouldInvalidate(processed.cacheData)) {
      processed = await this.farm.run(asset.name, asset.package, this.options);
      if (this.cache) {
        this.cache.write(asset.name, processed);
      }
    }

    asset.generated = processed.generated;
    asset.hash = processed.hash;

    // Call the delegate to get implicit dependencies
    let dependencies = processed.dependencies;
    if (this.delegate.getImplicitDependencies) {
      let implicitDeps = await this.delegate.getImplicitDependencies(asset);
      if (implicitDeps) {
        dependencies = dependencies.concat(implicitDeps);
      }
    }

    // Resolve and load asset dependencies
    let assetDeps = await Promise.all(
      dependencies.map(async dep => {
        if (dep.includedInParent) {
          // This dependency is already included in the parent's generated output,
          // so no need to load it. We map the name back to the parent asset so
          // that changing it triggers a recompile of the parent.
          this.watch(dep.name, asset);
        } else {
          let assetDep = await this.resolveDep(asset, dep);
          await this.loadAsset(assetDep);
          return assetDep;
        }
      })
    );

    // Store resolved assets in their original order
    dependencies.forEach((dep, i) => {
      asset.dependencies.set(dep.name, dep);
      let assetDep = assetDeps[i];
      if (assetDep) {
        asset.depAssets.set(dep, assetDep);
      }
    });
  }

  createBundleTree(asset, dep, bundle, parentBundles = new Set()) {
    if (dep) {
      asset.parentDeps.add(dep);
    }

    if (asset.parentBundle) {
      // If the asset is already in a bundle, it is shared. Move it to the lowest common ancestor.
      if (asset.parentBundle !== bundle) {
        let commonBundle = bundle.findCommonAncestor(asset.parentBundle);
        if (
          asset.parentBundle !== commonBundle &&
          asset.parentBundle.type === commonBundle.type
        ) {
          this.moveAssetToBundle(asset, commonBundle);
          return;
        }
      } else {
        return;
      }
<<<<<<< HEAD
    }

=======

      // Detect circular bundles
      if (parentBundles.has(asset.parentBundle)) {
        return;
      }
    }

>>>>>>> 072d799d
    if (!bundle) {
      // Create the root bundle if it doesn't exist
      bundle = Bundle.createWithAsset(asset);
    } else if (dep && dep.dynamic) {
      // Create a new bundle for dynamic imports
      bundle = bundle.createChildBundle(asset);
    } else if (asset.type && !this.packagers.has(asset.type)) {
      // No packager is available for this asset type. Create a new bundle with only this asset.
      bundle.createSiblingBundle(asset);
    } else {
      // Add the asset to the common bundle of the asset's type
      bundle.getSiblingBundle(asset.type).addAsset(asset);
    }

    // If the asset generated a representation for the parent bundle type, also add it there
    if (asset.generated[bundle.type] != null) {
      bundle.addAsset(asset);
    }

    // Add the asset to sibling bundles for each generated type
    if (asset.type && asset.generated[asset.type]) {
      for (let t in asset.generated) {
        if (asset.generated[t]) {
          bundle.getSiblingBundle(t).addAsset(asset);
        }
      }
    }

    asset.parentBundle = bundle;
    parentBundles.add(bundle);

    for (let [dep, assetDep] of asset.depAssets) {
      this.createBundleTree(assetDep, dep, bundle, parentBundles);
    }

    parentBundles.delete(bundle);
    return bundle;
  }

  moveAssetToBundle(asset, commonBundle) {
    // Never move the entry asset of a bundle, as it was explicitly requested to be placed in a separate bundle.
    if (asset.parentBundle.entryAsset === asset) {
      return;
    }

    for (let bundle of Array.from(asset.bundles)) {
      bundle.removeAsset(asset);
      commonBundle.getSiblingBundle(bundle.type).addAsset(asset);
    }

    let oldBundle = asset.parentBundle;
    asset.parentBundle = commonBundle;

    // Move all dependencies as well
    for (let child of asset.depAssets.values()) {
      if (child.parentBundle === oldBundle) {
        this.moveAssetToBundle(child, commonBundle);
      }
    }
  }

  *findOrphanAssets() {
    for (let asset of this.loadedAssets.values()) {
      if (!asset.parentBundle) {
        yield asset;
      }
    }
  }

  unloadOrphanedAssets() {
    for (let asset of this.findOrphanAssets()) {
      this.unloadAsset(asset);
    }
  }

  unloadAsset(asset) {
    this.loadedAssets.delete(asset.name);
    if (this.watcher) {
      this.unwatch(asset.name, asset);

      // Unwatch all included dependencies that map to this asset
      for (let dep of asset.dependencies.values()) {
        if (dep.includedInParent) {
          this.unwatch(dep.name, asset);
        }
      }
    }
  }

  async onChange(path) {
    let assets = this.watchedAssets.get(path);
    if (!assets || !assets.size) {
      return;
    }

    this.logger.clear();
    this.logger.status(emoji.progress, `Building ${Path.basename(path)}...`);

    // Add the asset to the rebuild queue, and reset the timeout.
<<<<<<< HEAD
    this.buildQueue.add(asset, true);
=======
    for (let asset of assets) {
      this.buildQueue.add(asset, true);
    }

>>>>>>> 072d799d
    clearTimeout(this.rebuildTimeout);

    this.rebuildTimeout = setTimeout(async () => {
      await this.bundle();
    }, 100);
  }

  middleware() {
    this.bundle();
    return Server.middleware(this);
  }

  async serve(port = 1234, https = false) {
    let server = await Server.serve(this, port, https);
    this.bundle();
    return server;
  }
}

module.exports = Bundler;
Bundler.Asset = require('./Asset');
Bundler.Packager = require('./packagers/Packager');<|MERGE_RESOLUTION|>--- conflicted
+++ resolved
@@ -424,10 +424,6 @@
       } else {
         return;
       }
-<<<<<<< HEAD
-    }
-
-=======
 
       // Detect circular bundles
       if (parentBundles.has(asset.parentBundle)) {
@@ -435,7 +431,6 @@
       }
     }
 
->>>>>>> 072d799d
     if (!bundle) {
       // Create the root bundle if it doesn't exist
       bundle = Bundle.createWithAsset(asset);
@@ -535,14 +530,10 @@
     this.logger.status(emoji.progress, `Building ${Path.basename(path)}...`);
 
     // Add the asset to the rebuild queue, and reset the timeout.
-<<<<<<< HEAD
-    this.buildQueue.add(asset, true);
-=======
     for (let asset of assets) {
       this.buildQueue.add(asset, true);
     }
 
->>>>>>> 072d799d
     clearTimeout(this.rebuildTimeout);
 
     this.rebuildTimeout = setTimeout(async () => {
