--- conflicted
+++ resolved
@@ -68,11 +68,8 @@
       logLevel: typeof options.logLevel === 'number' ? options.logLevel : 3,
       mainFile: this.mainFile,
       hmrPort: options.hmrPort || 0,
-<<<<<<< HEAD
-      forceStartWorkers: options.forceStartWorkers || false
-=======
+      forceStartWorkers: options.forceStartWorkers || false,
       hmrHostname: options.hmrHostname || ''
->>>>>>> b56b2a9f
     };
   }
 
