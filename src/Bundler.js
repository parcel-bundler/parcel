--- conflicted
+++ resolved
@@ -467,16 +467,9 @@
     return Server.middleware(this);
   }
 
-<<<<<<< HEAD
   async serve(port, host) {
     await this.bundle();
     return await Server.serve(this, port, host);
-=======
-  async serve(port = 1234) {
-    let server = await Server.serve(this, port);
-    this.bundle();
-    return server;
->>>>>>> 539ade18
   }
 }
 
