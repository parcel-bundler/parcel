const fs = require('./utils/fs');
const Resolver = require('./Resolver');
const Parser = require('./Parser');
const WorkerFarm = require('./workerfarm/WorkerFarm');
const Path = require('path');
const Bundle = require('./Bundle');
const {FSWatcher} = require('chokidar');
const FSCache = require('./FSCache');
const HMRServer = require('./HMRServer');
const Server = require('./Server');
const {EventEmitter} = require('events');
const logger = require('./Logger');
const PackagerRegistry = require('./packagers');
const localRequire = require('./utils/localRequire');
const config = require('./utils/config');
const emoji = require('./utils/emoji');
const loadEnv = require('./utils/env');
const PromiseQueue = require('./utils/PromiseQueue');
const installPackage = require('./utils/installPackage');
const bundleReport = require('./utils/bundleReport');
const prettifyTime = require('./utils/prettifyTime');
const getRootDir = require('./utils/getRootDir');
const glob = require('glob');

/**
 * The Bundler is the main entry point. It resolves and loads assets,
 * creates the bundle tree, and manages the worker farm, cache, and file watcher.
 */
class Bundler extends EventEmitter {
  constructor(entryFiles, options = {}) {
    super();

    this.entryFiles = this.normalizeEntries(entryFiles);
    this.options = this.normalizeOptions(options);

    this.resolver = new Resolver(this.options);
    this.parser = new Parser(this.options);
    this.packagers = new PackagerRegistry();
    this.cache = this.options.cache ? new FSCache(this.options) : null;
    this.delegate = options.delegate || {};
    this.bundleLoaders = {};

    this.addBundleLoader('wasm', {
      browser: require.resolve('./builtins/loaders/browser/wasm-loader'),
      node: require.resolve('./builtins/loaders/node/wasm-loader')
    });
    this.addBundleLoader('css', {
      browser: require.resolve('./builtins/loaders/browser/css-loader'),
      node: require.resolve('./builtins/loaders/node/css-loader')
    });
    this.addBundleLoader('js', {
      browser: require.resolve('./builtins/loaders/browser/js-loader'),
      node: require.resolve('./builtins/loaders/node/js-loader')
    });

    this.pending = false;
    this.loadedAssets = new Map();
    this.watchedAssets = new Map();
    this.farm = null;
    this.watcher = null;
    this.hmr = null;
    this.bundleHashes = null;
    this.errored = false;
    this.buildQueue = new PromiseQueue(this.processAsset.bind(this));
    this.rebuildTimeout = null;

    logger.setOptions(this.options);
  }

  normalizeEntries(entryFiles) {
    // Support passing a single file
    if (entryFiles && !Array.isArray(entryFiles)) {
      entryFiles = [entryFiles];
    }

    // If no entry files provided, resolve the entry point from the current directory.
    if (!entryFiles || entryFiles.length === 0) {
      entryFiles = [process.cwd()];
    }

    // Match files as globs
    return entryFiles
      .reduce((p, m) => p.concat(glob.sync(m, {nonull: true})), [])
      .map(f => Path.resolve(f));
  }

  normalizeOptions(options) {
    const isProduction =
      options.production || process.env.NODE_ENV === 'production';
    const publicURL = options.publicUrl || options.publicURL || '/';
    const watch =
      typeof options.watch === 'boolean' ? options.watch : !isProduction;
    const target = options.target || 'browser';
    return {
      production: isProduction,
      outDir: Path.resolve(options.outDir || 'dist'),
      outFile: options.outFile || '',
      publicURL: publicURL,
      watch: watch,
      cache: typeof options.cache === 'boolean' ? options.cache : true,
      cacheDir: Path.resolve(options.cacheDir || '.cache'),
      killWorkers:
        typeof options.killWorkers === 'boolean' ? options.killWorkers : true,
      minify:
        typeof options.minify === 'boolean' ? options.minify : isProduction,
      target: target,
      hmr:
        target === 'node'
          ? false
          : typeof options.hmr === 'boolean' ? options.hmr : watch,
      https: options.https || false,
      logLevel: isNaN(options.logLevel) ? 3 : options.logLevel,
      entryFiles: this.entryFiles,
      hmrPort: options.hmrPort || 0,
      rootDir: getRootDir(this.entryFiles),
      sourceMaps:
        typeof options.sourceMaps === 'boolean' ? options.sourceMaps : true,
      hmrHostname:
        options.hmrHostname ||
        (options.target === 'electron' ? 'localhost' : ''),
      detailedReport: options.detailedReport || false,
      global: options.global,
      autoinstall:
        typeof options.autoinstall === 'boolean'
          ? options.autoinstall
          : !isProduction,
      contentHash:
        typeof options.contentHash === 'boolean'
          ? options.contentHash
          : isProduction
    };
  }

  addAssetType(extension, path) {
    if (typeof path !== 'string') {
      throw new Error('Asset type should be a module path.');
    }

    if (this.farm) {
      throw new Error('Asset types must be added before bundling.');
    }

    this.parser.registerExtension(extension, path);
  }

  addPackager(type, packager) {
    if (this.farm) {
      throw new Error('Packagers must be added before bundling.');
    }

    this.packagers.add(type, packager);
  }

  addBundleLoader(type, paths) {
    if (typeof paths === 'string') {
      paths = {node: paths, browser: paths};
    } else if (typeof paths !== 'object') {
      throw new Error('Bundle loaders should be an object.');
    }

    for (const target in paths) {
      if (target !== 'node' && target !== 'browser') {
        throw new Error(`Unknown bundle loader target "${target}".`);
      }

      if (typeof paths[target] !== 'string') {
        throw new Error('Bundle loader should be a string.');
      }
    }

    if (this.farm) {
      throw new Error('Bundle loaders must be added before bundling.');
    }

    this.bundleLoaders[type] = paths;
  }

  async loadPlugins() {
    let relative = Path.join(this.options.rootDir, 'index');
    let pkg = await config.load(relative, ['package.json']);
    if (!pkg) {
      return;
    }

    try {
      let deps = Object.assign({}, pkg.dependencies, pkg.devDependencies);
      for (let dep in deps) {
<<<<<<< HEAD
        if (dep.startsWith('parcel-plugin-')) {
          let plugin = await localRequire(dep, relative);
=======
        const pattern = /^(@.*\/)?parcel-plugin-.+/;
        if (pattern.test(dep)) {
          let plugin = await localRequire(dep, this.mainFile);
>>>>>>> d5171328
          await plugin(this);
        }
      }
    } catch (err) {
      logger.warn(err);
    }
  }

  async bundle() {
    // If another bundle is already pending, wait for that one to finish and retry.
    if (this.pending) {
      return new Promise((resolve, reject) => {
        this.once('buildEnd', () => {
          this.bundle().then(resolve, reject);
        });
      });
    }

    let isInitialBundle = !this.entryAssets;
    let startTime = Date.now();
    this.pending = true;
    this.errored = false;

    logger.clear();
    logger.status(emoji.progress, 'Building...');

    try {
      // Start worker farm, watcher, etc. if needed
      await this.start();

      // If this is the initial bundle, ensure the output directory exists, and resolve the main asset.
      if (isInitialBundle) {
        await fs.mkdirp(this.options.outDir);

        this.entryAssets = new Set();
        for (let entry of this.entryFiles) {
          let asset = await this.resolveAsset(entry);
          this.buildQueue.add(asset);
          this.entryAssets.add(asset);
        }
      }

      // Build the queued assets.
      let loadedAssets = await this.buildQueue.run();

      // The changed assets are any that don't have a parent bundle yet
      // plus the ones that were in the build queue.
      let changedAssets = [...this.findOrphanAssets(), ...loadedAssets];

      // Invalidate bundles
      for (let asset of this.loadedAssets.values()) {
        asset.invalidateBundle();
      }

      // Create a root bundle to hold all of the entry assets, and add them to the tree.
      this.mainBundle = new Bundle();
      for (let asset of this.entryAssets) {
        this.createBundleTree(asset, this.mainBundle);
      }

      // If there is only one child bundle, replace the root with that bundle.
      if (this.mainBundle.childBundles.size === 1) {
        this.mainBundle = Array.from(this.mainBundle.childBundles)[0];
      }

      // Generate the final bundle names, and replace references in the built assets.
      this.bundleNameMap = this.mainBundle.getBundleNameMap(
        this.options.contentHash
      );

      for (let asset of changedAssets) {
        asset.replaceBundleNames(this.bundleNameMap);
      }

      // Emit an HMR update if this is not the initial bundle.
      if (this.hmr && !isInitialBundle) {
        this.hmr.emitUpdate(changedAssets);
      }

      // Package everything up
      this.bundleHashes = await this.mainBundle.package(
        this,
        this.bundleHashes
      );

      // Unload any orphaned assets
      this.unloadOrphanedAssets();

      let buildTime = Date.now() - startTime;
      let time = prettifyTime(buildTime);
      logger.status(emoji.success, `Built in ${time}.`, 'green');
      if (!this.watcher) {
        bundleReport(this.mainBundle, this.options.detailedReport);
      }

      this.emit('bundled', this.mainBundle);
      return this.mainBundle;
    } catch (err) {
      this.errored = true;
      logger.error(err);
      if (this.hmr) {
        this.hmr.emitError(err);
      }

      if (process.env.NODE_ENV === 'production') {
        process.exitCode = 1;
      } else if (process.env.NODE_ENV === 'test' && !this.hmr) {
        throw err;
      }
    } finally {
      this.pending = false;
      this.emit('buildEnd');

      // If not in watch mode, stop the worker farm so we don't keep the process running.
      if (!this.watcher && this.options.killWorkers) {
        this.stop();
      }
    }
  }

  async start() {
    if (this.farm) {
      return;
    }

    await this.loadPlugins();
    await loadEnv(Path.join(this.options.rootDir, 'index'));

    this.options.extensions = Object.assign({}, this.parser.extensions);
    this.options.bundleLoaders = this.bundleLoaders;
    this.options.env = process.env;

    if (this.options.watch) {
      // FS events on macOS are flakey in the tests, which write lots of files very quickly
      // See https://github.com/paulmillr/chokidar/issues/612
      this.watcher = new FSWatcher({
        useFsEvents: process.env.NODE_ENV !== 'test'
      });

      this.watcher.on('change', this.onChange.bind(this));
    }

    if (this.options.hmr) {
      this.hmr = new HMRServer();
      this.options.hmrPort = await this.hmr.start(this.options);
    }

    this.farm = WorkerFarm.getShared(this.options);
  }

  stop() {
    if (this.farm) {
      this.farm.end();
    }

    if (this.watcher) {
      this.watcher.close();
    }

    if (this.hmr) {
      this.hmr.stop();
    }
  }

  async getAsset(name, parent) {
    let asset = await this.resolveAsset(name, parent);
    this.buildQueue.add(asset);
    await this.buildQueue.run();
    return asset;
  }

  async resolveAsset(name, parent) {
    let {path, pkg} = await this.resolver.resolve(name, parent);
    if (this.loadedAssets.has(path)) {
      return this.loadedAssets.get(path);
    }

    let asset = this.parser.getAsset(path, pkg, this.options);
    this.loadedAssets.set(path, asset);

    this.watch(path, asset);
    return asset;
  }

  watch(path, asset) {
    if (!this.watcher) {
      return;
    }

    if (!this.watchedAssets.has(path)) {
      this.watcher.add(path);
      this.watchedAssets.set(path, new Set());
    }

    this.watchedAssets.get(path).add(asset);
  }

  unwatch(path, asset) {
    if (!this.watchedAssets.has(path)) {
      return;
    }

    let watched = this.watchedAssets.get(path);
    watched.delete(asset);

    if (watched.size === 0) {
      this.watchedAssets.delete(path);
      this.watcher.unwatch(path);
    }
  }

  async resolveDep(asset, dep, install = true) {
    try {
      return await this.resolveAsset(dep.name, asset.name);
    } catch (err) {
      // If the dep is optional, return before we throw
      if (dep.optional) {
        return;
      }

      if (err.code === 'MODULE_NOT_FOUND') {
        let isLocalFile = /^[/~.]/.test(dep.name);
        let fromNodeModules = asset.name.includes(
          `${Path.sep}node_modules${Path.sep}`
        );

        if (
          !isLocalFile &&
          !fromNodeModules &&
          this.options.autoinstall &&
          install
        ) {
          return await this.installDep(asset, dep);
        }

        err.message = `Cannot resolve dependency '${dep.name}'`;
        if (isLocalFile) {
          const absPath = Path.resolve(Path.dirname(asset.name), dep.name);
          err.message += ` at '${absPath}'`;
        }

        await this.throwDepError(asset, dep, err);
      }

      throw err;
    }
  }

  async installDep(asset, dep) {
    // Check if module exists, prevents useless installs
    let resolved = await this.resolver.resolveModule(dep.name, asset.name);

    // If the module resolved (i.e. wasn't a local file), but the module directory wasn't found, install it.
    if (resolved.moduleName && !resolved.moduleDir) {
      try {
        await installPackage([resolved.moduleName], asset.name, {
          saveDev: false
        });
      } catch (err) {
        await this.throwDepError(asset, dep, err);
      }
    }

    return await this.resolveDep(asset, dep, false);
  }

  async throwDepError(asset, dep, err) {
    // Generate a code frame where the dependency was used
    if (dep.loc) {
      await asset.loadIfNeeded();
      err.loc = dep.loc;
      err = asset.generateErrorMessage(err);
    }

    err.fileName = asset.name;
    throw err;
  }

  async processAsset(asset, isRebuild) {
    if (isRebuild) {
      asset.invalidate();
      if (this.cache) {
        this.cache.invalidate(asset.name);
      }
    }

    await this.loadAsset(asset);
  }

  async loadAsset(asset) {
    if (asset.processed) {
      return;
    }

    if (!this.errored) {
      logger.status(emoji.progress, `Building ${asset.basename}...`);
    }

    // Mark the asset processed so we don't load it twice
    asset.processed = true;

    // First try the cache, otherwise load and compile in the background
    let startTime = Date.now();
    let processed = this.cache && (await this.cache.read(asset.name));
    if (!processed || asset.shouldInvalidate(processed.cacheData)) {
      processed = await this.farm.run(asset.name, asset.package, this.options);
      if (this.cache) {
        this.cache.write(asset.name, processed);
      }
    }

    asset.buildTime = Date.now() - startTime;
    asset.generated = processed.generated;
    asset.hash = processed.hash;

    // Call the delegate to get implicit dependencies
    let dependencies = processed.dependencies;
    if (this.delegate.getImplicitDependencies) {
      let implicitDeps = await this.delegate.getImplicitDependencies(asset);
      if (implicitDeps) {
        dependencies = dependencies.concat(implicitDeps);
      }
    }

    // Resolve and load asset dependencies
    let assetDeps = await Promise.all(
      dependencies.map(async dep => {
        if (dep.includedInParent) {
          // This dependency is already included in the parent's generated output,
          // so no need to load it. We map the name back to the parent asset so
          // that changing it triggers a recompile of the parent.
          this.watch(dep.name, asset);
        } else {
          let assetDep = await this.resolveDep(asset, dep);
          if (assetDep) {
            await this.loadAsset(assetDep);
          }

          return assetDep;
        }
      })
    );

    // Store resolved assets in their original order
    dependencies.forEach((dep, i) => {
      asset.dependencies.set(dep.name, dep);
      let assetDep = assetDeps[i];
      if (assetDep) {
        asset.depAssets.set(dep, assetDep);
      }
    });
  }

  createBundleTree(asset, bundle, dep, parentBundles = new Set()) {
    if (dep) {
      asset.parentDeps.add(dep);
    }

    if (asset.parentBundle) {
      // If the asset is already in a bundle, it is shared. Move it to the lowest common ancestor.
      if (asset.parentBundle !== bundle) {
        let commonBundle = bundle.findCommonAncestor(asset.parentBundle);
        if (
          asset.parentBundle !== commonBundle &&
          asset.parentBundle.type === commonBundle.type
        ) {
          this.moveAssetToBundle(asset, commonBundle);
          return;
        }
      } else {
        return;
      }

      // Detect circular bundles
      if (parentBundles.has(asset.parentBundle)) {
        return;
      }
    }

    let isEntryAsset =
      asset.parentBundle && asset.parentBundle.entryAsset === asset;

    if ((dep && dep.dynamic) || !bundle.type) {
      // If the asset is already the entry asset of a bundle, don't create a duplicate.
      if (isEntryAsset) {
        return;
      }

      // Create a new bundle for dynamic imports
      bundle = bundle.createChildBundle(asset);
    } else if (asset.type && !this.packagers.has(asset.type)) {
      // If the asset is already the entry asset of a bundle, don't create a duplicate.
      if (isEntryAsset) {
        return;
      }

      // No packager is available for this asset type. Create a new bundle with only this asset.
      bundle.createSiblingBundle(asset);
    } else {
      // Add the asset to the common bundle of the asset's type
      bundle.getSiblingBundle(asset.type).addAsset(asset);
    }

    // If the asset generated a representation for the parent bundle type, also add it there
    if (asset.generated[bundle.type] != null) {
      bundle.addAsset(asset);
    }

    // Add the asset to sibling bundles for each generated type
    if (asset.type && asset.generated[asset.type]) {
      for (let t in asset.generated) {
        if (asset.generated[t]) {
          bundle.getSiblingBundle(t).addAsset(asset);
        }
      }
    }

    asset.parentBundle = bundle;
    parentBundles.add(bundle);

    for (let [dep, assetDep] of asset.depAssets) {
      this.createBundleTree(assetDep, bundle, dep, parentBundles);
    }

    parentBundles.delete(bundle);
    return bundle;
  }

  moveAssetToBundle(asset, commonBundle) {
    // Never move the entry asset of a bundle, as it was explicitly requested to be placed in a separate bundle.
    if (asset.parentBundle.entryAsset === asset) {
      return;
    }

    for (let bundle of Array.from(asset.bundles)) {
      bundle.removeAsset(asset);
      commonBundle.getSiblingBundle(bundle.type).addAsset(asset);
    }

    let oldBundle = asset.parentBundle;
    asset.parentBundle = commonBundle;

    // Move all dependencies as well
    for (let child of asset.depAssets.values()) {
      if (child.parentBundle === oldBundle) {
        this.moveAssetToBundle(child, commonBundle);
      }
    }
  }

  *findOrphanAssets() {
    for (let asset of this.loadedAssets.values()) {
      if (!asset.parentBundle) {
        yield asset;
      }
    }
  }

  unloadOrphanedAssets() {
    for (let asset of this.findOrphanAssets()) {
      this.unloadAsset(asset);
    }
  }

  unloadAsset(asset) {
    this.loadedAssets.delete(asset.name);
    if (this.watcher) {
      this.unwatch(asset.name, asset);

      // Unwatch all included dependencies that map to this asset
      for (let dep of asset.dependencies.values()) {
        if (dep.includedInParent) {
          this.unwatch(dep.name, asset);
        }
      }
    }
  }

  async onChange(path) {
    let assets = this.watchedAssets.get(path);
    if (!assets || !assets.size) {
      return;
    }

    logger.clear();
    logger.status(emoji.progress, `Building ${Path.basename(path)}...`);

    // Add the asset to the rebuild queue, and reset the timeout.
    for (let asset of assets) {
      this.buildQueue.add(asset, true);
    }

    clearTimeout(this.rebuildTimeout);

    this.rebuildTimeout = setTimeout(async () => {
      await this.bundle();
    }, 100);
  }

  middleware() {
    this.bundle();
    return Server.middleware(this);
  }

  async serve(port = 1234, https = false) {
    this.server = await Server.serve(this, port, https);
    this.bundle();
    return this.server;
  }
}

module.exports = Bundler;
Bundler.Asset = require('./Asset');
Bundler.Packager = require('./packagers/Packager');<|MERGE_RESOLUTION|>--- conflicted
+++ resolved
@@ -185,14 +185,9 @@
     try {
       let deps = Object.assign({}, pkg.dependencies, pkg.devDependencies);
       for (let dep in deps) {
-<<<<<<< HEAD
-        if (dep.startsWith('parcel-plugin-')) {
-          let plugin = await localRequire(dep, relative);
-=======
         const pattern = /^(@.*\/)?parcel-plugin-.+/;
         if (pattern.test(dep)) {
-          let plugin = await localRequire(dep, this.mainFile);
->>>>>>> d5171328
+          let plugin = await localRequire(dep, relative);
           await plugin(this);
         }
       }
