--- conflicted
+++ resolved
@@ -475,22 +475,10 @@
     return Server.middleware(this);
   }
 
-<<<<<<< HEAD
-  serve(port = 1234, https) {
-    this.logger.persistent(
-      'Server running at ' +
-        this.logger.chalk.cyan(
-          `${https ? 'https' : 'http'}://localhost:${port}`
-        )
-    );
-    this.bundle();
-    return https ? Server.serveHttps(this, port) : Server.serve(this, port);
-=======
-  async serve(port = 1234) {
-    let server = await Server.serve(this, port);
+  async serve(port = 1234, https) {
+    let server = await Server.serve(this, port, https);
     this.bundle();
     return server;
->>>>>>> 5c164719
   }
 }
 
