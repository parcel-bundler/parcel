--- conflicted
+++ resolved
@@ -12,11 +12,7 @@
 const Logger = require('./Logger');
 const PackagerRegistry = require('./packagers');
 const localRequire = require('./utils/localRequire');
-<<<<<<< HEAD
-=======
-const customErrors = require('./utils/customErrors');
 const config = require('./utils/config');
->>>>>>> b7b2991d
 
 /**
  * The Bundler is the main entry point. It resolves and loads assets,
