--- conflicted
+++ resolved
@@ -13,12 +13,9 @@
 const PackagerRegistry = require('./packagers');
 const localRequire = require('./utils/localRequire');
 const config = require('./utils/config');
-<<<<<<< HEAD
 const configCache = require('./utils/configCache');
 const objectHash = require('./utils/objectHash');
-=======
 const emoji = require('./utils/emoji');
->>>>>>> 0eb44874
 
 /**
  * The Bundler is the main entry point. It resolves and loads assets,
