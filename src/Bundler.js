const fs = require('./utils/fs');
const Resolver = require('./Resolver');
const Parser = require('./Parser');
const WorkerFarm = require('./WorkerFarm');
const Path = require('path');
const Bundle = require('./Bundle');
const {FSWatcher} = require('chokidar');
const FSCache = require('./FSCache');
const HMRServer = require('./HMRServer');
const Server = require('./Server');
const {EventEmitter} = require('events');
const Logger = require('./Logger');
const PackagerRegistry = require('./packagers');
const localRequire = require('./utils/localRequire');
const config = require('./utils/config');
const emoji = require('./utils/emoji');
const loadEnv = require('./utils/env');

/**
 * The Bundler is the main entry point. It resolves and loads assets,
 * creates the bundle tree, and manages the worker farm, cache, and file watcher.
 */
class Bundler extends EventEmitter {
  constructor(main, options = {}) {
    super();
    this.mainFile = Path.resolve(main || '');
    this.options = this.normalizeOptions(options);

    this.resolver = new Resolver(this.options);
    this.parser = new Parser(this.options);
    this.packagers = new PackagerRegistry();
    this.cache = this.options.cache ? new FSCache(this.options) : null;
    this.logger = new Logger(this.options);
    this.delegate = options.delegate || {};

    this.pending = false;
    this.loadedAssets = new Map();
    this.watchedAssets = new Map();
    this.farm = null;
    this.watcher = null;
    this.hmr = null;
    this.bundleHashes = null;
    this.errored = false;
    this.buildQueue = new Set();
    this.rebuildTimeout = null;
  }

  normalizeOptions(options) {
    const isProduction =
      options.production || process.env.NODE_ENV === 'production';
    const publicURL =
      options.publicUrl ||
      options.publicURL ||
      '/' + Path.basename(options.outDir || 'dist');
    const watch =
      typeof options.watch === 'boolean' ? options.watch : !isProduction;
    return {
      outDir: Path.resolve(options.outDir || 'dist'),
      publicURL: publicURL,
      watch: watch,
      cache: typeof options.cache === 'boolean' ? options.cache : true,
      cacheDir: Path.resolve(options.cacheDir || '.cache'),
      killWorkers:
        typeof options.killWorkers === 'boolean' ? options.killWorkers : true,
      minify:
        typeof options.minify === 'boolean' ? options.minify : isProduction,
      hmr: typeof options.hmr === 'boolean' ? options.hmr : watch,
      logLevel: typeof options.logLevel === 'number' ? options.logLevel : 3,
      mainFile: this.mainFile,
      hmrPort: options.hmrPort || 0,
<<<<<<< HEAD
      rootDir: Path.dirname(this.mainFile),
      sourcemaps:
        typeof options.sourcemaps === 'boolean'
          ? options.sourcemaps
          : !isProduction
=======
      hmrHostname: options.hmrHostname || ''
>>>>>>> b56b2a9f
    };
  }

  addAssetType(extension, path) {
    if (typeof path !== 'string') {
      throw new Error('Asset type should be a module path.');
    }

    if (this.farm) {
      throw new Error('Asset types must be added before bundling.');
    }

    this.parser.registerExtension(extension, path);
  }

  addPackager(type, packager) {
    if (this.farm) {
      throw new Error('Packagers must be added before bundling.');
    }

    this.packagers.add(type, packager);
  }

  async loadPlugins() {
    let pkg = await config.load(this.mainFile, ['package.json']);
    if (!pkg) {
      return;
    }

    try {
      let deps = Object.assign({}, pkg.dependencies, pkg.devDependencies);
      for (let dep in deps) {
        if (dep.startsWith('parcel-plugin-')) {
          let plugin = await localRequire(dep, this.mainFile);
          await plugin(this);
        }
      }
    } catch (err) {
      this.logger.warn(err);
    }
  }

  async bundle() {
    // If another bundle is already pending, wait for that one to finish and retry.
    if (this.pending) {
      return new Promise((resolve, reject) => {
        this.once('buildEnd', () => {
          this.bundle().then(resolve, reject);
        });
      });
    }

    let isInitialBundle = !this.mainAsset;
    let startTime = Date.now();
    this.pending = true;
    this.errored = false;

    this.logger.clear();
    this.logger.status(emoji.progress, 'Building...');

    try {
      // Start worker farm, watcher, etc. if needed
      await this.start();

      // If this is the initial bundle, ensure the output directory exists, and resolve the main asset.
      if (isInitialBundle) {
        await fs.mkdirp(this.options.outDir);

        this.mainAsset = await this.resolveAsset(this.mainFile);
        this.buildQueue.add(this.mainAsset);
      }

      // Build the queued assets, and produce a bundle tree.
      let bundle = await this.buildQueuedAssets(isInitialBundle);

      let buildTime = Date.now() - startTime;
      let time =
        buildTime < 1000
          ? `${buildTime}ms`
          : `${(buildTime / 1000).toFixed(2)}s`;
      this.logger.status(emoji.success, `Built in ${time}.`, 'green');

      return bundle;
    } catch (err) {
      this.errored = true;
      this.logger.error(err);
      if (this.hmr) {
        this.hmr.emitError(err);
      }

      if (process.env.NODE_ENV === 'production') {
        process.exitCode = 1;
      } else if (process.env.NODE_ENV === 'test' && !this.hmr) {
        throw err;
      }
    } finally {
      this.pending = false;
      this.emit('buildEnd');

      // If not in watch mode, stop the worker farm so we don't keep the process running.
      if (!this.watcher && this.options.killWorkers) {
        this.stop();
      }
    }
  }

  async start() {
    if (this.farm) {
      return;
    }

    await this.loadPlugins();
    await loadEnv(this.mainFile);

    this.options.extensions = Object.assign({}, this.parser.extensions);
    this.options.env = process.env;
    this.farm = WorkerFarm.getShared(this.options);

    if (this.options.watch) {
      // FS events on macOS are flakey in the tests, which write lots of files very quickly
      // See https://github.com/paulmillr/chokidar/issues/612
      this.watcher = new FSWatcher({
        useFsEvents: process.env.NODE_ENV !== 'test'
      });

      this.watcher.on('change', this.onChange.bind(this));
    }

    if (this.options.hmr) {
      this.hmr = new HMRServer();
      this.options.hmrPort = await this.hmr.start(this.options.hmrPort);
    }
  }

  stop() {
    if (this.farm) {
      this.farm.end();
    }

    if (this.watcher) {
      this.watcher.close();
    }

    if (this.hmr) {
      this.hmr.stop();
    }
  }

  async buildQueuedAssets(isInitialBundle = false) {
    // Consume the rebuild queue until it is empty.
    let loadedAssets = new Set();
    while (this.buildQueue.size > 0) {
      let promises = [];
      for (let asset of this.buildQueue) {
        // Invalidate the asset, unless this is the initial bundle
        if (!isInitialBundle) {
          asset.invalidate();
          if (this.cache) {
            this.cache.invalidate(asset.name);
          }
        }

        promises.push(this.loadAsset(asset));
        loadedAssets.add(asset);
      }

      // Wait for all assets to load. If there are more added while
      // these are processing, they'll be loaded in the next batch.
      await Promise.all(promises);
    }

    // Emit an HMR update for any new assets (that don't have a parent bundle yet)
    // plus the asset that actually changed.
    if (this.hmr && !isInitialBundle) {
      this.hmr.emitUpdate([...this.findOrphanAssets(), ...loadedAssets]);
    }

    // Invalidate bundles
    for (let asset of this.loadedAssets.values()) {
      asset.invalidateBundle();
    }

    // Create a new bundle tree and package everything up.
    let bundle = this.createBundleTree(this.mainAsset);
    this.bundleHashes = await bundle.package(this, this.bundleHashes);

    // Unload any orphaned assets
    this.unloadOrphanedAssets();

    this.emit('bundled', bundle);
    return bundle;
  }

  async resolveAsset(name, parent) {
    let {path, pkg} = await this.resolver.resolve(name, parent);
    if (this.loadedAssets.has(path)) {
      return this.loadedAssets.get(path);
    }

    let asset = this.parser.getAsset(path, pkg, this.options);
    this.loadedAssets.set(path, asset);

    this.watch(path, asset);
    return asset;
  }

  watch(path, asset) {
    if (!this.watcher) {
      return;
    }

    if (!this.watchedAssets.has(path)) {
      this.watcher.add(path);
      this.watchedAssets.set(path, new Set());
    }

    this.watchedAssets.get(path).add(asset);
  }

  unwatch(path, asset) {
    if (!this.watchedAssets.has(path)) {
      return;
    }

    let watched = this.watchedAssets.get(path);
    watched.delete(asset);

    if (watched.size === 0) {
      this.watchedAssets.delete(path);
      this.watcher.unwatch(path);
    }
  }

  async resolveDep(asset, dep) {
    try {
      return await this.resolveAsset(dep.name, asset.name);
    } catch (err) {
      let thrown = err;

      if (thrown.message.indexOf(`Cannot find module '${dep.name}'`) === 0) {
        thrown.message = `Cannot resolve dependency '${dep.name}'`;

        // Add absolute path to the error message if the dependency specifies a relative path
        if (dep.name.startsWith('.')) {
          const absPath = Path.resolve(Path.dirname(asset.name), dep.name);
          err.message += ` at '${absPath}'`;
        }

        // Generate a code frame where the dependency was used
        if (dep.loc) {
          await asset.loadIfNeeded();
          thrown.loc = dep.loc;
          thrown = asset.generateErrorMessage(thrown);
        }

        thrown.fileName = asset.name;
      }
      throw thrown;
    }
  }

  async loadAsset(asset) {
    if (asset.processed) {
      this.buildQueue.delete(asset);
      return;
    }

    if (!this.errored) {
      this.logger.status(emoji.progress, `Building ${asset.basename}...`);
    }

    // Mark the asset processed so we don't load it twice
    asset.processed = true;

    // First try the cache, otherwise load and compile in the background
    let processed = this.cache && (await this.cache.read(asset.name));
    if (!processed || asset.shouldInvalidate(processed.cacheData)) {
      processed = await this.farm.run(asset.name, asset.package, this.options);
      if (this.cache) {
        this.cache.write(asset.name, processed);
      }
    }

    asset.generated = processed.generated;
    asset.hash = processed.hash;

    // Call the delegate to get implicit dependencies
    let dependencies = processed.dependencies;
    if (this.delegate.getImplicitDependencies) {
      let implicitDeps = await this.delegate.getImplicitDependencies(asset);
      if (implicitDeps) {
        dependencies = dependencies.concat(implicitDeps);
      }
    }

    // Resolve and load asset dependencies
    let assetDeps = await Promise.all(
      dependencies.map(async dep => {
        if (dep.includedInParent) {
          // This dependency is already included in the parent's generated output,
          // so no need to load it. We map the name back to the parent asset so
          // that changing it triggers a recompile of the parent.
          this.watch(dep.name, asset);
        } else {
          let assetDep = await this.resolveDep(asset, dep);
          await this.loadAsset(assetDep);
          return assetDep;
        }
      })
    );

    // Store resolved assets in their original order
    dependencies.forEach((dep, i) => {
      asset.dependencies.set(dep.name, dep);
      let assetDep = assetDeps[i];
      if (assetDep) {
        asset.depAssets.set(dep, assetDep);
      }
    });

    this.buildQueue.delete(asset);
  }

  createBundleTree(asset, dep, bundle, parentBundles = new Set()) {
    if (dep) {
      asset.parentDeps.add(dep);
    }

    if (asset.parentBundle) {
      // If the asset is already in a bundle, it is shared. Move it to the lowest common ancestor.
      if (asset.parentBundle !== bundle) {
        let commonBundle = bundle.findCommonAncestor(asset.parentBundle);
        if (
          asset.parentBundle !== commonBundle &&
          asset.parentBundle.type === commonBundle.type
        ) {
          this.moveAssetToBundle(asset, commonBundle);
          return;
        }
      } else {
        return;
      }

      // Detect circular bundles
      if (parentBundles.has(asset.parentBundle)) {
        return;
      }
    }

    // Create the root bundle if it doesn't exist
    if (!bundle) {
      bundle = new Bundle(
        asset.type,
        Path.join(this.options.outDir, asset.generateBundleName())
      );
      bundle.entryAsset = asset;
    }

    // Create a new bundle for dynamic imports
    if (dep && dep.dynamic) {
      bundle = bundle.createChildBundle(
        asset.type,
        Path.join(this.options.outDir, asset.generateBundleName())
      );
      bundle.entryAsset = asset;
    }

    // Add the asset to the bundle of the asset's type
    bundle.getSiblingBundle(asset.type).addAsset(asset);

    // If the asset generated a representation for the parent bundle type, also add it there
    if (asset.generated[bundle.type] != null) {
      bundle.addAsset(asset);
    }

    // Add the asset to sibling bundles for each generated type
    if (asset.type && asset.generated[asset.type]) {
      for (let t in asset.generated) {
        if (asset.generated[t]) {
          bundle.getSiblingBundle(t).addAsset(asset);
        }
      }
    }

    asset.parentBundle = bundle;
    parentBundles.add(bundle);

    for (let [dep, assetDep] of asset.depAssets) {
      this.createBundleTree(assetDep, dep, bundle, parentBundles);
    }

    parentBundles.delete(bundle);
    return bundle;
  }

  moveAssetToBundle(asset, commonBundle) {
    // Never move the entry asset of a bundle, as it was explicitly requested to be placed in a separate bundle.
    if (asset.parentBundle.entryAsset === asset) {
      return;
    }

    for (let bundle of Array.from(asset.bundles)) {
      bundle.removeAsset(asset);
      commonBundle.getSiblingBundle(bundle.type).addAsset(asset);
    }

    let oldBundle = asset.parentBundle;
    asset.parentBundle = commonBundle;

    // Move all dependencies as well
    for (let child of asset.depAssets.values()) {
      if (child.parentBundle === oldBundle) {
        this.moveAssetToBundle(child, commonBundle);
      }
    }
  }

  *findOrphanAssets() {
    for (let asset of this.loadedAssets.values()) {
      if (!asset.parentBundle) {
        yield asset;
      }
    }
  }

  unloadOrphanedAssets() {
    for (let asset of this.findOrphanAssets()) {
      this.unloadAsset(asset);
    }
  }

  unloadAsset(asset) {
    this.loadedAssets.delete(asset.name);
    if (this.watcher) {
      this.unwatch(asset.name, asset);

      // Unwatch all included dependencies that map to this asset
      for (let dep of asset.dependencies.values()) {
        if (dep.includedInParent) {
          this.unwatch(dep.name, asset);
        }
      }
    }
  }

  async onChange(path) {
    let assets = this.watchedAssets.get(path);
    if (!assets || !assets.size) {
      return;
    }

    this.logger.clear();
    this.logger.status(emoji.progress, `Building ${Path.basename(path)}...`);

    // Add the asset to the rebuild queue, and reset the timeout.
    for (let asset of assets) {
      this.buildQueue.add(asset);
    }

    clearTimeout(this.rebuildTimeout);

    this.rebuildTimeout = setTimeout(async () => {
      await this.bundle();
    }, 100);
  }

  middleware() {
    this.bundle();
    return Server.middleware(this);
  }

  async serve(port = 1234, https = false) {
    let server = await Server.serve(this, port, https);
    this.bundle();
    return server;
  }
}

module.exports = Bundler;
Bundler.Asset = require('./Asset');
Bundler.Packager = require('./packagers/Packager');<|MERGE_RESOLUTION|>--- conflicted
+++ resolved
@@ -68,15 +68,12 @@
       logLevel: typeof options.logLevel === 'number' ? options.logLevel : 3,
       mainFile: this.mainFile,
       hmrPort: options.hmrPort || 0,
-<<<<<<< HEAD
       rootDir: Path.dirname(this.mainFile),
       sourcemaps:
         typeof options.sourcemaps === 'boolean'
           ? options.sourcemaps
           : !isProduction
-=======
       hmrHostname: options.hmrHostname || ''
->>>>>>> b56b2a9f
     };
   }
 
