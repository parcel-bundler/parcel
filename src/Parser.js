const path = require('path');
const RawAsset = require('./assets/RawAsset');
const GlobAsset = require('./assets/GlobAsset');
const glob = require('glob');

class Parser {
  constructor(options = {}) {
    this.extensions = {};

    this.registerExtension('js', './assets/JSAsset');
    this.registerExtension('jsx', './assets/JSAsset');
    this.registerExtension('es6', './assets/JSAsset');
    this.registerExtension('jsm', './assets/JSAsset');
    this.registerExtension('mjs', './assets/JSAsset');
    this.registerExtension('ml', './assets/ReasonAsset');
    this.registerExtension('re', './assets/ReasonAsset');
    this.registerExtension('ts', './assets/TypeScriptAsset');
    this.registerExtension('tsx', './assets/TypeScriptAsset');
    this.registerExtension('coffee', './assets/CoffeeScriptAsset');
    this.registerExtension('json', './assets/JSONAsset');
    this.registerExtension('yaml', './assets/YAMLAsset');
    this.registerExtension('yml', './assets/YAMLAsset');
    this.registerExtension('gql', './assets/GraphqlAsset');
    this.registerExtension('graphql', './assets/GraphqlAsset');

    this.registerExtension('css', './assets/CSSAsset');
    this.registerExtension('pcss', './assets/CSSAsset');
    this.registerExtension('styl', './assets/StylusAsset');
    this.registerExtension('less', './assets/LESSAsset');
    this.registerExtension('sass', './assets/SASSAsset');
    this.registerExtension('scss', './assets/SASSAsset');

    this.registerExtension('html', './assets/HTMLAsset');
    this.registerExtension('rs', './assets/RustAsset');
<<<<<<< HEAD
    this.registerExtension('wasm', './assets/WasmAsset');
=======
>>>>>>> d0b2f41a

    let extensions = options.extensions || {};
    for (let ext in extensions) {
      this.registerExtension(ext, extensions[ext]);
    }
  }

  registerExtension(ext, parser) {
    if (!ext.startsWith('.')) {
      ext = '.' + ext;
    }

    this.extensions[ext] = parser;
  }

  findParser(filename) {
    if (glob.hasMagic(filename)) {
      return GlobAsset;
    }

    let extension = path.extname(filename);
    let parser = this.extensions[extension] || RawAsset;
    if (typeof parser === 'string') {
      parser = this.extensions[extension] = require(parser);
    }

    return parser;
  }

  getAsset(filename, pkg, options = {}) {
    let Asset = this.findParser(filename);
    options.parser = this;
    return new Asset(filename, pkg, options);
  }
}

module.exports = Parser;<|MERGE_RESOLUTION|>--- conflicted
+++ resolved
@@ -32,10 +32,6 @@
 
     this.registerExtension('html', './assets/HTMLAsset');
     this.registerExtension('rs', './assets/RustAsset');
-<<<<<<< HEAD
-    this.registerExtension('wasm', './assets/WasmAsset');
-=======
->>>>>>> d0b2f41a
 
     let extensions = options.extensions || {};
     for (let ext in extensions) {
