require('v8-compile-cache');
const Parser = require('./Parser');

let parser;

exports.init = function(options, callback) {
  parser = new Parser(options || {});
  Object.assign(process.env, options.env || {});
  process.env.HMR_PORT = options.hmrPort;
<<<<<<< HEAD
=======
  process.env.HMR_HOSTNAME = options.hmrHostname;
>>>>>>> 072d799d
  callback();
};

exports.run = async function(path, pkg, options, callback) {
  try {
    var asset = parser.getAsset(path, pkg, options);
    await asset.process();

    callback(null, {
      dependencies: Array.from(asset.dependencies.values()),
      generated: asset.generated,
      hash: asset.hash,
      cacheData: asset.cacheData
    });
  } catch (err) {
    let returned = err;

    if (asset) {
      returned = asset.generateErrorMessage(returned);
    }

    returned.fileName = path;
    callback(returned);
  }
};<|MERGE_RESOLUTION|>--- conflicted
+++ resolved
@@ -7,10 +7,7 @@
   parser = new Parser(options || {});
   Object.assign(process.env, options.env || {});
   process.env.HMR_PORT = options.hmrPort;
-<<<<<<< HEAD
-=======
   process.env.HMR_HOSTNAME = options.hmrHostname;
->>>>>>> 072d799d
   callback();
 };
 
