const http = require('http');
const path = require('path');
const url = require('url');
const serveStatic = require('serve-static');
const getPort = require('get-port');
const serverErrors = require('./utils/customErrors').serverErrors;
const logger = require('./Logger');

function middleware(bundler) {
  const serve = serveStatic(bundler.options.outDir, {index: false});

  return function(req, res, next) {
    // Wait for the bundler to finish bundling if needed
    if (bundler.pending) {
      bundler.once('bundled', respond);
    } else {
      respond();
    }

    function respond() {
      if (bundler.errored) {
        return send500();
      } else if (!req.url.startsWith(bundler.options.publicURL)) {
        // If the URL doesn't start with the public path, send the main HTML bundle
        return sendIndex();
      } else {
        // Otherwise, serve the file from the dist folder
        req.url = req.url.slice(bundler.options.publicURL.length);
        return serve(req, res, send404);
      }
    }

    function sendIndex() {
      // If the main asset is an HTML file, serve it
      if (bundler.mainAsset.type === 'html') {
        req.url = `/${bundler.mainAsset.generateBundleName(true)}`;
        serve(req, res, send404);
      } else {
        send404();
      }
    }

    function send500() {
      res.setHeader('Content-Type', 'text/plain; charset=utf-8');
      res.writeHead(500);
      res.end('🚨 Build error, check the console for details.');
    }

    function send404() {
      if (next) {
        return next();
      }

      res.writeHead(404);
      res.end();
    }
  };
}

async function serve(bundler, port) {
  let freePort = await getPort({port});
  let server = http.createServer(middleware(bundler)).listen(freePort);

<<<<<<< HEAD
  server.on('error', err => {
    logger.error(new Error(serverErrors(err, server.address().port)));
  });

  server.once('listening', connection => {
    logger.persistent(
      `Server running at ${logger.chalk.cyan(
        `http://localhost:${server.address().port}`
      )}`
    );
    if (server.address().port !== port) {
      logger.warn(
        logger.chalk.red(`configured port ${port} could not be used.`)
      );
    }
  });
=======
  return new Promise((resolve, reject) => {
    server.on('error', err => {
      bundler.logger.error(new Error(serverErrors(err, server.address().port)));
      reject(err);
    });

    server.once('listening', connection => {
      let addon =
        server.address().port !== port
          ? `- ${bundler.logger.chalk.red(
              `configured port ${port} could not be used.`
            )}`
          : '';
      bundler.logger.persistent(
        `Server running at ${bundler.logger.chalk.cyan(
          `http://localhost:${server.address().port}`
        )} ${addon}`
      );
>>>>>>> 539ade18

      resolve(server);
    });
  });
}

exports.middleware = middleware;
exports.serve = serve;<|MERGE_RESOLUTION|>--- conflicted
+++ resolved
@@ -61,24 +61,6 @@
   let freePort = await getPort({port});
   let server = http.createServer(middleware(bundler)).listen(freePort);
 
-<<<<<<< HEAD
-  server.on('error', err => {
-    logger.error(new Error(serverErrors(err, server.address().port)));
-  });
-
-  server.once('listening', connection => {
-    logger.persistent(
-      `Server running at ${logger.chalk.cyan(
-        `http://localhost:${server.address().port}`
-      )}`
-    );
-    if (server.address().port !== port) {
-      logger.warn(
-        logger.chalk.red(`configured port ${port} could not be used.`)
-      );
-    }
-  });
-=======
   return new Promise((resolve, reject) => {
     server.on('error', err => {
       bundler.logger.error(new Error(serverErrors(err, server.address().port)));
@@ -97,7 +79,6 @@
           `http://localhost:${server.address().port}`
         )} ${addon}`
       );
->>>>>>> 539ade18
 
       resolve(server);
     });
