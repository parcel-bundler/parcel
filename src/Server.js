const http = require('http');
const path = require('path');
const url = require('url');
const serveStatic = require('serve-static');
const getPort = require('get-port');
const serverErrors = require('./utils/customErrors').serverErrors;

function middleware(bundler) {
  const serve = serveStatic(bundler.options.outDir, {index: false});

  return function(req, res, next) {
    // Wait for the bundler to finish bundling if needed
    if (bundler.pending) {
      bundler.once('bundled', respond);
    } else {
      respond();
    }

    function respond() {
      if (bundler.errored) {
        return send500();
      } else if (!req.url.startsWith(bundler.options.publicURL)) {
        // If the URL doesn't start with the public path, send the main HTML bundle
        return sendIndex();
      } else {
        // Otherwise, serve the file from the dist folder
        req.url = req.url.slice(bundler.options.publicURL.length);
        return serve(req, res, send404);
      }
    }

    function sendIndex() {
      // If the main asset is an HTML file, serve it
      if (bundler.mainAsset.type === 'html') {
        req.url = `/${bundler.mainAsset.generateBundleName(true)}`;
        serve(req, res, send404);
      } else {
        send404();
      }
    }

    function send500() {
      res.setHeader('Content-Type', 'text/plain; charset=utf-8');
      res.writeHead(500);
      res.end('🚨 Build error, check the console for details.');
    }

    function send404() {
      if (next) {
        return next();
      }

      res.writeHead(404);
      res.end();
    }
  };
}

async function serve(bundler, port, host) {
  let freePort = await getPort({port});
  let server = http.createServer(middleware(bundler)).listen(freePort, host);

  return new Promise((resolve, reject) => {
    server.on('error', err => {
      bundler.logger.error(new Error(serverErrors(err, server.address().port)));
      reject(err);
    });

<<<<<<< HEAD
  server.once('listening', connection => {
    let addon =
      server.address().port !== port
        ? `- ${bundler.logger.chalk.red(
            `configured port ${port} could not be used.`
          )}`
        : '';
    bundler.logger.persistent(
      `Server running at ${bundler.logger.chalk.cyan(
        `http://${host}:${server.address().port}`
      )} ${addon}\n`
    );
  });
=======
    server.once('listening', connection => {
      let addon =
        server.address().port !== port
          ? `- ${bundler.logger.chalk.red(
              `configured port ${port} could not be used.`
            )}`
          : '';
      bundler.logger.persistent(
        `Server running at ${bundler.logger.chalk.cyan(
          `http://localhost:${server.address().port}`
        )} ${addon}`
      );
>>>>>>> 539ade18

      resolve(server);
    });
  });
}

exports.middleware = middleware;
exports.serve = serve;<|MERGE_RESOLUTION|>--- conflicted
+++ resolved
@@ -66,21 +66,6 @@
       reject(err);
     });
 
-<<<<<<< HEAD
-  server.once('listening', connection => {
-    let addon =
-      server.address().port !== port
-        ? `- ${bundler.logger.chalk.red(
-            `configured port ${port} could not be used.`
-          )}`
-        : '';
-    bundler.logger.persistent(
-      `Server running at ${bundler.logger.chalk.cyan(
-        `http://${host}:${server.address().port}`
-      )} ${addon}\n`
-    );
-  });
-=======
     server.once('listening', connection => {
       let addon =
         server.address().port !== port
@@ -90,10 +75,9 @@
           : '';
       bundler.logger.persistent(
         `Server running at ${bundler.logger.chalk.cyan(
-          `http://localhost:${server.address().port}`
+          `http://${host}:${server.address().port}`
         )} ${addon}`
       );
->>>>>>> 539ade18
 
       resolve(server);
     });
