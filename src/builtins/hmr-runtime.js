--- conflicted
+++ resolved
@@ -108,11 +108,5 @@
     return true;
   }
 
-<<<<<<< HEAD
   return getParents(global.require, id).forEach(id => hmrAccept(global.require, id));
-=======
-  return getParents(global.require, id).some(function (id) {
-    return hmrAccept(global.require, id)
-  });
->>>>>>> dc52638a
 }