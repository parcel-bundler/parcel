const Asset = require('../Asset');
const parse = require('posthtml-parser');
const api = require('posthtml/lib/api');
const urlJoin = require('../utils/urlJoin');
const render = require('posthtml-render');
const posthtmlTransform = require('../transforms/posthtml');
const isURL = require('../utils/is-url');

// A list of all attributes that should produce a dependency
// Based on https://developer.mozilla.org/en-US/docs/Web/HTML/Attributes
const ATTRS = {
  src: [
    'script',
    'img',
    'audio',
    'video',
    'source',
    'track',
    'iframe',
    'embed'
  ],
  href: ['link', 'a'],
  poster: ['video'],
  'xlink:href': ['use']
};

class HTMLAsset extends Asset {
  constructor(name, pkg, options) {
    super(name, pkg, options);
    this.type = 'html';
    this.isAstDirty = false;
  }

  parse(code) {
    let res = parse(code);
    res.walk = api.walk;
    res.match = api.match;
    return res;
  }

  processSingleDependency(path) {
    let assetPath = this.addURLDependency(decodeURIComponent(path));
    if (!isURL(assetPath)) {
      assetPath = urlJoin(this.options.publicURL, assetPath);
    }
    return assetPath;
  }

  collectSrcSetDependencies(srcset) {
    const newSources = [];
    for (const source of srcset.split(',')) {
      const pair = source.trim().split(' ');
      if (pair.length === 0) continue;
      pair[0] = this.processSingleDependency(pair[0]);
      newSources.push(pair.join(' '));
    }
    return newSources.join(',');
  }

  collectDependencies() {
    this.ast.walk(node => {
      if (node.attrs) {
        for (let attr in node.attrs) {
          if (node.tag === 'img' && attr === 'srcset') {
            node.attrs[attr] = this.collectSrcSetDependencies(node.attrs[attr]);
            this.isAstDirty = true;
            continue;
          }
          let elements = ATTRS[attr];
          // Check for virtual paths
          if (node.tag === 'a' && node.attrs[attr].lastIndexOf('.') < 1) {
            continue;
          }
          if (elements && elements.includes(node.tag)) {
<<<<<<< HEAD
            let assetPath;
            if (node.tag === 'link' && node.attrs['rel'] === 'manifest') {
              assetPath = this.addURLDependency(
                decodeURIComponent(node.attrs[attr]),
                {ext: '.webmanifest'}
              );
            } else {
              assetPath = this.addURLDependency(
                decodeURIComponent(node.attrs[attr])
              );
            }
            if (!isURL(assetPath)) {
              assetPath = urlJoin(this.options.publicURL, assetPath);
            }
            node.attrs[attr] = assetPath;
=======
            node.attrs[attr] = this.processSingleDependency(node.attrs[attr]);
>>>>>>> 1d49e478
            this.isAstDirty = true;
          }
        }
      }

      return node;
    });
  }

  async pretransform() {
    await posthtmlTransform(this);
  }

  generate() {
    let html = this.isAstDirty ? render(this.ast) : this.contents;
    return {html};
  }
}

module.exports = HTMLAsset;<|MERGE_RESOLUTION|>--- conflicted
+++ resolved
@@ -72,25 +72,7 @@
             continue;
           }
           if (elements && elements.includes(node.tag)) {
-<<<<<<< HEAD
-            let assetPath;
-            if (node.tag === 'link' && node.attrs['rel'] === 'manifest') {
-              assetPath = this.addURLDependency(
-                decodeURIComponent(node.attrs[attr]),
-                {ext: '.webmanifest'}
-              );
-            } else {
-              assetPath = this.addURLDependency(
-                decodeURIComponent(node.attrs[attr])
-              );
-            }
-            if (!isURL(assetPath)) {
-              assetPath = urlJoin(this.options.publicURL, assetPath);
-            }
-            node.attrs[attr] = assetPath;
-=======
             node.attrs[attr] = this.processSingleDependency(node.attrs[attr]);
->>>>>>> 1d49e478
             this.isAstDirty = true;
           }
         }
