const Asset = require('../Asset');
const api = require('posthtml/lib/api');
const urlJoin = require('../utils/urlJoin');
const render = require('posthtml-render');
const posthtmlTransform = require('../transforms/posthtml');
const htmlnanoTransform = require('../transforms/htmlnano');
const isURL = require('../utils/is-url');

// A list of all attributes that may produce a dependency
// Based on https://developer.mozilla.org/en-US/docs/Web/HTML/Attributes
const ATTRS = {
  src: [
    'script',
    'img',
    'audio',
    'video',
    'source',
    'track',
    'iframe',
    'embed'
  ],
  href: ['link', 'a', 'use'],
  srcset: ['img', 'source'],
  poster: ['video'],
  'xlink:href': ['use'],
  content: ['meta'],
  data: ['object']
};

// A list of metadata that should produce a dependency
// Based on:
// - http://schema.org/
// - http://ogp.me
// - https://developer.twitter.com/en/docs/tweets/optimize-with-cards/overview/markup
// - https://msdn.microsoft.com/en-us/library/dn255024.aspx
const META = {
  property: [
    'og:image',
    'og:image:url',
    'og:image:secure_url',
    'og:audio',
    'og:audio:secure_url',
    'og:video',
    'og:video:secure_url'
  ],
  name: [
    'twitter:image',
    'msapplication-square150x150logo',
    'msapplication-square310x310logo',
    'msapplication-square70x70logo',
    'msapplication-wide310x150logo',
    'msapplication-TileImage',
    'msapplication-config'
  ],
  itemprop: [
    'image',
    'logo',
    'screenshot',
    'thumbnailUrl',
    'contentUrl',
    'downloadUrl'
  ]
};

const SCRIPT_TYPES = {
  'application/javascript': 'js',
  'text/javascript': 'js',
  'application/json': false,
<<<<<<< HEAD
  'application/ld+json': 'jsonld'
=======
  'text/html': false
>>>>>>> d2f5a05d
};

// Options to be passed to `addURLDependency` for certain tags + attributes
const OPTIONS = {
  a: {
    href: {entry: true}
  },
  iframe: {
    src: {entry: true}
  }
};

class HTMLAsset extends Asset {
  constructor(name, options) {
    super(name, options);
    this.type = 'html';
    this.isAstDirty = false;
  }

  async parse(code) {
    let res = await posthtmlTransform.parse(code, this);
    res.walk = api.walk;
    res.match = api.match;
    return res;
  }

  processSingleDependency(path, opts) {
    let assetPath = this.addURLDependency(path, opts);
    if (!isURL(assetPath)) {
      assetPath = urlJoin(this.options.publicURL, assetPath);
    }
    return assetPath;
  }

  collectSrcSetDependencies(srcset, opts) {
    const newSources = [];
    for (const source of srcset.split(',')) {
      const pair = source.trim().split(' ');
      if (pair.length === 0) continue;
      pair[0] = this.processSingleDependency(pair[0], opts);
      newSources.push(pair.join(' '));
    }
    return newSources.join(',');
  }

  getAttrDepHandler(attr) {
    if (attr === 'srcset') {
      return this.collectSrcSetDependencies;
    }
    return this.processSingleDependency;
  }

  collectDependencies() {
    let {ast} = this;

    // Add bundled dependencies from plugins like posthtml-extend or posthtml-include, if any
    if (ast.messages) {
      ast.messages.forEach(message => {
        if (message.type === 'dependency') {
          this.addDependency(message.file, {
            includedInParent: true
          });
        }
      });
    }

    ast.walk(node => {
      if (node.attrs) {
        if (node.tag === 'meta') {
          if (
            !Object.keys(node.attrs).some(attr => {
              let values = META[attr];

              return (
                values &&
                values.includes(node.attrs[attr]) &&
                node.attrs.content !== ''
              );
            })
          ) {
            return node;
          }
        }

        for (let attr in node.attrs) {
          let elements = ATTRS[attr];
          // Check for virtual paths
          if (node.tag === 'a' && node.attrs[attr].lastIndexOf('.') < 1) {
            continue;
          }

          if (elements && elements.includes(node.tag)) {
            let depHandler = this.getAttrDepHandler(attr);
            let options = OPTIONS[node.tag];
            node.attrs[attr] = depHandler.call(
              this,
              node.attrs[attr],
              options && options[attr]
            );
            this.isAstDirty = true;
          }
        }
      }

      return node;
    });
  }

  async pretransform() {
    await posthtmlTransform.transform(this);
  }

  async transform() {
    if (this.options.minify) {
      await htmlnanoTransform(this);
    }
  }

  async generate() {
    // Extract inline <script> and <style> tags for processing.
    let parts = [];
    this.ast.walk(node => {
      if (node.tag === 'script' || node.tag === 'style') {
        let value = node.content && node.content.join('').trim();
        if (value) {
          let type;

          if (node.tag === 'style') {
            if (node.attrs && node.attrs.type) {
              type = node.attrs.type.split('/')[1];
            } else {
              type = 'css';
            }
          } else if (node.attrs && node.attrs.type) {
            // Skip JSON
            if (SCRIPT_TYPES[node.attrs.type] === false) {
              return node;
            }

            if (SCRIPT_TYPES[node.attrs.type]) {
              type = SCRIPT_TYPES[node.attrs.type];
            } else {
              type = node.attrs.type.split('/')[1];
            }
          } else {
            type = 'js';
          }

          parts.push({
            type,
            value,
            inlineHTML: true,
            meta: {
              type: 'tag',
              node
            }
          });
        }
      }

      // Process inline style attributes.
      if (node.attrs && node.attrs.style) {
        parts.push({
          type: 'css',
          value: node.attrs.style,
          meta: {
            type: 'attr',
            node
          }
        });
      }

      return node;
    });

    return parts;
  }

  async postProcess(generated) {
    // Replace inline scripts and styles with processed results.
    for (let rendition of generated) {
      let {type, node} = rendition.meta;
      if (type === 'attr' && rendition.type === 'css') {
        node.attrs.style = rendition.value;
      } else if (type === 'tag') {
        if (
          (rendition.type === 'js' && node.tag === 'script') ||
          (rendition.type === 'css' && node.tag === 'style') ||
          (rendition.type === 'jsonld' && node.tag === 'script')
        ) {
          node.content = rendition.value;
        }

        // Delete "type" attribute, since CSS and JS are the defaults.
        // Unless it's application/ld+json
        if (node.attrs && node.attrs.type !== 'application/ld+json') {
          delete node.attrs.type;
        }
      }
    }

    return [
      {
        type: 'html',
        value: render(this.ast)
      }
    ];
  }
}

module.exports = HTMLAsset;<|MERGE_RESOLUTION|>--- conflicted
+++ resolved
@@ -66,11 +66,8 @@
   'application/javascript': 'js',
   'text/javascript': 'js',
   'application/json': false,
-<<<<<<< HEAD
-  'application/ld+json': 'jsonld'
-=======
+  'application/ld+json': 'jsonld',
   'text/html': false
->>>>>>> d2f5a05d
 };
 
 // Options to be passed to `addURLDependency` for certain tags + attributes
@@ -266,7 +263,7 @@
 
         // Delete "type" attribute, since CSS and JS are the defaults.
         // Unless it's application/ld+json
-        if (node.attrs && node.attrs.type !== 'application/ld+json') {
+        if (node.attrs && node.attrs.type && SCRIPT_TYPES[node.attrs.type] === 'js') {
           delete node.attrs.type;
         }
       }
