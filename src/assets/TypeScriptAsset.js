const JSAsset = require('./JSAsset');
const config = require('../utils/config');
const localRequire = require('../utils/localRequire');

class TypeScriptAsset extends JSAsset {
  constructor(name, pkg, options) {
    super(name, pkg, options);
    // require typescript, installed locally in the app
<<<<<<< HEAD
    this.typescript = localRequire('typescript', this.name);
  }

  async getConfig() {
    await super.getConfig();

    if (this.config.typescript) {
      return this.config;
    }

    this.config.typescript = {
=======
    let typescript = await localRequire('typescript', this.name);
    let transpilerOptions = {
>>>>>>> ec89fabb
      compilerOptions: {
        module: this.typescript.ModuleKind.CommonJS,
        jsx: this.typescript.JsxEmit.Preserve
      },
      fileName: this.basename
    };

    let tsconfig = await config.load(this.name, ['tsconfig.json']);

    // Overwrite default if config is found
    if (tsconfig) {
      this.config.typescript.compilerOptions = Object.assign(
        this.config.typescript.compilerOptions,
        tsconfig.compilerOptions
      );
    }
    this.config.typescript.compilerOptions.noEmit = false;

    return this.config.typescript;
  }

  async parse(code) {
    // Transpile Module using TypeScript and parse result as ast format through babylon
    this.contents = this.typescript.transpileModule(
      code,
      this.config.typescript
    ).outputText;

    return super.parse(this.contents);
  }
}

module.exports = TypeScriptAsset;<|MERGE_RESOLUTION|>--- conflicted
+++ resolved
@@ -3,28 +3,18 @@
 const localRequire = require('../utils/localRequire');
 
 class TypeScriptAsset extends JSAsset {
-  constructor(name, pkg, options) {
-    super(name, pkg, options);
-    // require typescript, installed locally in the app
-<<<<<<< HEAD
-    this.typescript = localRequire('typescript', this.name);
-  }
-
   async getConfig() {
     await super.getConfig();
+    let typescript = await localRequire('typescript', this.name);
 
     if (this.config.typescript) {
       return this.config;
     }
 
     this.config.typescript = {
-=======
-    let typescript = await localRequire('typescript', this.name);
-    let transpilerOptions = {
->>>>>>> ec89fabb
       compilerOptions: {
-        module: this.typescript.ModuleKind.CommonJS,
-        jsx: this.typescript.JsxEmit.Preserve
+        module: typescript.ModuleKind.CommonJS,
+        jsx: typescript.JsxEmit.Preserve
       },
       fileName: this.basename
     };
@@ -44,8 +34,10 @@
   }
 
   async parse(code) {
+    let typescript = await localRequire('typescript', this.name);
+
     // Transpile Module using TypeScript and parse result as ast format through babylon
-    this.contents = this.typescript.transpileModule(
+    this.contents = typescript.transpileModule(
       code,
       this.config.typescript
     ).outputText;
