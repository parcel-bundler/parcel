--- conflicted
+++ resolved
@@ -22,17 +22,8 @@
 
   async parse(code) {
     // stylus should be installed locally in the module that's being required
-<<<<<<< HEAD
-    let stylus = localRequire('stylus', this.name);
-
+    let stylus = await localRequire('stylus', this.name);
     let style = stylus(code, this.config.stylus);
-=======
-    let stylus = await localRequire('stylus', this.name);
-    let opts =
-      this.package.stylus ||
-      (await config.load(this.name, ['.stylusrc', '.stylusrc.js']));
-    let style = stylus(code, opts);
->>>>>>> ec89fabb
     style.set('filename', this.name);
     style.set('include css', true);
     style.set('Evaluator', await createEvaluator(this));
