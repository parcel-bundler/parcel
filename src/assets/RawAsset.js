const Asset = require('../Asset');
<<<<<<< HEAD
=======
const url = require('url');
>>>>>>> 51b90d74

class RawAsset extends Asset {
  // Don't load raw assets. They will be copied by the RawPackager directly.
  load() {}

  generate() {
    const pathToAsset = JSON.stringify(
      url.resolve(this.options.publicURL, this.generateBundleName())
    );
    return {
      js: `module.exports=${pathToAsset};`
    };
  }
}

module.exports = RawAsset;<|MERGE_RESOLUTION|>--- conflicted
+++ resolved
@@ -1,8 +1,5 @@
 const Asset = require('../Asset');
-<<<<<<< HEAD
-=======
 const url = require('url');
->>>>>>> 51b90d74
 
 class RawAsset extends Asset {
   // Don't load raw assets. They will be copied by the RawPackager directly.
