const Asset = require('../Asset');
const fs = require('../utils/fs');
const localRequire = require('../utils/localRequire');

<<<<<<< HEAD
class ReasonAsset extends JSAsset {
  constructor(name, pkg, options) {
    super(name, pkg, options);
    this.parserDependencies = ['bsb-js'];
  }

  async parse() {
    const bsb = localRequire('bsb-js', this.name);
=======
class ReasonAsset extends Asset {
  constructor(name, pkg, options) {
    super(name, pkg, options);
    this.type = 'js';
  }

  async generate() {
    const bsb = await localRequire('bsb-js', this.name);
>>>>>>> 8a95f70f

    // This runs BuckleScript - the Reason to JS compiler.
    // Other Asset types use `localRequire` but the `bsb-js` package already
    // does that internally. This should also take care of error handling in
    // the Reason compilation process.
    if (process.env.NODE_ENV !== 'test') {
      await bsb.runBuild();
    }

    // This is a simplified use-case for Reason - it only loads the recommended
    // BuckleScript configuration to simplify the file processing.
    const outputFile = this.name.replace(/\.(re|ml)$/, '.bs.js');
    const outputContent = await fs.readFile(outputFile);
    return outputContent.toString();
  }
}

module.exports = ReasonAsset;<|MERGE_RESOLUTION|>--- conflicted
+++ resolved
@@ -2,25 +2,15 @@
 const fs = require('../utils/fs');
 const localRequire = require('../utils/localRequire');
 
-<<<<<<< HEAD
-class ReasonAsset extends JSAsset {
-  constructor(name, pkg, options) {
-    super(name, pkg, options);
-    this.parserDependencies = ['bsb-js'];
-  }
-
-  async parse() {
-    const bsb = localRequire('bsb-js', this.name);
-=======
 class ReasonAsset extends Asset {
   constructor(name, pkg, options) {
     super(name, pkg, options);
     this.type = 'js';
+    this.parserDependencies = ['bsb-js'];
   }
 
   async generate() {
     const bsb = await localRequire('bsb-js', this.name);
->>>>>>> 8a95f70f
 
     // This runs BuckleScript - the Reason to JS compiler.
     // Other Asset types use `localRequire` but the `bsb-js` package already
