--- conflicted
+++ resolved
@@ -4,17 +4,11 @@
 const path = require('path');
 const os = require('os');
 
-<<<<<<< HEAD
-class SASSAsset extends CSSAsset {
-  constructor(name, pkg, options) {
-    super(name, pkg, options);
-    this.parserDependencies = ['node-sass'];
-=======
 class SASSAsset extends Asset {
   constructor(name, pkg, options) {
     super(name, pkg, options);
     this.type = 'css';
->>>>>>> 8a95f70f
+    this.parserDependencies = ['node-sass'];
   }
 
   async parse(code) {
