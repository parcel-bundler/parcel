const {Transform} = require('stream');
const babel = require('gulp-babel');
const gulp = require('gulp');
const path = require('path');
const rimraf = require('rimraf');
const babelConfig = require('./babel.config.js');

const IGNORED_PACKAGES = [
  '!packages/examples/**',
  '!packages/core/integration-tests/**',
  '!packages/core/workers/test/integration/**',
  '!packages/core/is-v2-ready-yet/**',
  '!packages/core/test-utils/**',
  '!packages/core/types/**'
];

const paths = {
  packageSrc: [
    'packages/*/*/src/**/*.js',
    '!packages/*/scope-hoisting/src/helpers.js',
    '!**/loaders/**',
    '!**/prelude.js',
    ...IGNORED_PACKAGES
  ],
  packageOther: [
    'packages/*/scope-hoisting/src/helpers.js',
    'packages/*/*/src/**/loaders/**',
    'packages/*/*/src/**/prelude.js',
    'packages/*/dev-server/src/templates/**'
  ],
  packages: 'packages/'
};

<<<<<<< HEAD
exports.clean = function clean(cb) {
  rimraf('packages/*/*/lib/**', cb);
};

exports.default = exports.build = function build() {
  return merge(
    gulp
      .src(paths.packageSrc)
      .pipe(babel(babelConfig))
      .pipe(renameStream(relative => relative.replace('src', 'lib')))
      .pipe(gulp.dest(paths.packages)),
    gulp
      .src(paths.packageOther)
      .pipe(renameStream(relative => relative.replace('src', 'lib')))
      .pipe(gulp.dest(paths.packages))
  );
};

function renameStream(fn) {
  return new TapStream(vinyl => {
    let relative = path.relative(vinyl.base, vinyl.path);
    vinyl.path = path.join(vinyl.base, fn(relative));
  });
}

=======
>>>>>>> b4a295b0
/*
 * "Taps" into the contents of a flowing stream, yielding chunks to the passed
 * callback. Continues to pass data chunks down the stream.
 */
class TapStream extends Transform {
  constructor(tap, options) {
    super({...options, objectMode: true});
    this._tap = tap;
  }

  _transform(chunk, encoding, callback) {
    try {
      this._tap(chunk);
      callback(null, chunk);
    } catch (err) {
      callback(err);
    }
  }
}

exports.clean = function clean(cb) {
  rimraf('packages/*/*/lib/**', cb);
};

exports.default = exports.build = gulp.series(
  gulp.parallel(buildBabel, copyOthers),
  // Babel reads from package.json so update these after babel has run
  updatePackageJson
);

function buildBabel() {
  return gulp
    .src(paths.packageSrc)
    .pipe(babel(babelConfig))
    .pipe(renameStream(relative => relative.replace('src', 'lib')))
    .pipe(gulp.dest(paths.packages));
}

function copyOthers() {
  return gulp
    .src(paths.packageOther)
    .pipe(renameStream(relative => relative.replace('src', 'lib')))
    .pipe(gulp.dest(paths.packages));
}

function updatePackageJson() {
  return gulp
    .src(paths.packageJson)
    .pipe(
      new TapStream(vinyl => {
        let json = JSON.parse(vinyl.contents);
        // Replace all references to `src` in package.json main entries to their
        // `lib` equivalents.
        if (typeof json.main === 'string') {
          json.main = json.main.replace('src', 'lib');
        }
        // Replace all references to `src` in package.json bin entries
        // `lib` equivalents.
        if (typeof json.bin === 'object' && json.bin != null) {
          for (let [binName, binPath] of Object.entries(json.bin)) {
            json.bin[binName] = binPath.replace('src', 'lib');
          }
        } else if (typeof json.bin === 'string') {
          json.bin = json.bin.replace('src', 'lib');
        }

        json.publishConfig = {
          access: 'public'
        };
        vinyl.contents = Buffer.from(JSON.stringify(json, null, 2));
      })
    )
    .pipe(gulp.dest(paths.packages));
}

function renameStream(fn) {
  return new TapStream(vinyl => {
    let relative = path.relative(vinyl.base, vinyl.path);
    vinyl.path = path.join(vinyl.base, fn(relative));
  });
}<|MERGE_RESOLUTION|>--- conflicted
+++ resolved
@@ -31,34 +31,6 @@
   packages: 'packages/'
 };
 
-<<<<<<< HEAD
-exports.clean = function clean(cb) {
-  rimraf('packages/*/*/lib/**', cb);
-};
-
-exports.default = exports.build = function build() {
-  return merge(
-    gulp
-      .src(paths.packageSrc)
-      .pipe(babel(babelConfig))
-      .pipe(renameStream(relative => relative.replace('src', 'lib')))
-      .pipe(gulp.dest(paths.packages)),
-    gulp
-      .src(paths.packageOther)
-      .pipe(renameStream(relative => relative.replace('src', 'lib')))
-      .pipe(gulp.dest(paths.packages))
-  );
-};
-
-function renameStream(fn) {
-  return new TapStream(vinyl => {
-    let relative = path.relative(vinyl.base, vinyl.path);
-    vinyl.path = path.join(vinyl.base, fn(relative));
-  });
-}
-
-=======
->>>>>>> b4a295b0
 /*
  * "Taps" into the contents of a flowing stream, yielding chunks to the passed
  * callback. Continues to pass data chunks down the stream.
@@ -84,9 +56,7 @@
 };
 
 exports.default = exports.build = gulp.series(
-  gulp.parallel(buildBabel, copyOthers),
-  // Babel reads from package.json so update these after babel has run
-  updatePackageJson
+  gulp.parallel(buildBabel, copyOthers)
 );
 
 function buildBabel() {
@@ -104,36 +74,6 @@
     .pipe(gulp.dest(paths.packages));
 }
 
-function updatePackageJson() {
-  return gulp
-    .src(paths.packageJson)
-    .pipe(
-      new TapStream(vinyl => {
-        let json = JSON.parse(vinyl.contents);
-        // Replace all references to `src` in package.json main entries to their
-        // `lib` equivalents.
-        if (typeof json.main === 'string') {
-          json.main = json.main.replace('src', 'lib');
-        }
-        // Replace all references to `src` in package.json bin entries
-        // `lib` equivalents.
-        if (typeof json.bin === 'object' && json.bin != null) {
-          for (let [binName, binPath] of Object.entries(json.bin)) {
-            json.bin[binName] = binPath.replace('src', 'lib');
-          }
-        } else if (typeof json.bin === 'string') {
-          json.bin = json.bin.replace('src', 'lib');
-        }
-
-        json.publishConfig = {
-          access: 'public'
-        };
-        vinyl.contents = Buffer.from(JSON.stringify(json, null, 2));
-      })
-    )
-    .pipe(gulp.dest(paths.packages));
-}
-
 function renameStream(fn) {
   return new TapStream(vinyl => {
     let relative = path.relative(vinyl.base, vinyl.path);
