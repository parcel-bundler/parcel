--- conflicted
+++ resolved
@@ -71,11 +71,8 @@
     "posthtml-include": "^1.1.0",
     "prettier": "^1.9.1",
     "rimraf": "^2.6.1",
-<<<<<<< HEAD
-    "sinon": "^4.1.5",
-=======
+    "sinon": "^4.2.2",
     "sourcemap-validator": "^1.0.6",
->>>>>>> ab713a32
     "stylus": "^0.54.5",
     "typescript": "^2.6.2"
   },
