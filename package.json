{
  "name": "parcel-bundler",
  "version": "1.4.1",
  "main": "index.js",
  "license": "MIT",
  "repository": {
    "type": "git",
    "url": "https://github.com/parcel-bundler/parcel.git"
  },
  "dependencies": {
    "babel-core": "^6.25.0",
    "babel-generator": "^6.25.0",
    "babel-plugin-transform-es2015-modules-commonjs": "^6.26.0",
    "babylon": "^6.17.4",
    "babylon-walk": "^1.0.2",
    "browser-resolve": "^1.11.2",
    "chalk": "^2.1.0",
    "chokidar": "^1.7.0",
    "commander": "^2.11.0",
    "cross-spawn": "^5.1.0",
    "cssnano": "^3.10.0",
<<<<<<< HEAD
    "du": "^0.1.0",
=======
    "dotenv": "^4.0.0",
>>>>>>> b56b2a9f
    "get-port": "^3.2.0",
    "glob": "^7.1.2",
    "htmlnano": "^0.1.6",
    "is-url": "^1.2.2",
    "js-yaml": "^3.10.0",
    "json5": "^0.5.1",
    "micromatch": "^3.0.4",
    "mkdirp": "^0.5.1",
    "node-forge": "^0.7.1",
    "node-libs-browser": "^2.0.0",
    "opn": "^5.1.0",
    "physical-cpu-count": "^2.0.0",
    "postcss": "^6.0.10",
    "postcss-value-parser": "^3.3.0",
    "posthtml": "^0.10.1",
    "resolve": "^1.4.0",
    "sanitize-filename": "^1.6.1",
    "serve-static": "^1.12.4",
    "uglify-es": "^3.2.1",
    "v8-compile-cache": "^1.1.0",
    "worker-farm": "^1.4.1",
    "ws": "^3.3.3"
  },
  "devDependencies": {
    "babel-cli": "^6.26.0",
    "babel-preset-env": "^1.6.1",
    "bsb-js": "^1.0.1",
    "coffeescript": "^2.0.3",
    "cross-env": "^5.1.1",
    "eslint": "^4.13.0",
    "graphql": "^0.11.7",
    "graphql-tag": "^2.6.0",
    "husky": "^0.14.3",
    "less": "^2.7.2",
    "lint-staged": "^6.0.0",
    "mocha": "^3.5.0",
    "ncp": "^2.0.0",
    "nib": "^1.1.2",
    "node-sass": "^4.5.3",
    "nyc": "^11.1.0",
    "postcss-modules": "^0.8.0",
    "posthtml-include": "^1.1.0",
    "prettier": "^1.9.1",
    "rimraf": "^2.6.1",
    "stylus": "^0.54.5",
    "typescript": "^2.6.2",
    "codecov": "^3.0.0"
  },
  "scripts": {
    "test": "cross-env NODE_ENV=test mocha",
    "test-coverage": "rm -rf coverage/* && nyc yarn test",
    "report-coverage": "nyc report --reporter=lcov && codecov",
    "test-ci": "yarn test-coverage && yarn report-coverage",
    "format": "prettier --write './{src,bin,test}/**/*.{js,json,md}'",
    "build": "yarn minify && babel src -d lib && ncp src/builtins lib/builtins",
    "prepublish": "yarn build",
    "minify":
      "uglifyjs -c -m -o src/builtins/prelude.min.js src/builtins/prelude.js",
    "precommit": "npm run lint && lint-staged",
    "lint": "eslint .",
    "postinstall":
      "node -e \"console.log('\\u001b[35m\\u001b[1mLove Parcel? You can now donate to our open collective:\\u001b[22m\\u001b[39m\\n > \\u001b[34mhttps://opencollective.com/parcel/donate\\u001b[0m')\""
  },
  "bin": {
    "parcel": "bin/cli.js"
  },
  "engines": {
    "node": ">= 6.0.0"
  },
  "lint-staged": {
    "*.{js,json,md}": ["prettier --write", "git add"]
  },
  "collective": {
    "type": "opencollective",
    "url": "https://opencollective.com/parcel"
  }
}<|MERGE_RESOLUTION|>--- conflicted
+++ resolved
@@ -19,11 +19,8 @@
     "commander": "^2.11.0",
     "cross-spawn": "^5.1.0",
     "cssnano": "^3.10.0",
-<<<<<<< HEAD
     "du": "^0.1.0",
-=======
     "dotenv": "^4.0.0",
->>>>>>> b56b2a9f
     "get-port": "^3.2.0",
     "glob": "^7.1.2",
     "htmlnano": "^0.1.6",
