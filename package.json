--- conflicted
+++ resolved
@@ -75,7 +75,6 @@
     "url": "https://opencollective.com/parcel"
   },
   "packageManager": "yarn@1.22.19",
-<<<<<<< HEAD
   "browser": {
     "react-dom": "preact/compat",
     "react": "preact/compat",
@@ -83,13 +82,12 @@
   },
   "dependencies": {
     "patch-package": "^8.0.0"
-=======
+  },
   "_": "See issue #9405 for the Vue problem",
   "__": "The watcher complains about non-existing dirs in the integration tests on >=2.3.0",
   "resolutions": {
     "@parcel/watcher": "~2.2.0",
     "@vue/compiler-sfc": "~3.2.47",
     "vue": "~3.2.47"
->>>>>>> c82f21e1
   }
 }