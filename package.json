{
  "name": "parcel-bundler",
  "version": "1.2.0",
  "main": "index.js",
  "license": "MIT",
  "repository": {
    "type": "git",
    "url": "https://github.com/parcel-bundler/parcel.git"
  },
  "dependencies": {
    "babel-core": "^6.25.0",
    "babel-generator": "^6.25.0",
    "babel-plugin-transform-es2015-modules-commonjs": "^6.26.0",
    "babylon": "^6.17.4",
    "babylon-walk": "^1.0.2",
    "browser-resolve": "^1.11.2",
    "chalk": "^2.1.0",
    "chokidar": "^1.7.0",
    "commander": "^2.11.0",
    "cssnano": "^3.10.0",
    "get-port": "^3.2.0",
    "glob": "^7.1.2",
    "htmlnano": "^0.1.6",
    "is-url": "^1.2.2",
    "js-yaml": "^3.10.0",
    "micromatch": "^3.0.4",
    "mkdirp": "^0.5.1",
    "node-libs-browser": "^2.0.0",
    "opn": "^5.1.0",
    "parse-json": "^4.0.0",
    "physical-cpu-count": "^2.0.0",
    "postcss": "^6.0.10",
    "postcss-value-parser": "^3.3.0",
    "posthtml": "^0.10.1",
    "resolve": "^1.4.0",
    "serve-static": "^1.12.4",
    "strip-json-comments": "^2.0.1",
    "uglify-es": "^3.2.1",
    "v8-compile-cache": "^1.1.0",
    "worker-farm": "^1.4.1",
    "ws": "^3.3.2"
  },
  "devDependencies": {
    "babel-cli": "^6.26.0",
    "babel-preset-env": "^1.6.1",
    "coffeescript": "^2.0.3",
    "cross-env": "^5.1.1",
    "eslint": "^4.13.0",
    "husky": "^0.14.3",
    "less": "^2.7.2",
    "lint-staged": "^6.0.0",
    "mocha": "^3.5.0",
    "ncp": "^2.0.0",
    "nib": "^1.1.2",
    "node-sass": "^4.5.3",
    "nyc": "^11.1.0",
    "postcss-modules": "^0.8.0",
    "posthtml-include": "^1.1.0",
    "prettier": "^1.9.1",
    "rimraf": "^2.6.1",
    "stylus": "^0.54.5",
    "typescript": "^2.6.2"
  },
  "scripts": {
    "test": "cross-env NODE_ENV=test mocha",
    "format": "prettier --write './{src,bin,test}/**/*.{js,json,md}'",
    "build": "babel src -d lib",
    "prepublish": "yarn build",
<<<<<<< HEAD
    "precommit": "npm run lint && lint-staged",
    "lint": "eslint ."
=======
    "precommit": "lint-staged",
    "postinstall": "node -e \"console.log('\\u001b[35m\\u001b[1mLove Parcel? You can now donate to our open collective:\\u001b[22m\\u001b[39m\\n > \\u001b[34mhttps://opencollective.com/parcel/donate\\u001b[0m')\""
>>>>>>> b7b2991d
  },
  "bin": {
    "parcel": "bin/cli.js"
  },
  "engines": {
    "node": ">= 6.0.0"
  },
  "lint-staged": {
    "*.{js,json,md}": [
      "prettier --write",
      "git add"
    ]
<<<<<<< HEAD
=======
  },
  "collective": {
    "type": "opencollective",
    "url": "https://opencollective.com/parcel"
>>>>>>> b7b2991d
  }
}<|MERGE_RESOLUTION|>--- conflicted
+++ resolved
@@ -66,13 +66,10 @@
     "format": "prettier --write './{src,bin,test}/**/*.{js,json,md}'",
     "build": "babel src -d lib",
     "prepublish": "yarn build",
-<<<<<<< HEAD
     "precommit": "npm run lint && lint-staged",
-    "lint": "eslint ."
-=======
-    "precommit": "lint-staged",
-    "postinstall": "node -e \"console.log('\\u001b[35m\\u001b[1mLove Parcel? You can now donate to our open collective:\\u001b[22m\\u001b[39m\\n > \\u001b[34mhttps://opencollective.com/parcel/donate\\u001b[0m')\""
->>>>>>> b7b2991d
+    "lint": "eslint .",
+    "postinstall":
+      "node -e \"console.log('\\u001b[35m\\u001b[1mLove Parcel? You can now donate to our open collective:\\u001b[22m\\u001b[39m\\n > \\u001b[34mhttps://opencollective.com/parcel/donate\\u001b[0m')\""
   },
   "bin": {
     "parcel": "bin/cli.js"
@@ -81,16 +78,10 @@
     "node": ">= 6.0.0"
   },
   "lint-staged": {
-    "*.{js,json,md}": [
-      "prettier --write",
-      "git add"
-    ]
-<<<<<<< HEAD
-=======
+    "*.{js,json,md}": ["prettier --write", "git add"]
   },
   "collective": {
     "type": "opencollective",
     "url": "https://opencollective.com/parcel"
->>>>>>> b7b2991d
   }
 }