{
  "name": "@parcel/monorepo",
  "description": "Blazing fast, zero configuration web application bundler",
  "license": "MIT",
  "repository": {
    "type": "git",
    "url": "https://github.com/parcel-bundler/parcel.git"
  },
  "private": true,
  "workspaces": [
    "packages/*/*"
  ],
  "scripts": {
    "build": "cross-env NODE_ENV=production PARCEL_BUILD_ENV=production gulp",
    "build-native": "node scripts/build-native.js",
    "build-native-release": "node scripts/build-native.js --release",
    "clean-test": "rimraf packages/core/integration-tests/.parcel-cache && rimraf packages/core/integration-tests/dist",
    "clean": "yarn clean-test && lerna clean --yes && lerna exec -- rimraf ./lib && yarn",
    "format": "prettier --write \"./packages/*/*/{src,bin,test}/**/*.{js,json,md}\" && cargo fmt --all",
    "link-all": "node scripts/link-all.js packages",
    "unlink-all": "node scripts/unlink-all.js packages",
    "check": "flow check",
    "lint": "eslint . && prettier \"./packages/*/*/{src,bin,test}/**/*.{js,json,md}\" --list-different && cargo fmt --all -- --check",
    "lint:readme": "node scripts/validate-readme-toc.js",
    "prepublishOnly": "yarn build && node scripts/update-config-dependencies.js",
    "test:unit": "cross-env NODE_ENV=test mocha",
    "test:integration": "yarn workspace @parcel/integration-tests test",
    "test:integration-ci": "yarn workspace @parcel/integration-tests test-ci",
    "test": "yarn test:unit && yarn test:integration",
    "update-readme-toc": "doctoc README.md",
    "nightly:release": "lerna publish -y --canary --preid nightly --dist-tag=nightly --exact --force-publish=* --no-git-tag-version --no-push",
    "tag:prerelease": "lerna version --exact --force-publish=* --no-git-tag-version --no-push",
    "tag:release": "lerna version --force-publish=* --no-git-tag-version --no-push",
    "release": "lerna publish -y from-package --dist-tag=next --no-git-tag-version --no-push",
    "prepare": "husky install"
  },
  "devDependencies": {
    "@babel/core": "^7.12.0",
    "@napi-rs/cli": "1.0.4",
    "cross-env": "^7.0.0",
    "doctoc": "^1.4.0",
    "eslint": "^7.20.0",
<<<<<<< HEAD
    "flow-bin": "0.148.0",
    "glob": "^7.1.6",
=======
    "flow-bin": "0.150.0",
>>>>>>> 8b240d03
    "gulp": "^4.0.2",
    "gulp-babel": "^8.0.0",
    "husky": "^6.0.0",
    "lerna": "^3.3.2",
    "lint-staged": "^10.2.11",
    "mocha": "^8.3.0",
    "mocha-junit-reporter": "^2.0.0",
    "mocha-multi-reporters": "^1.5.1",
    "prettier": "1.19.1",
    "rimraf": "^2.6.3",
    "semver": "^5.4.1",
    "sinon": "^7.3.1"
  },
  "engines": {
    "node": ">= 12.0.0"
  },
  "lint-staged": {
    "*.{js,json,md}": "prettier --write",
    "*.rs": "rustfmt"
  },
  "collective": {
    "type": "opencollective",
    "url": "https://opencollective.com/parcel"
  }
}<|MERGE_RESOLUTION|>--- conflicted
+++ resolved
@@ -40,12 +40,8 @@
     "cross-env": "^7.0.0",
     "doctoc": "^1.4.0",
     "eslint": "^7.20.0",
-<<<<<<< HEAD
-    "flow-bin": "0.148.0",
+    "flow-bin": "0.150.0",
     "glob": "^7.1.6",
-=======
-    "flow-bin": "0.150.0",
->>>>>>> 8b240d03
     "gulp": "^4.0.2",
     "gulp-babel": "^8.0.0",
     "husky": "^6.0.0",
