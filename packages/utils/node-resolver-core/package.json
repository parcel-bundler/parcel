{
  "name": "@parcel/node-resolver-core",
  "version": "2.0.0-frontbucket.4",
  "license": "MIT",
  "publishConfig": {
    "access": "public"
  },
  "repository": {
    "type": "git",
    "url": "https://github.com/parcel-bundler/parcel.git"
  },
  "main": "lib/NodeResolver.js",
  "source": "src/NodeResolver.js",
  "engines": {
    "node": ">= 10.0.0"
  },
  "dependencies": {
<<<<<<< HEAD
    "@parcel/node-libs-browser": "^2.0.0-frontbucket.0",
    "@parcel/utils": "^2.0.0-frontbucket.15",
=======
    "@parcel/utils": "^2.0.0-alpha.3.1",
    "@parcel/diagnostic": "^2.0.0-alpha.3.1",
>>>>>>> d05b3ccf
    "micromatch": "^3.0.4",
    "nullthrows": "^1.1.1"
  }
}<|MERGE_RESOLUTION|>--- conflicted
+++ resolved
@@ -15,13 +15,9 @@
     "node": ">= 10.0.0"
   },
   "dependencies": {
-<<<<<<< HEAD
     "@parcel/node-libs-browser": "^2.0.0-frontbucket.0",
     "@parcel/utils": "^2.0.0-frontbucket.15",
-=======
-    "@parcel/utils": "^2.0.0-alpha.3.1",
-    "@parcel/diagnostic": "^2.0.0-alpha.3.1",
->>>>>>> d05b3ccf
+    "@parcel/diagnostic": "^2.0.0-frontbucket.12",
     "micromatch": "^3.0.4",
     "nullthrows": "^1.1.1"
   }
