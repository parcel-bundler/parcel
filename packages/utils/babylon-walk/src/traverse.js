--- conflicted
+++ resolved
@@ -1,22 +1,19 @@
 // @flow
 import type {Node} from '@babel/types';
-<<<<<<< HEAD
-import type {VisitorFunc, Visitors, VisitorsExploded} from './types';
-=======
 import type {SimpleVisitors, VisitorsExploded} from './index';
->>>>>>> 50d599db
 
 import * as t from '@babel/types';
+import invariant from 'assert';
 import explode from './explode.js';
 
-export const SKIP = Symbol('traverse.SKIP');
-export const REMOVE = Symbol('traverse.REMOVE');
+class Path {
+  node: Node;
+  parent: Node;
+  listkey: ?string;
+  key: number | string;
+  _skipped: boolean = false;
+  _removed: boolean = false;
 
-<<<<<<< HEAD
-export function traverse<T>(node: Node, visitors: Visitors<T>, state: T) {
-  let ancestors = [];
-  traverseWalk(explode((visitors: any)), ancestors, state, node);
-=======
   constructor(
     node: Node,
     parent: Node,
@@ -53,31 +50,28 @@
   state: T,
 ) {
   traverseWalk(explode(visitors), state, node, null, null, null);
->>>>>>> 50d599db
 }
 
 function traverseWalk<T>(
-  visitors: VisitorsExploded<VisitorFunc<Node, T>>,
-  ancestors: Node[],
+  visitors: VisitorsExploded<(Path, T) => void>,
   state: T,
   node: Node,
+  parent: ?Node,
+  listkey,
+  key,
 ) {
-  if (!node || (visitors.shouldSkip && visitors.shouldSkip(node) === true)) {
+  if (!node || (visitors.shouldSkip && visitors.shouldSkip(node) === true))
     return;
-  }
-
-  let isNew = node !== ancestors[ancestors.length - 1];
-  if (isNew) ancestors.push(node);
 
   const {enter, exit} = visitors[node.type] || {};
 
+  // $FlowFixMe
+  const path = new Path(node, parent, listkey, key);
+
   if (enter) {
     for (let visitor of enter) {
-      let res = visitor(node, state, ancestors);
-      if (res != null) {
-        if (isNew) ancestors.pop();
-        return res;
-      }
+      visitor(path, state);
+      if (path._skipped || path._removed) return path._removed;
     }
   }
 
@@ -86,43 +80,18 @@
     let subNode: Node | Array<Node> = node[key];
     if (Array.isArray(subNode)) {
       for (let i = 0; i < subNode.length; i++) {
-        let res = traverseWalk(visitors, ancestors, state, subNode[i]);
-        if (res === REMOVE) {
-          subNode.splice(i, 1);
+        if (traverseWalk(visitors, state, subNode[i], node, key, i) === true) {
           i--;
-        } else if (res !== SKIP && res != null) {
-          if (Array.isArray(res)) {
-            subNode.splice(i, 1, ...res);
-            if (res.length === 0) {
-              i--;
-            }
-          } else {
-            // $FlowFixMe
-            subNode[i] = res;
-          }
         }
       }
     } else {
-      let res = traverseWalk(visitors, ancestors, state, subNode);
-      if (res === REMOVE) {
-        if (isNew) ancestors.pop();
-        return REMOVE;
-      } else if (res !== SKIP && res != null) {
-        // $FlowFixMe
-        node[key] = res;
-      }
+      traverseWalk(visitors, state, subNode, node, null, key);
     }
   }
 
   if (exit) {
     for (let visitor of exit) {
-      let res = visitor(node, state, ancestors);
-      if (res != null) {
-        if (isNew) ancestors.pop();
-        return res;
-      }
+      visitor(path, state);
     }
   }
-
-  if (isNew) ancestors.pop();
 }