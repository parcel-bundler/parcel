--- conflicted
+++ resolved
@@ -1,10 +1,6 @@
 {
   "name": "@parcel/babylon-walk",
-<<<<<<< HEAD
   "version": "2.0.0-frontbucket.2",
-=======
-  "version": "2.0.0-beta.1",
->>>>>>> c9748bcb
   "license": "MIT",
   "publishConfig": {
     "access": "public"
