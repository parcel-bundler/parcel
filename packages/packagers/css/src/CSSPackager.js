// @flow

import type {Root} from 'postcss';
import type {Asset} from '@parcel/types';

import path from 'path';
import SourceMap from '@parcel/source-map';
import {Packager} from '@parcel/plugin';
import {
  PromiseQueue,
  countLines,
  replaceInlineReferences,
  replaceURLReferences,
} from '@parcel/utils';

import postcss from 'postcss';
import nullthrows from 'nullthrows';

export default (new Packager({
  async package({
    bundle,
    bundleGraph,
    getInlineBundleContents,
    getSourceMapReference,
    logger,
    options,
  }) {
    let queue = new PromiseQueue({
      maxConcurrent: 32,
    });
    bundle.traverseAssets({
      exit: asset => {
        // Figure out which media types this asset was imported with.
        // We only want to import the asset once, so group them all together.
        let media = [];
        for (let dep of bundleGraph.getIncomingDependencies(asset)) {
          if (!dep.meta.media) {
            // Asset was imported without a media type. Don't wrap in @media.
            media.length = 0;
            break;
          }
          media.push(dep.meta.media);
        }

<<<<<<< HEAD
        queue.add(() =>
          Promise.all([
            asset,
            asset.getCode().then((css: string) => {
              if (media.length) {
                return `@media ${media.join(', ')} {\n${css}\n}\n`;
              }

              return css;
            }),
            bundle.env.sourceMap && asset.getMapBuffer(),
          ]),
        );
=======
        queue.add(() => {
          let usedSymbols = bundleGraph.getUsedSymbols(asset);
          if (
            !asset.symbols.isCleared &&
            options.mode === 'production' &&
            !usedSymbols.has('*')
          ) {
            // a CSS Modules asset
            return processCSSModule(
              options,
              logger,
              bundleGraph,
              bundle,
              asset,
              media,
            );
          } else {
            return Promise.all([
              asset,
              asset.getCode().then((css: string) => {
                if (media.length) {
                  return `@media ${media.join(', ')} {\n${css}\n}\n`;
                }

                return css;
              }),
              bundle.env.sourceMap && asset.getMapBuffer(),
            ]);
          }
        });
>>>>>>> 97a7bfee
      },
    });

    let outputs = await queue.run();
    let contents = '';
    let map = new SourceMap(options.projectRoot);
    let lineOffset = 0;
    for (let [asset, code, mapBuffer] of outputs) {
      contents += code + '\n';
      if (bundle.env.sourceMap) {
        if (mapBuffer) {
          map.addBufferMappings(mapBuffer, lineOffset);
        } else {
          map.addEmptyMap(
            path
              .relative(options.projectRoot, asset.filePath)
              .replace(/\\+/g, '/'),
            code,
            lineOffset,
          );
        }

        lineOffset += countLines(code);
      }
    }

    if (bundle.env.sourceMap) {
      let reference = await getSourceMapReference(map);
      if (reference != null) {
        contents += '/*# sourceMappingURL=' + reference + ' */\n';
      }
    }

    ({contents, map} = replaceURLReferences({
      bundle,
      bundleGraph,
      contents,
      map,
    }));

    return replaceInlineReferences({
      bundle,
      bundleGraph,
      contents,
      getInlineBundleContents,
      getInlineReplacement: (dep, inlineType, contents) => ({
        from: dep.id,
        to: contents,
      }),
      map,
    });
  },
}): Packager);

async function processCSSModule(
  options,
  logger,
  bundleGraph,
  bundle,
  asset,
  media,
): Promise<[Asset, string, ?Buffer]> {
  let ast: Root = postcss.fromJSON(nullthrows((await asset.getAST())?.program));

  let usedSymbols = bundleGraph.getUsedSymbols(asset);
  let localSymbols = new Set(
    [...asset.symbols].map(([, {local}]) => `.${local}`),
  );

  let defaultImport = null;
  if (usedSymbols.has('default')) {
    let incoming = bundleGraph.getIncomingDependencies(asset);
    // `import * as ns from ""; ns.default` is fine.
    defaultImport = incoming.find(d => d.meta.hasDefaultImport);
    if (defaultImport) {
      let loc = defaultImport.symbols.get('default')?.loc;
      logger.warn({
        message:
          'CSS modules cannot be tree shaken when imported with a default specifier',
        filePath: nullthrows(loc?.filePath ?? defaultImport.sourcePath),
        ...(loc && {
          codeFrame: {
            codeHighlights: [{start: loc.start, end: loc.end}],
          },
        }),
        hints: [
          `Instead do: import * as style from "${defaultImport.moduleSpecifier}";`,
        ],
      });
    }
  }

  if (!defaultImport) {
    let usedLocalSymbols = new Set(
      [...usedSymbols].map(
        exportSymbol => `.${nullthrows(asset.symbols.get(exportSymbol)).local}`,
      ),
    );
    ast.walkRules(rule => {
      if (
        localSymbols.has(rule.selector) &&
        !usedLocalSymbols.has(rule.selector)
      ) {
        rule.remove();
      }
    });
  }

  let {content, map} = await postcss().process(ast, {
    from: undefined,
    to: options.projectRoot + '/index',
    map: {
      annotation: false,
      inline: false,
    },
    // Pass postcss's own stringifier to it to silence its warning
    // as we don't want to perform any transformations -- only generate
    stringifier: postcss.stringify,
  });

  let sourceMap;
  if (bundle.env.sourceMap && map != null) {
    sourceMap = new SourceMap(options.projectRoot);
    sourceMap.addRawMappings(map.toJSON());
  }

  if (media.length) {
    content = `@media ${media.join(', ')} {\n${content}\n}\n`;
  }

  return [asset, content, sourceMap?.toBuffer()];
}<|MERGE_RESOLUTION|>--- conflicted
+++ resolved
@@ -42,21 +42,6 @@
           media.push(dep.meta.media);
         }
 
-<<<<<<< HEAD
-        queue.add(() =>
-          Promise.all([
-            asset,
-            asset.getCode().then((css: string) => {
-              if (media.length) {
-                return `@media ${media.join(', ')} {\n${css}\n}\n`;
-              }
-
-              return css;
-            }),
-            bundle.env.sourceMap && asset.getMapBuffer(),
-          ]),
-        );
-=======
         queue.add(() => {
           let usedSymbols = bundleGraph.getUsedSymbols(asset);
           if (
@@ -87,7 +72,6 @@
             ]);
           }
         });
->>>>>>> 97a7bfee
       },
     });
 
