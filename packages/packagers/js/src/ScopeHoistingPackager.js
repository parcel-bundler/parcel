// @flow

import type {
  Asset,
  BundleGraph,
  Dependency,
  PluginOptions,
  NamedBundle,
} from '@parcel/types';

import {
  PromiseQueue,
  relativeBundlePath,
  countLines,
  normalizeSeparators,
} from '@parcel/utils';
import SourceMap from '@parcel/source-map';
import nullthrows from 'nullthrows';
import invariant from 'assert';
import ThrowableDiagnostic from '@parcel/diagnostic';
import globals from 'globals';
import path from 'path';

import {ESMOutputFormat} from './ESMOutputFormat';
import {CJSOutputFormat} from './CJSOutputFormat';
import {GlobalOutputFormat} from './GlobalOutputFormat';
import {prelude, helpers} from './helpers';
import {replaceScriptDependencies, getSpecifier} from './utils';

// https://262.ecma-international.org/6.0/#sec-names-and-keywords
const IDENTIFIER_RE = /^[$_\p{ID_Start}][$_\u200C\u200D\p{ID_Continue}]*$/u;
const ID_START_RE = /^[$_\p{ID_Start}]/u;
const NON_ID_CONTINUE_RE = /[^$_\u200C\u200D\p{ID_Continue}]/gu;

// General regex used to replace imports with the resolved code, references with resolutions,
// and count the number of newlines in the file for source maps.
const REPLACEMENT_RE =
  /\n|import\s+"([0-9a-f]{16}:.+?)";|(?:\$[0-9a-f]{16}\$exports)|(?:\$[0-9a-f]{16}\$(?:import|importAsync|require)\$[0-9a-f]+(?:\$[0-9a-f]+)?)/g;

const BUILTINS = Object.keys(globals.builtin);
const GLOBALS_BY_CONTEXT = {
  browser: new Set([...BUILTINS, ...Object.keys(globals.browser)]),
  'web-worker': new Set([...BUILTINS, ...Object.keys(globals.worker)]),
  'service-worker': new Set([
    ...BUILTINS,
    ...Object.keys(globals.serviceworker),
  ]),
  worklet: new Set([...BUILTINS]),
  node: new Set([...BUILTINS, ...Object.keys(globals.node)]),
  'electron-main': new Set([...BUILTINS, ...Object.keys(globals.node)]),
  'electron-renderer': new Set([
    ...BUILTINS,
    ...Object.keys(globals.node),
    ...Object.keys(globals.browser),
  ]),
};

const OUTPUT_FORMATS = {
  esmodule: ESMOutputFormat,
  commonjs: CJSOutputFormat,
  global: GlobalOutputFormat,
};

export interface OutputFormat {
  buildBundlePrelude(): [string, number];
  buildBundlePostlude(): [string, number];
}

export class ScopeHoistingPackager {
  options: PluginOptions;
  bundleGraph: BundleGraph<NamedBundle>;
  bundle: NamedBundle;
  parcelRequireName: string;
  outputFormat: OutputFormat;
  isAsyncBundle: boolean;
  globalNames: $ReadOnlySet<string>;
  assetOutputs: Map<string, {|code: string, map: ?Buffer|}>;
  exportedSymbols: Map<
    string,
    {|
      asset: Asset,
      exportSymbol: string,
      local: string,
      exportAs: Array<string>,
    |},
  > = new Map();
  externals: Map<string, Map<string, string>> = new Map();
  topLevelNames: Map<string, number> = new Map();
  seenAssets: Set<string> = new Set();
  wrappedAssets: Set<string> = new Set();
  hoistedRequires: Map<string, Map<string, string>> = new Map();
  needsPrelude: boolean = false;
  usedHelpers: Set<string> = new Set();

  constructor(
    options: PluginOptions,
    bundleGraph: BundleGraph<NamedBundle>,
    bundle: NamedBundle,
    parcelRequireName: string,
  ) {
    this.options = options;
    this.bundleGraph = bundleGraph;
    this.bundle = bundle;
    this.parcelRequireName = parcelRequireName;

    let OutputFormat = OUTPUT_FORMATS[this.bundle.env.outputFormat];
    this.outputFormat = new OutputFormat(this);

    this.isAsyncBundle =
      this.bundleGraph.hasParentBundleOfType(this.bundle, 'js') &&
      !this.bundle.env.isIsolated() &&
      this.bundle.bundleBehavior !== 'isolated';

    this.globalNames = GLOBALS_BY_CONTEXT[bundle.env.context];
  }

  async package(): Promise<{|contents: string, map: ?SourceMap|}> {
    let wrappedAssets = await this.loadAssets();
    this.buildExportedSymbols();

    // If building a library, the target is actually another bundler rather
    // than the final output that could be loaded in a browser. So, loader
    // runtimes are excluded, and instead we add imports into the entry bundle
    // of each bundle group pointing at the sibling bundles. These can be
    // picked up by another bundler later at which point runtimes will be added.
    if (
      this.bundle.env.isLibrary ||
      this.bundle.env.outputFormat === 'commonjs'
    ) {
      let bundles = this.bundleGraph.getReferencedBundles(this.bundle);
      for (let b of bundles) {
        this.externals.set(relativeBundlePath(this.bundle, b), new Map());
      }
    }

    let res = '';
    let lineCount = 0;
    let sourceMap = null;
    let processAsset = asset => {
      let [content, map, lines] = this.visitAsset(asset);
      if (sourceMap && map) {
        sourceMap.addSourceMap(map, lineCount);
      } else if (this.bundle.env.sourceMap) {
        sourceMap = map;
      }

      res += content + '\n';
      lineCount += lines + 1;
    };

    // Hoist wrapped asset to the top of the bundle to ensure that they are registered
    // before they are used.
    for (let asset of wrappedAssets) {
      if (!this.seenAssets.has(asset.id)) {
        processAsset(asset);
      }
    }

    // Add each asset that is directly connected to the bundle. Dependencies will be handled
    // by replacing `import` statements in the code.
    this.bundle.traverseAssets((asset, _, actions) => {
      if (this.seenAssets.has(asset.id)) {
        actions.skipChildren();
        return;
      }

      processAsset(asset);
      actions.skipChildren();
    });

    let [prelude, preludeLines] = this.buildBundlePrelude();
    res = prelude + res;
    lineCount += preludeLines;
    sourceMap?.offsetLines(1, preludeLines);

    let entries = this.bundle.getEntryAssets();
    let mainEntry = this.bundle.getMainEntry();
    if (this.isAsyncBundle) {
      // In async bundles we don't want the main entry to execute until we require it
      // as there might be dependencies in a sibling bundle that hasn't loaded yet.
      entries = entries.filter(a => a.id !== mainEntry?.id);
      mainEntry = null;
    }

    // If any of the entry assets are wrapped, call parcelRequire so they are executed.
    for (let entry of entries) {
      if (this.wrappedAssets.has(entry.id) && !this.isScriptEntry(entry)) {
        let parcelRequire = `parcelRequire(${JSON.stringify(
          this.bundleGraph.getAssetPublicId(entry),
        )});\n`;

        let entryExports = entry.symbols.get('*')?.local;
        if (
          entryExports &&
          entry === mainEntry &&
          this.exportedSymbols.has(entryExports)
        ) {
          res += `\nvar ${entryExports} = ${parcelRequire}`;
        } else {
          res += `\n${parcelRequire}`;
        }

        lineCount += 2;
      }
    }

    let [postlude, postludeLines] = this.outputFormat.buildBundlePostlude();
    res += postlude;
    lineCount += postludeLines;

    // The entry asset of a script bundle gets hoisted outside the bundle wrapper so that
    // its top-level variables become globals like a real browser script. We need to replace
    // all dependency references for runtimes with a parcelRequire call.
    if (
      this.bundle.env.outputFormat === 'global' &&
      this.bundle.env.sourceType === 'script'
    ) {
      res += '\n';
      lineCount++;

      let mainEntry = nullthrows(this.bundle.getMainEntry());
      let {code, map: mapBuffer} = nullthrows(
        this.assetOutputs.get(mainEntry.id),
      );
      let map;
      if (mapBuffer) {
        map = new SourceMap(this.options.projectRoot, mapBuffer);
      }
      res += replaceScriptDependencies(
        this.bundleGraph,
        this.bundle,
        code,
        map,
        this.parcelRequireName,
      );
      if (sourceMap && map) {
        sourceMap.addSourceMap(map, lineCount);
      }
    }

    return {
      contents: res,
      map: sourceMap,
    };
  }

  async loadAssets(): Promise<Array<Asset>> {
    let queue = new PromiseQueue({maxConcurrent: 32});
    let wrapped = [];
    this.bundle.traverseAssets(asset => {
      queue.add(async () => {
        let [code, map] = await Promise.all([
          asset.getCode(),
          this.bundle.env.sourceMap ? asset.getMapBuffer() : null,
        ]);
        return [asset.id, {code, map}];
      });

      if (
        asset.meta.shouldWrap ||
        this.isAsyncBundle ||
        this.bundle.env.sourceType === 'script' ||
        this.bundleGraph.isAssetReferenced(this.bundle, asset) ||
        this.bundleGraph
          .getIncomingDependencies(asset)
          .some(dep => dep.meta.shouldWrap && dep.specifierType !== 'url')
      ) {
        this.wrappedAssets.add(asset.id);
        wrapped.push(asset);
      }
    });

<<<<<<< HEAD
    for (let wrappedAsset of [...wrapped]) {
      this.bundle.traverseAssets((asset, _, actions) => {
        if (asset !== wrappedAsset && this.wrappedAssets.has(asset.id)) {
=======
    for (let wrappedAssetRoot of [...wrapped]) {
      this.bundle.traverseAssets((asset, _, actions) => {
        if (asset === wrappedAssetRoot) {
          return;
        }

        if (this.wrappedAssets.has(asset.id)) {
>>>>>>> 51153c13
          actions.skipChildren();
          return;
        }

        this.wrappedAssets.add(asset.id);
        wrapped.push(asset);
<<<<<<< HEAD
      }, wrappedAsset);
=======
      }, wrappedAssetRoot);
>>>>>>> 51153c13
    }

    this.assetOutputs = new Map(await queue.run());
    return wrapped;
  }

  buildExportedSymbols() {
    if (
      this.isAsyncBundle ||
      !this.bundle.env.isLibrary ||
      this.bundle.env.outputFormat !== 'esmodule'
    ) {
      return;
    }

    // TODO: handle ESM exports of wrapped entry assets...
    let entry = this.bundle.getMainEntry();
    if (entry && !this.wrappedAssets.has(entry.id)) {
      for (let {
        asset,
        exportAs,
        symbol,
        exportSymbol,
      } of this.bundleGraph.getExportedSymbols(entry)) {
        if (typeof symbol === 'string') {
          let symbols = this.exportedSymbols.get(
            symbol === '*' ? nullthrows(entry.symbols.get('*')?.local) : symbol,
          )?.exportAs;

          if (!symbols) {
            symbols = [];
            this.exportedSymbols.set(symbol, {
              asset,
              exportSymbol,
              local: symbol,
              exportAs: symbols,
            });
          }

          if (exportAs === '*') {
            exportAs = 'default';
          }

          symbols.push(exportAs);
        } else if (symbol === null) {
          // TODO `meta.exportsIdentifier[exportSymbol]` should be exported
          // let relativePath = relative(options.projectRoot, asset.filePath);
          // throw getThrowableDiagnosticForNode(
          //   md`${relativePath} couldn't be statically analyzed when importing '${exportSymbol}'`,
          //   entry.filePath,
          //   loc,
          // );
        } else if (symbol !== false) {
          // let relativePath = relative(options.projectRoot, asset.filePath);
          // throw getThrowableDiagnosticForNode(
          //   md`${relativePath} does not export '${exportSymbol}'`,
          //   entry.filePath,
          //   loc,
          // );
        }
      }
    }
  }

  getTopLevelName(name: string): string {
    name = name.replace(NON_ID_CONTINUE_RE, '');
    if (!ID_START_RE.test(name) || this.globalNames.has(name)) {
      name = '_' + name;
    }

    let count = this.topLevelNames.get(name);
    if (count == null) {
      this.topLevelNames.set(name, 1);
      return name;
    }

    this.topLevelNames.set(name, count + 1);
    return name + count;
  }

  getPropertyAccess(obj: string, property: string): string {
    if (IDENTIFIER_RE.test(property)) {
      return `${obj}.${property}`;
    }

    return `${obj}[${JSON.stringify(property)}]`;
  }

  visitAsset(asset: Asset): [string, ?SourceMap, number] {
    invariant(!this.seenAssets.has(asset.id), 'Already visited asset');
    this.seenAssets.add(asset.id);

    let {code, map} = nullthrows(this.assetOutputs.get(asset.id));
    return this.buildAsset(asset, code, map);
  }

  buildAsset(
    asset: Asset,
    code: string,
    map: ?Buffer,
  ): [string, ?SourceMap, number] {
    let shouldWrap = this.wrappedAssets.has(asset.id);
    let deps = this.bundleGraph.getDependencies(asset);

    let sourceMap =
      this.bundle.env.sourceMap && map
        ? new SourceMap(this.options.projectRoot, map)
        : null;

    // If this asset is skipped, just add dependencies and not the asset's content.
    if (this.shouldSkipAsset(asset)) {
      let depCode = '';
      let lineCount = 0;
      for (let dep of deps) {
        let resolved = this.bundleGraph.getResolvedAsset(dep, this.bundle);
        let skipped = this.bundleGraph.isDependencySkipped(dep);
        if (!resolved || skipped) {
          continue;
        }

        if (
          this.bundle.hasAsset(resolved) &&
          !this.seenAssets.has(resolved.id)
        ) {
          let [code, map, lines] = this.visitAsset(resolved);
          depCode += code + '\n';
          if (sourceMap && map) {
            sourceMap.addSourceMap(map, lineCount);
          }
          lineCount += lines + 1;
        }
      }

      return [depCode, sourceMap, lineCount];
    }

    // TODO: maybe a meta prop?
    if (code.includes('$parcel$global')) {
      this.usedHelpers.add('$parcel$global');
    }

    if (this.bundle.env.isNode() && asset.meta.has_node_replacements) {
      const relPath = normalizeSeparators(
        path.relative(this.bundle.target.distDir, path.dirname(asset.filePath)),
      );
      code = code.replace('$parcel$dirnameReplace', relPath);
      code = code.replace('$parcel$filenameReplace', relPath);
    }

    let [depMap, replacements] = this.buildReplacements(asset, deps);
    let [prepend, prependLines, append] = this.buildAssetPrelude(asset, deps);
    if (prependLines > 0) {
      sourceMap?.offsetLines(1, prependLines);
      code = prepend + code;
    }

    code += append;

    let lineCount = 0;
    let depContent = [];
    if (depMap.size === 0 && replacements.size === 0) {
      // If there are no dependencies or replacements, use a simple function to count the number of lines.
      lineCount = countLines(code) - 1;
    } else {
      // Otherwise, use a regular expression to perform replacements.
      // We need to track how many newlines there are for source maps, replace
      // all import statements with dependency code, and perform inline replacements
      // of all imported symbols with their resolved export symbols. This is all done
      // in a single regex so that we only do one pass over the whole code.
      let offset = 0;
      let columnStartIndex = 0;
      code = code.replace(REPLACEMENT_RE, (m, d, i) => {
        if (m === '\n') {
          columnStartIndex = i + offset + 1;
          lineCount++;
          return '\n';
        }

        // If we matched an import, replace with the source code for the dependency.
        if (d != null) {
          let dep = depMap.get(d);
          if (!dep) {
            return m;
          }

          let resolved = this.bundleGraph.getResolvedAsset(dep, this.bundle);
          let skipped = this.bundleGraph.isDependencySkipped(dep);
          if (resolved && !skipped) {
            // Hoist variable declarations for the referenced parcelRequire dependencies
            // after the dependency is declared. This handles the case where the resulting asset
            // is wrapped, but the dependency in this asset is not marked as wrapped. This means
            // that it was imported/required at the top-level, so its side effects should run immediately.
            let [res, lines] = this.getHoistedParcelRequires(
              asset,
              dep,
              resolved,
            );
            let map;
            if (
              this.bundle.hasAsset(resolved) &&
              !this.seenAssets.has(resolved.id)
            ) {
              // If this asset is wrapped, we need to hoist the code for the dependency
              // outside our parcelRequire.register wrapper. This is safe because all
              // assets referenced by this asset will also be wrapped. Otherwise, inline the
              // asset content where the import statement was.
              if (shouldWrap) {
                depContent.push(this.visitAsset(resolved));
              } else {
                let [depCode, depMap, depLines] = this.visitAsset(resolved);
                res = depCode + '\n' + res;
                lines += 1 + depLines;
                map = depMap;
              }
            }

            // Push this asset's source mappings down by the number of lines in the dependency
            // plus the number of hoisted parcelRequires. Then insert the source map for the dependency.
            if (sourceMap) {
              if (lines > 0) {
                sourceMap.offsetLines(lineCount + 1, lines);
              }

              if (map) {
                sourceMap.addSourceMap(map, lineCount);
              }
            }

            lineCount += lines;
            return res;
          }

          return '';
        }

        // If it wasn't a dependency, then it was an inline replacement (e.g. $id$import$foo -> $id$export$foo).
        let replacement = replacements.get(m) ?? m;
        if (sourceMap) {
          // Offset the source map columns for this line if the replacement was a different length.
          // This assumes that the match and replacement both do not contain any newlines.
          let lengthDifference = replacement.length - m.length;
          if (lengthDifference !== 0) {
            sourceMap.offsetColumns(
              lineCount + 1,
              i + offset - columnStartIndex + m.length,
              lengthDifference,
            );
            offset += lengthDifference;
          }
        }
        return replacement;
      });
    }

    // If the asset is wrapped, we need to insert the dependency code outside the parcelRequire.register
    // wrapper. Dependencies must be inserted AFTER the asset is registered so that circular dependencies work.
    if (shouldWrap) {
      // Offset by one line for the parcelRequire.register wrapper.
      sourceMap?.offsetLines(1, 1);
      lineCount++;

      code = `parcelRequire.register(${JSON.stringify(
        this.bundleGraph.getAssetPublicId(asset),
      )}, function(module, exports) {
${code}
});
`;

      lineCount += 2;

      for (let [depCode, map, lines] of depContent) {
        if (!depCode) continue;
        code += depCode + '\n';
        if (sourceMap && map) {
          sourceMap.addSourceMap(map, lineCount);
        }
        lineCount += lines + 1;
      }

      this.needsPrelude = true;
    }

    return [code, sourceMap, lineCount];
  }

  buildReplacements(
    asset: Asset,
    deps: Array<Dependency>,
  ): [Map<string, Dependency>, Map<string, string>] {
    let assetId = asset.meta.id;
    invariant(typeof assetId === 'string');

    // Build two maps: one of import specifiers, and one of imported symbols to replace.
    // These will be used to build a regex below.
    let depMap = new Map();
    let replacements = new Map();
    for (let dep of deps) {
      depMap.set(`${assetId}:${getSpecifier(dep)}`, dep);

      let asyncResolution = this.bundleGraph.resolveAsyncDependency(
        dep,
        this.bundle,
      );
      let resolved =
        asyncResolution?.type === 'asset'
          ? // Prefer the underlying asset over a runtime to load it. It will
            // be wrapped in Promise.resolve() later.
            asyncResolution.value
          : this.bundleGraph.getResolvedAsset(dep, this.bundle);
      if (
        !resolved &&
        !dep.isOptional &&
        !this.bundleGraph.isDependencySkipped(dep)
      ) {
        let external = this.addExternal(dep);
        for (let [imported, {local}] of dep.symbols) {
          // If already imported, just add the already renamed variable to the mapping.
          let renamed = external.get(imported);
          if (renamed && local !== '*') {
            replacements.set(local, renamed);
            continue;
          }

          // For CJS output, always use a property lookup so that exports remain live.
          // For ESM output, use named imports which are always live.
          if (this.bundle.env.outputFormat === 'commonjs') {
            renamed = external.get('*');
            if (!renamed) {
              renamed = this.getTopLevelName(
                `$${this.bundle.publicId}$${dep.specifier}`,
              );

              external.set('*', renamed);
            }

            if (local !== '*') {
              let replacement;
              if (imported === '*') {
                replacement = renamed;
              } else if (imported === 'default') {
                replacement = `($parcel$interopDefault(${renamed}))`;
                this.usedHelpers.add('$parcel$interopDefault');
              } else {
                replacement = this.getPropertyAccess(renamed, imported);
              }

              replacements.set(local, replacement);
            }
          } else {
            // Rename the specifier so that multiple local imports of the same imported specifier
            // are deduplicated. We have to prefix the imported name with the bundle id so that
            // local variables do not shadow it.
            if (this.exportedSymbols.has(local)) {
              renamed = local;
            } else if (imported === 'default' || imported === '*') {
              renamed = this.getTopLevelName(
                `$${this.bundle.publicId}$${dep.specifier}`,
              );
            } else {
              renamed = this.getTopLevelName(
                `$${this.bundle.publicId}$${imported}`,
              );
            }

            external.set(imported, renamed);
            if (local !== '*') {
              replacements.set(local, renamed);
            }
          }
        }
      }

      if (!resolved) {
        continue;
      }

      for (let [imported, {local}] of dep.symbols) {
        if (local === '*') {
          continue;
        }

        let symbol = this.getSymbolResolution(asset, resolved, imported, dep);
        replacements.set(
          local,
          // If this was an internalized async asset, wrap in a Promise.resolve.
          asyncResolution?.type === 'asset'
            ? `Promise.resolve(${symbol})`
            : symbol,
        );
      }

      // Async dependencies need a namespace object even if all used symbols were statically analyzed.
      // This is recorded in the promiseSymbol meta property set by the transformer rather than in
      // symbols so that we don't mark all symbols as used.
      if (dep.priority === 'lazy' && dep.meta.promiseSymbol) {
        let promiseSymbol = dep.meta.promiseSymbol;
        invariant(typeof promiseSymbol === 'string');
        let symbol = this.getSymbolResolution(asset, resolved, '*', dep);
        replacements.set(
          promiseSymbol,
          asyncResolution?.type === 'asset'
            ? `Promise.resolve(${symbol})`
            : symbol,
        );
      }
    }

    // If this asset is wrapped, we need to replace the exports namespace with `module.exports`,
    // which will be provided to us by the wrapper.
    if (
      this.wrappedAssets.has(asset.id) ||
      (this.bundle.env.outputFormat === 'commonjs' &&
        asset === this.bundle.getMainEntry())
    ) {
      let exportsName = asset.symbols.get('*')?.local || `$${assetId}$exports`;
      replacements.set(exportsName, 'module.exports');
    }

    return [depMap, replacements];
  }

  addExternal(dep: Dependency): Map<string, string> {
    if (this.bundle.env.outputFormat === 'global') {
      throw new ThrowableDiagnostic({
        diagnostic: {
          message:
            'External modules are not supported when building for browser',
          codeFrames: [
            {
              filePath: nullthrows(dep.sourcePath),
              codeHighlights: dep.loc
                ? [
                    {
                      start: dep.loc.start,
                      end: dep.loc.end,
                    },
                  ]
                : [],
            },
          ],
        },
      });
    }

    // Map of DependencySpecifier -> Map<ExportedSymbol, Identifier>>
    let external = this.externals.get(dep.specifier);
    if (!external) {
      external = new Map();
      this.externals.set(dep.specifier, external);
    }

    return external;
  }

  getSymbolResolution(
    parentAsset: Asset,
    resolved: Asset,
    imported: string,
    dep?: Dependency,
  ): string {
    let {
      asset: resolvedAsset,
      exportSymbol,
      symbol,
    } = this.bundleGraph.getSymbolResolution(resolved, imported, this.bundle);
    if (resolvedAsset.type !== 'js') {
      // Graceful fallback for non-js imports
      return '{}';
    }
    let isWrapped =
      !this.bundle.hasAsset(resolvedAsset) ||
      (this.wrappedAssets.has(resolvedAsset.id) &&
        resolvedAsset !== parentAsset);
    let staticExports = resolvedAsset.meta.staticExports !== false;
    let publicId = this.bundleGraph.getAssetPublicId(resolvedAsset);

    // If the resolved asset is wrapped, but imported at the top-level by this asset,
    // then we hoist parcelRequire calls to the top of this asset so side effects run immediately.
    if (
      isWrapped &&
      dep &&
      !dep?.meta.shouldWrap &&
      symbol !== false &&
      // Only do this if the asset is part of a different bundle (so it was definitely
      // parcelRequire.register'ed there), or if it is indeed registered in this bundle.
      (!this.bundle.hasAsset(resolvedAsset) ||
        !this.shouldSkipAsset(resolvedAsset))
    ) {
      let hoisted = this.hoistedRequires.get(dep.id);
      if (!hoisted) {
        hoisted = new Map();
        this.hoistedRequires.set(dep.id, hoisted);
      }

      hoisted.set(
        resolvedAsset.id,
        `var $${publicId} = parcelRequire(${JSON.stringify(publicId)});`,
      );
    }

    if (isWrapped) {
      this.needsPrelude = true;
    }

    // If this is an ESM default import of a CJS module with a `default` symbol,
    // and no __esModule flag, we need to resolve to the namespace instead.
    let isDefaultInterop =
      exportSymbol === 'default' &&
      staticExports &&
      !isWrapped &&
      (dep?.meta.kind === 'Import' || dep?.meta.kind === 'Export') &&
      resolvedAsset.symbols.hasExportSymbol('*') &&
      resolvedAsset.symbols.hasExportSymbol('default') &&
      !resolvedAsset.symbols.hasExportSymbol('__esModule');

    // Find the namespace object for the resolved module. If wrapped and this
    // is an inline require (not top-level), use a parcelRequire call, otherwise
    // the hoisted variable declared above. Otherwise, if not wrapped, use the
    // namespace export symbol.
    let assetId = resolvedAsset.meta.id;
    invariant(typeof assetId === 'string');
    let obj =
      isWrapped && (!dep || dep?.meta.shouldWrap)
        ? // Wrap in extra parenthesis to not change semantics, e.g.`new (parcelRequire("..."))()`.
          `(parcelRequire(${JSON.stringify(publicId)}))`
        : isWrapped && dep
        ? `$${publicId}`
        : resolvedAsset.symbols.get('*')?.local || `$${assetId}$exports`;

    if (imported === '*' || exportSymbol === '*' || isDefaultInterop) {
      // Resolve to the namespace object if requested or this is a CJS default interop reqiure.
      if (
        parentAsset === resolvedAsset &&
        this.wrappedAssets.has(resolvedAsset.id)
      ) {
        // Directly use module.exports for wrapped assets importing themselves.
        return 'module.exports';
      } else {
        return obj;
      }
    } else if (
      (!staticExports || isWrapped || !symbol) &&
      resolvedAsset !== parentAsset
    ) {
      // If the resolved asset is wrapped or has non-static exports,
      // we need to use a member access off the namespace object rather
      // than a direct reference. If importing default from a CJS module,
      // use a helper to check the __esModule flag at runtime.
      let kind = dep?.meta.kind;
      if (
        (!dep || kind === 'Import' || kind === 'Export') &&
        exportSymbol === 'default' &&
        resolvedAsset.symbols.hasExportSymbol('*') &&
        this.needsDefaultInterop(resolvedAsset)
      ) {
        this.usedHelpers.add('$parcel$interopDefault');
        return `(/*@__PURE__*/$parcel$interopDefault(${obj}))`;
      } else {
        return this.getPropertyAccess(obj, exportSymbol);
      }
    } else if (!symbol) {
      invariant(false, 'Asset was skipped or not found.');
    } else {
      return symbol;
    }
  }

  getHoistedParcelRequires(
    parentAsset: Asset,
    dep: Dependency,
    resolved: Asset,
  ): [string, number] {
    if (resolved.type !== 'js') {
      return ['', 0];
    }

    let hoisted = this.hoistedRequires.get(dep.id);
    let res = '';
    let lineCount = 0;
    let isWrapped =
      !this.bundle.hasAsset(resolved) ||
      (this.wrappedAssets.has(resolved.id) && resolved !== parentAsset);

    // If the resolved asset is wrapped and is imported in the top-level by this asset,
    // we need to run side effects when this asset runs. If the resolved asset is not
    // the first one in the hoisted requires, we need to insert a parcelRequire here
    // so it runs first.
    if (
      isWrapped &&
      !dep.meta.shouldWrap &&
      (!hoisted || hoisted.keys().next().value !== resolved.id) &&
      !this.bundleGraph.isDependencySkipped(dep) &&
      !this.shouldSkipAsset(resolved)
    ) {
      this.needsPrelude = true;
      res += `parcelRequire(${JSON.stringify(
        this.bundleGraph.getAssetPublicId(resolved),
      )});`;
    }

    if (hoisted) {
      this.needsPrelude = true;
      res += '\n' + [...hoisted.values()].join('\n');
      lineCount += hoisted.size;
    }

    return [res, lineCount];
  }

  buildAssetPrelude(
    asset: Asset,
    deps: Array<Dependency>,
  ): [string, number, string] {
    let prepend = '';
    let prependLineCount = 0;
    let append = '';

    let shouldWrap = this.wrappedAssets.has(asset.id);
    let usedSymbols = nullthrows(this.bundleGraph.getUsedSymbols(asset));
    let assetId = asset.meta.id;
    invariant(typeof assetId === 'string');

    // If the asset has a namespace export symbol, it is CommonJS.
    // If there's no __esModule flag, and default is a used symbol, we need
    // to insert an interop helper.
    let defaultInterop =
      asset.symbols.hasExportSymbol('*') &&
      usedSymbols.has('default') &&
      !asset.symbols.hasExportSymbol('__esModule');

    let usedNamespace =
      // If the asset has * in its used symbols, we might need the exports namespace.
      // The one case where this isn't true is in ESM library entries, where the only
      // dependency on * is the entry dependency. In this case, we will use ESM exports
      // instead of the namespace object.
      (usedSymbols.has('*') &&
        (this.bundle.env.outputFormat !== 'esmodule' ||
          !this.bundle.env.isLibrary ||
          asset !== this.bundle.getMainEntry() ||
          this.bundleGraph
            .getIncomingDependencies(asset)
            .some(
              dep =>
                !dep.isEntry &&
                nullthrows(this.bundleGraph.getUsedSymbols(dep)).has('*'),
            ))) ||
      // If a symbol is imported (used) from a CJS asset but isn't listed in the symbols,
      // we fallback on the namespace object.
      (asset.symbols.hasExportSymbol('*') &&
        [...usedSymbols].some(s => !asset.symbols.hasExportSymbol(s))) ||
      // If the exports has this asset's namespace (e.g. ESM output from CJS input),
      // include the namespace object for the default export.
      this.exportedSymbols.has(`$${assetId}$exports`);

    // If the asset doesn't have static exports, should wrap, the namespace is used,
    // or we need default interop, then we need to synthesize a namespace object for
    // this asset.
    if (
      asset.meta.staticExports === false ||
      shouldWrap ||
      usedNamespace ||
      defaultInterop
    ) {
      // Insert a declaration for the exports namespace object. If the asset is wrapped
      // we don't need to do this, because we'll use the `module.exports` object provided
      // by the wrapper instead. This is also true of CommonJS entry assets, which will use
      // the `module.exports` object provided by CJS.
      if (
        !shouldWrap &&
        (this.bundle.env.outputFormat !== 'commonjs' ||
          asset !== this.bundle.getMainEntry())
      ) {
        prepend += `var $${assetId}$exports = {};\n`;
        prependLineCount++;
      }

      // Insert the __esModule interop flag for this module if it has a `default` export
      // and the namespace symbol is used.
      // TODO: only if required by CJS?
      if (asset.symbols.hasExportSymbol('default') && usedSymbols.has('*')) {
        prepend += `\n$parcel$defineInteropFlag($${assetId}$exports);\n`;
        prependLineCount += 2;
        this.usedHelpers.add('$parcel$defineInteropFlag');
      }

      // Find the used exports of this module. This is based on the used symbols of
      // incoming dependencies rather than the asset's own used exports so that we include
      // re-exported symbols rather than only symbols declared in this asset.
      let incomingDeps = this.bundleGraph.getIncomingDependencies(asset);
      let usedExports = [...asset.symbols.exportSymbols()].filter(symbol => {
        if (symbol === '*') {
          return false;
        }

        // If we need default interop, then all symbols are needed because the `default`
        // symbol really maps to the whole namespace.
        if (defaultInterop) {
          return true;
        }

        let unused = incomingDeps.every(d => {
          let symbols = nullthrows(this.bundleGraph.getUsedSymbols(d));
          return !symbols.has(symbol) && !symbols.has('*');
        });
        return !unused;
      });

      if (usedExports.length > 0) {
        // Insert $parcel$export calls for each of the used exports. This creates a getter/setter
        // for the symbol so that when the value changes the object property also changes. This is
        // required to simulate ESM live bindings. It's easier to do it this way rather than inserting
        // additional assignments after each mutation of the original binding.
        prepend += `\n${usedExports
          .map(exp => {
            let resolved = this.getSymbolResolution(asset, asset, exp);
            let get = this.buildFunctionExpression([], resolved);
            let set = asset.meta.hasCJSExports
              ? ', ' + this.buildFunctionExpression(['v'], `${resolved} = v`)
              : '';
            return `$parcel$export($${assetId}$exports, ${JSON.stringify(
              exp,
            )}, ${get}${set});`;
          })
          .join('\n')}\n`;
        this.usedHelpers.add('$parcel$export');
        prependLineCount += 1 + usedExports.length;
      }

      // Find wildcard re-export dependencies, and make sure their exports are also included in ours.
      for (let dep of deps) {
        let resolved = this.bundleGraph.getResolvedAsset(dep, this.bundle);
        if (dep.isOptional || this.bundleGraph.isDependencySkipped(dep)) {
          continue;
        }

        let isWrapped = resolved && resolved.meta.shouldWrap;

        for (let [imported, {local}] of dep.symbols) {
          if (imported === '*' && local === '*') {
            if (!resolved) {
              // Re-exporting an external module. This should have already been handled in buildReplacements.
              let external = nullthrows(
                nullthrows(this.externals.get(dep.specifier)).get('*'),
              );
              append += `$parcel$exportWildcard($${assetId}$exports, ${external});\n`;
              this.usedHelpers.add('$parcel$exportWildcard');
              continue;
            }

            // If the resolved asset has an exports object, use the $parcel$exportWildcard helper
            // to re-export all symbols. Otherwise, if there's no namespace object available, add
            // $parcel$export calls for each used symbol of the dependency.
            if (
              isWrapped ||
              resolved.meta.staticExports === false ||
              nullthrows(this.bundleGraph.getUsedSymbols(resolved)).has('*') ||
              // an empty asset
              (!resolved.meta.hasCJSExports &&
                resolved.symbols.hasExportSymbol('*'))
            ) {
              let obj = this.getSymbolResolution(asset, resolved, '*', dep);
              append += `$parcel$exportWildcard($${assetId}$exports, ${obj});\n`;
              this.usedHelpers.add('$parcel$exportWildcard');
            } else {
              for (let symbol of nullthrows(
                this.bundleGraph.getUsedSymbols(dep),
              )) {
                if (
                  symbol === 'default' || // `export * as ...` does not include the default export
                  symbol === '__esModule'
                ) {
                  continue;
                }

                let resolvedSymbol = this.getSymbolResolution(
                  asset,
                  resolved,
                  symbol,
                );
                let get = this.buildFunctionExpression([], resolvedSymbol);
                let set = asset.meta.hasCJSExports
                  ? ', ' +
                    this.buildFunctionExpression(['v'], `${resolvedSymbol} = v`)
                  : '';
                prepend += `$parcel$export($${assetId}$exports, ${JSON.stringify(
                  symbol,
                )}, ${get}${set});\n`;
                this.usedHelpers.add('$parcel$export');
                prependLineCount++;
              }
            }
          }
        }
      }
    }

    return [prepend, prependLineCount, append];
  }

  buildBundlePrelude(): [string, number] {
    let enableSourceMaps = this.bundle.env.sourceMap;
    let res = '';
    let lines = 0;

    // Add hashbang if the entry asset recorded an interpreter.
    let mainEntry = this.bundle.getMainEntry();
    if (
      mainEntry &&
      !this.isAsyncBundle &&
      !this.bundle.target.env.isBrowser()
    ) {
      let interpreter = mainEntry.meta.interpreter;
      invariant(interpreter == null || typeof interpreter === 'string');
      if (interpreter != null) {
        res += `#!${interpreter}\n`;
        lines++;
      }
    }

    // The output format may have specific things to add at the start of the bundle (e.g. imports).
    let [outputFormatPrelude, outputFormatLines] =
      this.outputFormat.buildBundlePrelude();
    res += outputFormatPrelude;
    lines += outputFormatLines;

    // Add used helpers.
    if (this.needsPrelude) {
      this.usedHelpers.add('$parcel$global');
    }

    for (let helper of this.usedHelpers) {
      res += helpers[helper];
      if (enableSourceMaps) {
        lines += countLines(helpers[helper]) - 1;
      }
    }

    if (this.needsPrelude) {
      // Add the prelude if this is potentially the first JS bundle to load in a
      // particular context (e.g. entry scripts in HTML, workers, etc.).
      let parentBundles = this.bundleGraph.getParentBundles(this.bundle);
      let mightBeFirstJS =
        parentBundles.length === 0 ||
        parentBundles.some(b => b.type !== 'js') ||
        this.bundleGraph
          .getBundleGroupsContainingBundle(this.bundle)
          .some(g => this.bundleGraph.isEntryBundleGroup(g)) ||
        this.bundle.env.isIsolated() ||
        this.bundle.bundleBehavior === 'isolated';

      if (mightBeFirstJS) {
        let preludeCode = prelude(this.parcelRequireName);
        res += preludeCode;
        if (enableSourceMaps) {
          lines += countLines(preludeCode) - 1;
        }
      } else {
        // Otherwise, get the current parcelRequire global.
        res += `var parcelRequire = $parcel$global[${JSON.stringify(
          this.parcelRequireName,
        )}];\n`;
        lines++;
      }
    }

    // Add importScripts for sibling bundles in workers.
    if (this.bundle.env.isWorker() || this.bundle.env.isWorklet()) {
      let importScripts = '';
      let bundles = this.bundleGraph.getReferencedBundles(this.bundle);
      for (let b of bundles) {
        if (this.bundle.env.outputFormat === 'esmodule') {
          // importScripts() is not allowed in native ES module workers.
          importScripts += `import "${relativeBundlePath(this.bundle, b)}";\n`;
        } else {
          importScripts += `importScripts("${relativeBundlePath(
            this.bundle,
            b,
          )}");\n`;
        }
      }

      res += importScripts;
      lines += bundles.length;
    }

    return [res, lines];
  }

  needsDefaultInterop(asset: Asset): boolean {
    if (
      asset.symbols.hasExportSymbol('*') &&
      !asset.symbols.hasExportSymbol('default')
    ) {
      let deps = this.bundleGraph.getIncomingDependencies(asset);
      return deps.some(
        dep =>
          this.bundle.hasDependency(dep) &&
          // dep.meta.isES6Module &&
          dep.symbols.hasExportSymbol('default'),
      );
    }

    return false;
  }

  shouldSkipAsset(asset: Asset): boolean {
    if (this.isScriptEntry(asset)) {
      return true;
    }

    return (
      asset.sideEffects === false &&
      nullthrows(this.bundleGraph.getUsedSymbols(asset)).size == 0 &&
      !this.bundleGraph.isAssetReferenced(this.bundle, asset)
    );
  }

  isScriptEntry(asset: Asset): boolean {
    return (
      this.bundle.env.outputFormat === 'global' &&
      this.bundle.env.sourceType === 'script' &&
      asset === this.bundle.getMainEntry()
    );
  }

  buildFunctionExpression(args: Array<string>, expr: string): string {
    return this.bundle.env.supports('arrow-functions', true)
      ? `(${args.join(', ')}) => ${expr}`
      : `function (${args.join(', ')}) { return ${expr}; }`;
  }
}<|MERGE_RESOLUTION|>--- conflicted
+++ resolved
@@ -270,11 +270,6 @@
       }
     });
 
-<<<<<<< HEAD
-    for (let wrappedAsset of [...wrapped]) {
-      this.bundle.traverseAssets((asset, _, actions) => {
-        if (asset !== wrappedAsset && this.wrappedAssets.has(asset.id)) {
-=======
     for (let wrappedAssetRoot of [...wrapped]) {
       this.bundle.traverseAssets((asset, _, actions) => {
         if (asset === wrappedAssetRoot) {
@@ -282,18 +277,13 @@
         }
 
         if (this.wrappedAssets.has(asset.id)) {
->>>>>>> 51153c13
           actions.skipChildren();
           return;
         }
 
         this.wrappedAssets.add(asset.id);
         wrapped.push(asset);
-<<<<<<< HEAD
-      }, wrappedAsset);
-=======
       }, wrappedAssetRoot);
->>>>>>> 51153c13
     }
 
     this.assetOutputs = new Map(await queue.run());
