// @flow strict-local

import type {Bundle, BundleGraph} from '@parcel/types';

import invariant from 'assert';
import nullthrows from 'nullthrows';
import {Packager} from '@parcel/plugin';
import fs from 'fs';
import {concat, link, generate} from '@parcel/scope-hoisting';
import SourceMap from '@parcel/source-map';
import {
  countLines,
  PromiseQueue,
  relativeBundlePath,
  replaceInlineReferences,
} from '@parcel/utils';
import path from 'path';

const PRELUDE = fs
  .readFileSync(path.join(__dirname, 'prelude.js'), 'utf8')
  .trim()
  .replace(/;$/, '');

export default new Packager({
  async package({
    bundle,
    bundleGraph,
    getInlineBundleContents,
    getSourceMapReference,
    options,
  }) {
    function replaceReferences({contents, map}) {
      return replaceInlineReferences({
        bundle,
        bundleGraph,
        contents,
        getInlineReplacement: (dependency, inlineType, content) => ({
          from: `"${dependency.id}"`,
          to: inlineType === 'string' ? JSON.stringify(content) : content,
        }),
        getInlineBundleContents,
        map,
      });
    }

    // If scope hoisting is enabled, we use a different code path.
    if (bundle.env.scopeHoist) {
      let ast = await concat(bundle, bundleGraph);
      ast = link({bundle, bundleGraph, ast, options});

      let {contents, map} = generate(bundleGraph, bundle, ast, options);
      return replaceReferences({
        contents:
          contents +
          '\n' +
          (await getSourceMapSuffix(getSourceMapReference, map)),
        map,
      });
    }

    if (bundle.env.outputFormat === 'esmodule') {
      throw new Error(
        `esmodule output is not supported without scope hoisting.`,
      );
    }

    // For development, we just concatenate all of the code together
    // rather then enabling scope hoisting, which would be too slow.
    let queue = new PromiseQueue({maxConcurrent: 32});
    bundle.traverse(node => {
      if (node.type === 'asset') {
<<<<<<< HEAD
        queue.add(async () => {
          let [code, map] = await Promise.all([
            node.value.getCode(),
            node.value.getMap(),
          ]);
          return {code, map};
        });
=======
        codeQueue.add(() => node.value.getCode());
        mapQueue.add(() => node.value.getMapBuffer());
>>>>>>> bac3f05f
      }
    });

    let results = await queue.run();

    let assets = '';
    let i = 0;
    let first = true;
    let map = new SourceMap();

    let prefix = getPrefix(bundle, bundleGraph);
    let lineOffset = countLines(prefix);

    let stubsWritten = new Set();
    bundle.traverse(node => {
      let wrapped = first ? '' : ',';

      if (node.type === 'dependency') {
        let resolved = bundleGraph.getDependencyResolution(node.value, bundle);
        if (
          resolved &&
          resolved.type !== 'js' &&
          !stubsWritten.has(resolved.id)
        ) {
          // if this is a reference to another javascript asset, we should not include
          // its output, as its contents should already be loaded.
          invariant(!bundle.hasAsset(resolved));
          wrapped += JSON.stringify(resolved.id) + ':[function() {},{}]';
        } else {
          return;
        }
      }

      if (node.type === 'asset') {
        let asset = node.value;
        invariant(
          asset.type === 'js',
          'all assets in a js bundle must be js assets',
        );

        let deps = {};
        let dependencies = bundleGraph.getDependencies(asset);
        for (let dep of dependencies) {
          let resolved = bundleGraph.getDependencyResolution(dep, bundle);
          if (resolved) {
            deps[dep.moduleSpecifier] = resolved.id;
          }
        }

        let output = results[i].code || '';
        wrapped +=
          JSON.stringify(asset.id) +
          ':[function(require,module,exports) {\n' +
          output +
          '\n},';
        wrapped += JSON.stringify(deps);
        wrapped += ']';

        if (options.sourceMaps) {
          let lineCount = countLines(output);
<<<<<<< HEAD
          let assetMap =
            results[i].map ??
            SourceMap.generateEmptyMap(
=======
          if (maps[i]) {
            map.addBufferMappings(maps[i], lineOffset);
          } else {
            map.addEmptyMap(
>>>>>>> bac3f05f
              path
                .relative(options.projectRoot, asset.filePath)
                .replace(/\\+/g, '/'),
              output,
              lineOffset,
            );
          }

          lineOffset += lineCount + 1;
        }
        i++;
      }

      assets += wrapped;
      first = false;
    });

    let entries = bundle.getEntryAssets();
    if (!isEntry(bundle, bundleGraph) && bundle.env.outputFormat === 'global') {
      // The last entry is the main entry, but in async bundles we don't want it to execute until we require it
      // as there might be dependencies in a sibling bundle that hasn't loaded yet.
      entries.pop();
    }

    return replaceReferences({
      contents:
        prefix +
        '({' +
        assets +
        '},{},' +
        JSON.stringify(entries.map(asset => asset.id)) +
        ', ' +
        'null' +
        ')' +
        '\n\n' +
        (await getSourceMapSuffix(getSourceMapReference, map)),
      map,
    });
  },
});

function getPrefix(bundle: Bundle, bundleGraph: BundleGraph): string {
  let interpreter: ?string;
  if (isEntry(bundle, bundleGraph) && !bundle.target.env.isBrowser()) {
    let _interpreter = nullthrows(bundle.getMainEntry()).meta.interpreter;
    invariant(_interpreter == null || typeof _interpreter === 'string');
    interpreter = _interpreter;
  }

  let importScripts = '';
  if (bundle.env.isWorker()) {
    let bundles = bundleGraph.getSiblingBundles(bundle);
    for (let b of bundles) {
      importScripts += `importScripts("${relativeBundlePath(bundle, b)}");\n`;
    }
  }

  return (
    // If the entry asset included a hashbang, repeat it at the top of the bundle
    (interpreter != null ? `#!${interpreter}\n` : '') + importScripts + PRELUDE
  );
}

function isEntry(bundle: Bundle, bundleGraph: BundleGraph): boolean {
  return (
    !bundleGraph.hasParentBundleOfType(bundle, 'js') || bundle.env.isIsolated()
  );
}

async function getSourceMapSuffix(
  getSourceMapReference: SourceMap => Promise<string> | string,
  map: ?SourceMap,
): Promise<string> {
  if (map == null) {
    return '';
  }

  return '//# sourceMappingURL=' + (await getSourceMapReference(map)) + '\n';
}<|MERGE_RESOLUTION|>--- conflicted
+++ resolved
@@ -69,18 +69,13 @@
     let queue = new PromiseQueue({maxConcurrent: 32});
     bundle.traverse(node => {
       if (node.type === 'asset') {
-<<<<<<< HEAD
         queue.add(async () => {
-          let [code, map] = await Promise.all([
+          let [code, mapBuffer] = await Promise.all([
             node.value.getCode(),
-            node.value.getMap(),
+            node.value.getMapBuffer(),
           ]);
-          return {code, map};
+          return {code, mapBuffer};
         });
-=======
-        codeQueue.add(() => node.value.getCode());
-        mapQueue.add(() => node.value.getMapBuffer());
->>>>>>> bac3f05f
       }
     });
 
@@ -130,7 +125,8 @@
           }
         }
 
-        let output = results[i].code || '';
+        let {code, mapBuffer} = results[i];
+        let output = code || '';
         wrapped +=
           JSON.stringify(asset.id) +
           ':[function(require,module,exports) {\n' +
@@ -141,16 +137,10 @@
 
         if (options.sourceMaps) {
           let lineCount = countLines(output);
-<<<<<<< HEAD
-          let assetMap =
-            results[i].map ??
-            SourceMap.generateEmptyMap(
-=======
-          if (maps[i]) {
-            map.addBufferMappings(maps[i], lineOffset);
+          if (mapBuffer) {
+            map.addBufferMappings(mapBuffer, lineOffset);
           } else {
             map.addEmptyMap(
->>>>>>> bac3f05f
               path
                 .relative(options.projectRoot, asset.filePath)
                 .replace(/\\+/g, '/'),
