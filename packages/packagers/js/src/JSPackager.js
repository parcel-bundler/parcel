// @flow strict-local

import type {Bundle, BundleGraph} from '@parcel/types';

import invariant from 'assert';
import nullthrows from 'nullthrows';
import {Packager} from '@parcel/plugin';
import fs from 'fs';
import {concat, link, generate} from '@parcel/scope-hoisting';
import SourceMap from '@parcel/source-map';
import {
  countLines,
  PromiseQueue,
  relativeBundlePath,
  replaceInlineReferences,
} from '@parcel/utils';
import path from 'path';

const PRELUDE = fs
  .readFileSync(path.join(__dirname, 'prelude.js'), 'utf8')
  .trim()
  .replace(/;$/, '');

export default new Packager({
  async package({
    bundle,
    bundleGraph,
    getInlineBundleContents,
    getSourceMapReference,
    options,
  }) {
    function replaceReferences({contents, map}) {
      return replaceInlineReferences({
        bundle,
        bundleGraph,
        contents,
        getInlineReplacement: (dependency, inlineType, content) => ({
          from: `"${dependency.id}"`,
          to: inlineType === 'string' ? JSON.stringify(content) : content,
        }),
        getInlineBundleContents,
        map,
      });
    }

    // If scope hoisting is enabled, we use a different code path.
    if (bundle.env.scopeHoist) {
      let ast = await concat(bundle, bundleGraph);
      ast = link({bundle, bundleGraph, ast, options});
      return replaceReferences({
        contents: generate(bundleGraph, bundle, ast, options).contents,
        map: null,
      });
    }

    if (bundle.env.outputFormat === 'esmodule') {
      throw new Error(
        `esmodule output is not supported without scope hoisting.`,
      );
    }

    // For development, we just concatenate all of the code together
    // rather then enabling scope hoisting, which would be too slow.
    let queue = new PromiseQueue({maxConcurrent: 32});
    bundle.traverse(node => {
      if (node.type === 'asset') {
        queue.add(async () => ({
          code: await node.value.getCode(),
          map: await node.value.getMap(),
        }));
      }
    });

    let results = await queue.run();

    let assets = '';
    let i = 0;
    let first = true;
    let map = new SourceMap();

    let prefix = getPrefix(bundle, bundleGraph);
    let lineOffset = countLines(prefix);

    let stubsWritten = new Set();
    bundle.traverse(node => {
      let wrapped = first ? '' : ',';

      if (node.type === 'dependency') {
        let resolved = bundleGraph.getDependencyResolution(node.value, bundle);
        if (
          resolved &&
          resolved.type !== 'js' &&
          !stubsWritten.has(resolved.id)
        ) {
          // if this is a reference to another javascript asset, we should not include
          // its output, as its contents should already be loaded.
          invariant(!bundle.hasAsset(resolved));
          wrapped += JSON.stringify(resolved.id) + ':[function() {},{}]';
        } else {
          return;
        }
      }

      if (node.type === 'asset') {
        let asset = node.value;
        invariant(
          asset.type === 'js',
          'all assets in a js bundle must be js assets',
        );

        let deps = {};
        let dependencies = bundleGraph.getDependencies(asset);
        for (let dep of dependencies) {
          let resolved = bundleGraph.getDependencyResolution(dep, bundle);
          if (resolved) {
            deps[dep.moduleSpecifier] = resolved.id;
          }
        }

        let output = results[i].code || '';
        wrapped +=
          JSON.stringify(asset.id) +
          ':[function(require,module,exports) {\n' +
          output +
          '\n},';
        wrapped += JSON.stringify(deps);
        wrapped += ']';

        if (options.sourceMaps) {
          let assetMap =
            results[i].map ??
            SourceMap.generateEmptyMap(
              path
                .relative(options.projectRoot, asset.filePath)
                .replace(/\\+/g, '/'),
              output,
            );

          map.addMap(assetMap, lineOffset);
          lineOffset += countLines(output) + 1;
        }
        i++;
      }

      assets += wrapped;
      first = false;
    });

<<<<<<< HEAD
    let isEntry =
      !bundleGraph.hasParentBundleOfType(bundle, 'js') ||
      bundle.env.isIsolated();

    let interpreter: ?string;
    if (isEntry && !bundle.target.env.isBrowser()) {
      let _interpreter = nullthrows(bundle.getMainEntry()).meta.interpreter;
      invariant(_interpreter == null || typeof _interpreter === 'string');
      interpreter = _interpreter;
    }

    let entries = bundle.getEntryAssets();
    if (!isEntry && bundle.env.outputFormat === 'global') {
=======
    let entries = bundle.getEntryAssets();
    if (!isEntry(bundle, bundleGraph) && bundle.env.outputFormat === 'global') {
>>>>>>> 9007d6ac
      // The last entry is the main entry, but in async bundles we don't want it to execute until we require it
      // as there might be dependencies in a sibling bundle that hasn't loaded yet.
      entries.pop();
    }

    return replaceReferences({
      contents:
        prefix +
        '({' +
        assets +
        '},{},' +
        JSON.stringify(entries.map(asset => asset.id)) +
        ', ' +
        'null' +
        ')' +
        '\n\n' +
        '//# sourceMappingURL=' +
        (await getSourceMapReference(map)) +
        '\n',
      map,
    });
  },
});

function getPrefix(bundle: Bundle, bundleGraph: BundleGraph): string {
  let interpreter: ?string = null;
  if (isEntry(bundle, bundleGraph)) {
    let entries = bundle.getEntryAssets();
    let entryAsset = entries[entries.length - 1];
    // $FlowFixMe
    interpreter = bundle.target.env.isBrowser()
      ? null
      : entryAsset.meta.interpreter;
  }

  let importScripts = '';
  if (bundle.env.isWorker()) {
    let bundles = bundleGraph.getSiblingBundles(bundle);
    for (let b of bundles) {
      importScripts += `importScripts("${relativeBundlePath(bundle, b)}");\n`;
    }
  }

  return (
    // If the entry asset included a hashbang, repeat it at the top of the bundle
    (interpreter != null ? `#!${interpreter}\n` : '') + importScripts + PRELUDE
  );
}

function isEntry(bundle: Bundle, bundleGraph: BundleGraph): boolean {
  return (
    !bundleGraph.hasParentBundleOfType(bundle, 'js') || bundle.env.isIsolated()
  );
}<|MERGE_RESOLUTION|>--- conflicted
+++ resolved
@@ -146,24 +146,8 @@
       first = false;
     });
 
-<<<<<<< HEAD
-    let isEntry =
-      !bundleGraph.hasParentBundleOfType(bundle, 'js') ||
-      bundle.env.isIsolated();
-
-    let interpreter: ?string;
-    if (isEntry && !bundle.target.env.isBrowser()) {
-      let _interpreter = nullthrows(bundle.getMainEntry()).meta.interpreter;
-      invariant(_interpreter == null || typeof _interpreter === 'string');
-      interpreter = _interpreter;
-    }
-
-    let entries = bundle.getEntryAssets();
-    if (!isEntry && bundle.env.outputFormat === 'global') {
-=======
     let entries = bundle.getEntryAssets();
     if (!isEntry(bundle, bundleGraph) && bundle.env.outputFormat === 'global') {
->>>>>>> 9007d6ac
       // The last entry is the main entry, but in async bundles we don't want it to execute until we require it
       // as there might be dependencies in a sibling bundle that hasn't loaded yet.
       entries.pop();
@@ -189,14 +173,11 @@
 });
 
 function getPrefix(bundle: Bundle, bundleGraph: BundleGraph): string {
-  let interpreter: ?string = null;
-  if (isEntry(bundle, bundleGraph)) {
-    let entries = bundle.getEntryAssets();
-    let entryAsset = entries[entries.length - 1];
-    // $FlowFixMe
-    interpreter = bundle.target.env.isBrowser()
-      ? null
-      : entryAsset.meta.interpreter;
+  let interpreter: ?string;
+  if (isEntry(bundle, bundleGraph) && !bundle.target.env.isBrowser()) {
+    let _interpreter = nullthrows(bundle.getMainEntry()).meta.interpreter;
+    invariant(_interpreter == null || typeof _interpreter === 'string');
+    interpreter = _interpreter;
   }
 
   let importScripts = '';
