// @flow strict-local

import type {Bundle, BundleGraph, Async} from '@parcel/types';

import invariant from 'assert';
import nullthrows from 'nullthrows';
import {Packager} from '@parcel/plugin';
import fs from 'fs';
import {concat, link, generate} from '@parcel/scope-hoisting';
import SourceMap from '@parcel/source-map';
import {
  countLines,
  PromiseQueue,
  relativeBundlePath,
  replaceInlineReferences,
} from '@parcel/utils';
import path from 'path';

const PRELUDE = fs
  .readFileSync(path.join(__dirname, 'prelude.js'), 'utf8')
  .trim()
  .replace(/;$/, '');

export default new Packager({
  async package({
    bundle,
    bundleGraph,
    getInlineBundleContents,
    getSourceMapReference,
    options,
  }) {
    function replaceReferences({contents, map}) {
      return replaceInlineReferences({
        bundle,
        bundleGraph,
        contents,
        getInlineReplacement: (dependency, inlineType, content) => ({
          from: `"${dependency.id}"`,
          to: inlineType === 'string' ? JSON.stringify(content) : content,
        }),
        getInlineBundleContents,
        map,
      });
    }

    // If scope hoisting is enabled, we use a different code path.
    if (bundle.env.scopeHoist) {
<<<<<<< HEAD
      let wrappedAssets = new Set<string>();
      let ast = await concat(bundle, bundleGraph, wrappedAssets);
      ast = link({bundle, bundleGraph, ast, options, wrappedAssets});
=======
      let {ast, referencedAssets} = link({
        bundle,
        bundleGraph,
        ast: await concat(bundle, bundleGraph),
        options,
      });
>>>>>>> cfbb9f3f

      let {contents, map} = generate({
        bundleGraph,
        bundle,
        ast,
        referencedAssets,
        options,
      });
      return replaceReferences({
        contents:
          contents +
          '\n' +
          (await getSourceMapSuffix(getSourceMapReference, map)),
        map,
      });
    }

    if (bundle.env.outputFormat === 'esmodule') {
      throw new Error(
        `esmodule output is not supported without scope hoisting.`,
      );
    }

    // For development, we just concatenate all of the code together
    // rather then enabling scope hoisting, which would be too slow.
    let queue = new PromiseQueue({maxConcurrent: 32});
    bundle.traverse(node => {
      if (node.type === 'asset') {
        queue.add(async () => {
          let [code, mapBuffer] = await Promise.all([
            node.value.getCode(),
            node.value.getMapBuffer(),
          ]);
          return {code, mapBuffer};
        });
      }
    });

    let results = await queue.run();

    let assets = '';
    let i = 0;
    let first = true;
    let map = new SourceMap();

    let prefix = getPrefix(bundle, bundleGraph);
    let lineOffset = countLines(prefix);

    let stubsWritten = new Set();
    bundle.traverse(node => {
      let wrapped = first ? '' : ',';

      if (node.type === 'dependency') {
        let resolved = bundleGraph.getDependencyResolution(node.value, bundle);
        if (
          resolved &&
          resolved.type !== 'js' &&
          !stubsWritten.has(resolved.id)
        ) {
          // if this is a reference to another javascript asset, we should not include
          // its output, as its contents should already be loaded.
          invariant(!bundle.hasAsset(resolved));
          wrapped += JSON.stringify(resolved.id) + ':[function() {},{}]';
        } else {
          return;
        }
      }

      if (node.type === 'asset') {
        let asset = node.value;
        invariant(
          asset.type === 'js',
          'all assets in a js bundle must be js assets',
        );

        let deps = {};
        let dependencies = bundleGraph.getDependencies(asset);
        for (let dep of dependencies) {
          let resolved = bundleGraph.getDependencyResolution(dep, bundle);
          if (resolved) {
            deps[dep.moduleSpecifier] = resolved.id;
          }
        }

        let {code, mapBuffer} = results[i];
        let output = code || '';
        wrapped +=
          JSON.stringify(asset.id) +
          ':[function(require,module,exports) {\n' +
          output +
          '\n},';
        wrapped += JSON.stringify(deps);
        wrapped += ']';

        if (options.sourceMaps) {
          let lineCount = countLines(output);
          if (mapBuffer) {
            map.addBufferMappings(mapBuffer, lineOffset);
          } else {
            map.addEmptyMap(
              path
                .relative(options.projectRoot, asset.filePath)
                .replace(/\\+/g, '/'),
              output,
              lineOffset,
            );
          }

          lineOffset += lineCount + 1;
        }
        i++;
      }

      assets += wrapped;
      first = false;
    });

    let entries = bundle.getEntryAssets();
    if (!isEntry(bundle, bundleGraph) && bundle.env.outputFormat === 'global') {
      // The last entry is the main entry, but in async bundles we don't want it to execute until we require it
      // as there might be dependencies in a sibling bundle that hasn't loaded yet.
      entries.pop();
    }

    return replaceReferences({
      contents:
        prefix +
        '({' +
        assets +
        '},{},' +
        JSON.stringify(entries.map(asset => asset.id)) +
        ', ' +
        'null' +
        ')' +
        '\n\n' +
        (await getSourceMapSuffix(getSourceMapReference, map)),
      map,
    });
  },
});

function getPrefix(bundle: Bundle, bundleGraph: BundleGraph): string {
  let interpreter: ?string;
  if (isEntry(bundle, bundleGraph) && !bundle.target.env.isBrowser()) {
    let _interpreter = nullthrows(bundle.getMainEntry()).meta.interpreter;
    invariant(_interpreter == null || typeof _interpreter === 'string');
    interpreter = _interpreter;
  }

  let importScripts = '';
  if (bundle.env.isWorker()) {
    let bundles = bundleGraph.getSiblingBundles(bundle);
    for (let b of bundles) {
      importScripts += `importScripts("${relativeBundlePath(bundle, b)}");\n`;
    }
  }

  return (
    // If the entry asset included a hashbang, repeat it at the top of the bundle
    (interpreter != null ? `#!${interpreter}\n` : '') + importScripts + PRELUDE
  );
}

function isEntry(bundle: Bundle, bundleGraph: BundleGraph): boolean {
  return (
    !bundleGraph.hasParentBundleOfType(bundle, 'js') || bundle.env.isIsolated()
  );
}

async function getSourceMapSuffix(
  getSourceMapReference: (?SourceMap) => Async<?string>,
  map: ?SourceMap,
): Promise<string> {
  let sourcemapReference = await getSourceMapReference(map);
  if (sourcemapReference != null) {
    return '//# sourceMappingURL=' + sourcemapReference + '\n';
  } else {
    return '';
  }
}<|MERGE_RESOLUTION|>--- conflicted
+++ resolved
@@ -45,18 +45,14 @@
 
     // If scope hoisting is enabled, we use a different code path.
     if (bundle.env.scopeHoist) {
-<<<<<<< HEAD
       let wrappedAssets = new Set<string>();
-      let ast = await concat(bundle, bundleGraph, wrappedAssets);
-      ast = link({bundle, bundleGraph, ast, options, wrappedAssets});
-=======
       let {ast, referencedAssets} = link({
         bundle,
         bundleGraph,
-        ast: await concat(bundle, bundleGraph),
+        ast: await concat(bundle, bundleGraph, wrappedAssets),
         options,
-      });
->>>>>>> cfbb9f3f
+        wrappedAssets,
+      });
 
       let {contents, map} = generate({
         bundleGraph,
