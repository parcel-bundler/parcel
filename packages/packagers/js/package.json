{
  "name": "@parcel/packager-js",
  "version": "2.0.10",
  "license": "MIT",
  "publishConfig": {
    "access": "public"
  },
  "funding": {
    "type": "opencollective",
    "url": "https://opencollective.com/parcel"
  },
  "repository": {
    "type": "git",
    "url": "https://github.com/parcel-bundler/parcel.git"
  },
  "main": "lib/index.js",
  "source": "src/index.js",
  "engines": {
    "node": ">= 12.0.0",
    "parcel": "^2.0.0-beta.1"
  },
  "dependencies": {
<<<<<<< HEAD
    "@parcel/diagnostic": "2.0.9",
    "@parcel/hash": "2.0.10",
    "@parcel/plugin": "2.0.10",
    "@parcel/source-map": "2.0.0-rc.7",
    "@parcel/utils": "2.0.10",
=======
    "@parcel/diagnostic": "2.0.0-rc.0",
    "@parcel/hash": "2.0.0-rc.0",
    "@parcel/plugin": "2.0.0-rc.0",
    "@parcel/source-map": "^2.0.0",
    "@parcel/utils": "2.0.0-rc.0",
>>>>>>> 2c838426
    "globals": "^13.2.0",
    "nullthrows": "^1.1.1"
  }
}<|MERGE_RESOLUTION|>--- conflicted
+++ resolved
@@ -20,19 +20,11 @@
     "parcel": "^2.0.0-beta.1"
   },
   "dependencies": {
-<<<<<<< HEAD
     "@parcel/diagnostic": "2.0.9",
     "@parcel/hash": "2.0.10",
     "@parcel/plugin": "2.0.10",
-    "@parcel/source-map": "2.0.0-rc.7",
+    "@parcel/source-map": "^2.0.0",
     "@parcel/utils": "2.0.10",
-=======
-    "@parcel/diagnostic": "2.0.0-rc.0",
-    "@parcel/hash": "2.0.0-rc.0",
-    "@parcel/plugin": "2.0.0-rc.0",
-    "@parcel/source-map": "^2.0.0",
-    "@parcel/utils": "2.0.0-rc.0",
->>>>>>> 2c838426
     "globals": "^13.2.0",
     "nullthrows": "^1.1.1"
   }
