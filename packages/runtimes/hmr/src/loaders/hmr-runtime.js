// @flow
/* global HMR_HOST, HMR_PORT, HMR_ENV_HASH, HMR_SECURE, HMR_USE_SSE, chrome, browser, __parcel__import__, __parcel__importScripts__, ServiceWorkerGlobalScope */

/*::
import type {
  HMRAsset,
  HMRMessage,
} from '@parcel/reporter-dev-server/src/HMRServer.js';
interface ParcelRequire {
  (string): mixed;
  cache: {|[string]: ParcelModule|};
  hotData: {|[string]: mixed|};
  Module: any;
  parent: ?ParcelRequire;
  isParcelRequire: true;
  modules: {|[string]: [Function, {|[string]: string|}]|};
  HMR_BUNDLE_ID: string;
  root: ParcelRequire;
}
interface ParcelModule {
  hot: {|
    data: mixed,
    accept(cb: (Function) => void): void,
    dispose(cb: (mixed) => void): void,
    // accept(deps: Array<string> | string, cb: (Function) => void): void,
    // decline(): void,
    _acceptCallbacks: Array<(Function) => void>,
    _disposeCallbacks: Array<(mixed) => void>,
  |};
}
interface ExtensionContext {
  runtime: {|
    reload(): void,
    getURL(url: string): string;
    getManifest(): {manifest_version: number, ...};
  |};
}
declare var module: {bundle: ParcelRequire, ...};
declare var HMR_HOST: string;
declare var HMR_PORT: string;
declare var HMR_ENV_HASH: string;
declare var HMR_SECURE: boolean;
declare var HMR_USE_SSE: boolean;
declare var chrome: ExtensionContext;
declare var browser: ExtensionContext;
declare var __parcel__import__: (string) => Promise<void>;
declare var __parcel__importScripts__: (string) => Promise<void>;
declare var globalThis: typeof self;
declare var ServiceWorkerGlobalScope: Object;
*/

var HMR_ENDPOINT = '/__parcel_hmr';
var OVERLAY_ID = '__parcel__error__overlay__';

var OldModule = module.bundle.Module;

function Module(moduleName) {
  OldModule.call(this, moduleName);
  this.hot = {
    data: module.bundle.hotData[moduleName],
    _acceptCallbacks: [],
    _disposeCallbacks: [],
    accept: function (fn) {
      this._acceptCallbacks.push(fn || function () {});
    },
    dispose: function (fn) {
      this._disposeCallbacks.push(fn);
    },
  };
  module.bundle.hotData[moduleName] = undefined;
}
module.bundle.Module = Module;
module.bundle.hotData = {};

var checkedAssets /*: {|[string]: boolean|} */,
  assetsToDispose /*: Array<[ParcelRequire, string]> */,
  assetsToAccept /*: Array<[ParcelRequire, string]> */;

function getHostname() {
  return (
    HMR_HOST ||
    (location.protocol.indexOf('http') === 0 ? location.hostname : 'localhost')
  );
}

function getPort() {
  return HMR_PORT || location.port;
}

// eslint-disable-next-line no-redeclare
var parent = module.bundle.parent;
if ((!parent || !parent.isParcelRequire) && typeof WebSocket !== 'undefined') {
  var hostname = getHostname();
  var port = getPort();
  var protocol =
    HMR_SECURE ||
    (location.protocol == 'https:' &&
      !['localhost', '127.0.0.1', '0.0.0.0'].includes(hostname))
      ? 'wss'
      : 'ws';

  var ws;
<<<<<<< HEAD
  try {
    ws = new WebSocket(
      protocol + '://' + hostname + (port ? ':' + port : '') + HMR_ENDPOINT,
    );
  } catch (err) {
    if (err.message) {
      console.error(err.message);
=======
  if (HMR_USE_SSE) {
    ws = new EventSource('/__parcel_hmr');
  } else {
    try {
      ws = new WebSocket(
        protocol + '://' + hostname + (port ? ':' + port : '') + '/',
      );
    } catch (err) {
      if (err.message) {
        console.error(err.message);
      }
      ws = {};
>>>>>>> 874dddf3
    }
  }

  // Web extension context
  var extCtx =
    typeof browser === 'undefined'
      ? typeof chrome === 'undefined'
        ? null
        : chrome
      : browser;

  // Safari doesn't support sourceURL in error stacks.
  // eval may also be disabled via CSP, so do a quick check.
  var supportsSourceURL = false;
  try {
    (0, eval)('throw new Error("test"); //# sourceURL=test.js');
  } catch (err) {
    supportsSourceURL = err.stack.includes('test.js');
  }

  // $FlowFixMe
  ws.onmessage = async function (event /*: {data: string, ...} */) {
    checkedAssets = ({} /*: {|[string]: boolean|} */);
    assetsToAccept = [];
    assetsToDispose = [];

    var data /*: HMRMessage */ = JSON.parse(event.data);

    if (data.type === 'update') {
      // Remove error overlay if there is one
      if (typeof document !== 'undefined') {
        removeErrorOverlay();
      }

      let assets = data.assets.filter(asset => asset.envHash === HMR_ENV_HASH);

      // Handle HMR Update
      let handled = assets.every(asset => {
        return (
          asset.type === 'css' ||
          (asset.type === 'js' &&
            hmrAcceptCheck(module.bundle.root, asset.id, asset.depsByBundle))
        );
      });

      if (handled) {
        console.clear();

        // Dispatch custom event so other runtimes (e.g React Refresh) are aware.
        if (
          typeof window !== 'undefined' &&
          typeof CustomEvent !== 'undefined'
        ) {
          window.dispatchEvent(new CustomEvent('parcelhmraccept'));
        }

        await hmrApplyUpdates(assets);

        // Dispose all old assets.
        let processedAssets = ({} /*: {|[string]: boolean|} */);
        for (let i = 0; i < assetsToDispose.length; i++) {
          let id = assetsToDispose[i][1];

          if (!processedAssets[id]) {
            hmrDispose(assetsToDispose[i][0], id);
            processedAssets[id] = true;
          }
        }

        // Run accept callbacks. This will also re-execute other disposed assets in topological order.
        processedAssets = {};
        for (let i = 0; i < assetsToAccept.length; i++) {
          let id = assetsToAccept[i][1];

          if (!processedAssets[id]) {
            hmrAccept(assetsToAccept[i][0], id);
            processedAssets[id] = true;
          }
        }
      } else fullReload();
    }

    if (data.type === 'error') {
      // Log parcel errors to console
      for (let ansiDiagnostic of data.diagnostics.ansi) {
        let stack = ansiDiagnostic.codeframe
          ? ansiDiagnostic.codeframe
          : ansiDiagnostic.stack;

        console.error(
          '🚨 [parcel]: ' +
            ansiDiagnostic.message +
            '\n' +
            stack +
            '\n\n' +
            ansiDiagnostic.hints.join('\n'),
        );
      }

      if (typeof document !== 'undefined') {
        // Render the fancy html overlay
        removeErrorOverlay();
        var overlay = createErrorOverlay(data.diagnostics.html);
        // $FlowFixMe
        document.body.appendChild(overlay);
      }
    }
  };
  if (ws instanceof WebSocket) {
    ws.onerror = function (e) {
      if (e.message) {
        console.error(e.message);
      }
    };
    ws.onclose = function (e) {
      if (process.env.PARCEL_BUILD_ENV !== 'test') {
        console.warn('[parcel] 🚨 Connection to the HMR server was lost');
      }
    };
  }
}

function removeErrorOverlay() {
  var overlay = document.getElementById(OVERLAY_ID);
  if (overlay) {
    overlay.remove();
    console.log('[parcel] ✨ Error resolved');
  }
}

function createErrorOverlay(diagnostics) {
  var overlay = document.createElement('div');
  overlay.id = OVERLAY_ID;

  let errorHTML =
    '<div style="background: black; opacity: 0.85; font-size: 16px; color: white; position: fixed; height: 100%; width: 100%; top: 0px; left: 0px; padding: 30px; font-family: Menlo, Consolas, monospace; z-index: 9999;">';

  for (let diagnostic of diagnostics) {
    let stack = diagnostic.frames.length
      ? diagnostic.frames.reduce((p, frame) => {
          return `${p}
<a href="/__parcel_launch_editor?file=${encodeURIComponent(
            frame.location,
          )}" style="text-decoration: underline; color: #888" onclick="fetch(this.href); return false">${
            frame.location
          }</a>
${frame.code}`;
        }, '')
      : diagnostic.stack;

    errorHTML += `
      <div>
        <div style="font-size: 18px; font-weight: bold; margin-top: 20px;">
          🚨 ${diagnostic.message}
        </div>
        <pre>${stack}</pre>
        <div>
          ${diagnostic.hints.map(hint => '<div>💡 ' + hint + '</div>').join('')}
        </div>
        ${
          diagnostic.documentation
            ? `<div>📝 <a style="color: violet" href="${diagnostic.documentation}" target="_blank">Learn more</a></div>`
            : ''
        }
      </div>
    `;
  }

  errorHTML += '</div>';

  overlay.innerHTML = errorHTML;

  return overlay;
}

function fullReload() {
  if ('reload' in location) {
    location.reload();
  } else if (extCtx && extCtx.runtime && extCtx.runtime.reload) {
    extCtx.runtime.reload();
  }
}

function getParents(bundle, id) /*: Array<[ParcelRequire, string]> */ {
  var modules = bundle.modules;
  if (!modules) {
    return [];
  }

  var parents = [];
  var k, d, dep;

  for (k in modules) {
    for (d in modules[k][1]) {
      dep = modules[k][1][d];

      if (dep === id || (Array.isArray(dep) && dep[dep.length - 1] === id)) {
        parents.push([bundle, k]);
      }
    }
  }

  if (bundle.parent) {
    parents = parents.concat(getParents(bundle.parent, id));
  }

  return parents;
}

function updateLink(link) {
  var href = link.getAttribute('href');

  if (!href) {
    return;
  }
  var newLink = link.cloneNode();
  newLink.onload = function () {
    if (link.parentNode !== null) {
      // $FlowFixMe
      link.parentNode.removeChild(link);
    }
  };
  newLink.setAttribute(
    'href',
    // $FlowFixMe
    href.split('?')[0] + '?' + Date.now(),
  );
  // $FlowFixMe
  link.parentNode.insertBefore(newLink, link.nextSibling);
}

var cssTimeout = null;
function reloadCSS() {
  if (cssTimeout) {
    return;
  }

  cssTimeout = setTimeout(function () {
    var links = document.querySelectorAll('link[rel="stylesheet"]');
    for (var i = 0; i < links.length; i++) {
      // $FlowFixMe[incompatible-type]
      var href /*: string */ = links[i].getAttribute('href');
      var hostname = getHostname();
      var servedFromHMRServer =
        hostname === 'localhost'
          ? new RegExp(
              '^(https?:\\/\\/(0.0.0.0|127.0.0.1)|localhost):' + getPort(),
            ).test(href)
          : href.indexOf(hostname + ':' + getPort());
      var absolute =
        /^https?:\/\//i.test(href) &&
        href.indexOf(location.origin) !== 0 &&
        !servedFromHMRServer;
      if (!absolute) {
        updateLink(links[i]);
      }
    }

    cssTimeout = null;
  }, 50);
}

function hmrDownload(asset) {
  if (asset.type === 'js') {
    if (typeof document !== 'undefined') {
      let script = document.createElement('script');
      script.src = asset.url + '?t=' + Date.now();
      if (asset.outputFormat === 'esmodule') {
        script.type = 'module';
      }
      return new Promise((resolve, reject) => {
        script.onload = () => resolve(script);
        script.onerror = reject;
        document.head?.appendChild(script);
      });
    } else if (typeof importScripts === 'function') {
      // Worker scripts
      if (asset.outputFormat === 'esmodule') {
        return __parcel__import__(asset.url + '?t=' + Date.now());
      } else {
        return new Promise((resolve, reject) => {
          try {
            __parcel__importScripts__(asset.url + '?t=' + Date.now());
            resolve();
          } catch (err) {
            reject(err);
          }
        });
      }
    }
  }
}

async function hmrApplyUpdates(assets) {
  global.parcelHotUpdate = Object.create(null);

  let scriptsToRemove;
  try {
    // If sourceURL comments aren't supported in eval, we need to load
    // the update from the dev server over HTTP so that stack traces
    // are correct in errors/logs. This is much slower than eval, so
    // we only do it if needed (currently just Safari).
    // https://bugs.webkit.org/show_bug.cgi?id=137297
    // This path is also taken if a CSP disallows eval.
    if (!supportsSourceURL) {
      let promises = assets.map(asset =>
        hmrDownload(asset)?.catch(err => {
          // Web extension fix
          if (
            extCtx &&
            extCtx.runtime &&
            extCtx.runtime.getManifest().manifest_version == 3 &&
            typeof ServiceWorkerGlobalScope != 'undefined' &&
            global instanceof ServiceWorkerGlobalScope
          ) {
            extCtx.runtime.reload();
            return;
          }
          throw err;
        }),
      );

      scriptsToRemove = await Promise.all(promises);
    }

    assets.forEach(function (asset) {
      hmrApply(module.bundle.root, asset);
    });
  } finally {
    delete global.parcelHotUpdate;

    if (scriptsToRemove) {
      scriptsToRemove.forEach(script => {
        if (script) {
          document.head?.removeChild(script);
        }
      });
    }
  }
}

function hmrApply(bundle /*: ParcelRequire */, asset /*:  HMRAsset */) {
  var modules = bundle.modules;
  if (!modules) {
    return;
  }

  if (asset.type === 'css') {
    reloadCSS();
  } else if (asset.type === 'js') {
    let deps = asset.depsByBundle[bundle.HMR_BUNDLE_ID];
    if (deps) {
      if (modules[asset.id]) {
        // Remove dependencies that are removed and will become orphaned.
        // This is necessary so that if the asset is added back again, the cache is gone, and we prevent a full page reload.
        let oldDeps = modules[asset.id][1];
        for (let dep in oldDeps) {
          if (!deps[dep] || deps[dep] !== oldDeps[dep]) {
            let id = oldDeps[dep];
            let parents = getParents(module.bundle.root, id);
            if (parents.length === 1) {
              hmrDelete(module.bundle.root, id);
            }
          }
        }
      }

      if (supportsSourceURL) {
        // Global eval. We would use `new Function` here but browser
        // support for source maps is better with eval.
        (0, eval)(asset.output);
      }

      // $FlowFixMe
      let fn = global.parcelHotUpdate[asset.id];
      modules[asset.id] = [fn, deps];
    } else if (bundle.parent) {
      hmrApply(bundle.parent, asset);
    }
  }
}

function hmrDelete(bundle, id) {
  let modules = bundle.modules;
  if (!modules) {
    return;
  }

  if (modules[id]) {
    // Collect dependencies that will become orphaned when this module is deleted.
    let deps = modules[id][1];
    let orphans = [];
    for (let dep in deps) {
      let parents = getParents(module.bundle.root, deps[dep]);
      if (parents.length === 1) {
        orphans.push(deps[dep]);
      }
    }

    // Delete the module. This must be done before deleting dependencies in case of circular dependencies.
    delete modules[id];
    delete bundle.cache[id];

    // Now delete the orphans.
    orphans.forEach(id => {
      hmrDelete(module.bundle.root, id);
    });
  } else if (bundle.parent) {
    hmrDelete(bundle.parent, id);
  }
}

function hmrAcceptCheck(
  bundle /*: ParcelRequire */,
  id /*: string */,
  depsByBundle /*: ?{ [string]: { [string]: string } }*/,
) {
  if (hmrAcceptCheckOne(bundle, id, depsByBundle)) {
    return true;
  }

  // Traverse parents breadth first. All possible ancestries must accept the HMR update, or we'll reload.
  let parents = getParents(module.bundle.root, id);
  let accepted = false;
  while (parents.length > 0) {
    let v = parents.shift();
    let a = hmrAcceptCheckOne(v[0], v[1], null);
    if (a) {
      // If this parent accepts, stop traversing upward, but still consider siblings.
      accepted = true;
    } else {
      // Otherwise, queue the parents in the next level upward.
      let p = getParents(module.bundle.root, v[1]);
      if (p.length === 0) {
        // If there are no parents, then we've reached an entry without accepting. Reload.
        accepted = false;
        break;
      }
      parents.push(...p);
    }
  }

  return accepted;
}

function hmrAcceptCheckOne(
  bundle /*: ParcelRequire */,
  id /*: string */,
  depsByBundle /*: ?{ [string]: { [string]: string } }*/,
) {
  var modules = bundle.modules;
  if (!modules) {
    return;
  }

  if (depsByBundle && !depsByBundle[bundle.HMR_BUNDLE_ID]) {
    // If we reached the root bundle without finding where the asset should go,
    // there's nothing to do. Mark as "accepted" so we don't reload the page.
    if (!bundle.parent) {
      return true;
    }

    return hmrAcceptCheck(bundle.parent, id, depsByBundle);
  }

  if (checkedAssets[id]) {
    return true;
  }

  checkedAssets[id] = true;

  var cached = bundle.cache[id];
  assetsToDispose.push([bundle, id]);

  if (!cached || (cached.hot && cached.hot._acceptCallbacks.length)) {
    assetsToAccept.push([bundle, id]);
    return true;
  }
}

function hmrDispose(bundle /*: ParcelRequire */, id /*: string */) {
  var cached = bundle.cache[id];
  bundle.hotData[id] = {};
  if (cached && cached.hot) {
    cached.hot.data = bundle.hotData[id];
  }

  if (cached && cached.hot && cached.hot._disposeCallbacks.length) {
    cached.hot._disposeCallbacks.forEach(function (cb) {
      cb(bundle.hotData[id]);
    });
  }

  delete bundle.cache[id];
}

function hmrAccept(bundle /*: ParcelRequire */, id /*: string */) {
  // Execute the module.
  bundle(id);

  // Run the accept callbacks in the new version of the module.
  var cached = bundle.cache[id];
  if (cached && cached.hot && cached.hot._acceptCallbacks.length) {
    cached.hot._acceptCallbacks.forEach(function (cb) {
      var assetsToAlsoAccept = cb(function () {
        return getParents(module.bundle.root, id);
      });
      if (assetsToAlsoAccept && assetsToAccept.length) {
        assetsToAlsoAccept.forEach(function (a) {
          hmrDispose(a[0], a[1]);
        });

        // $FlowFixMe[method-unbinding]
        assetsToAccept.push.apply(assetsToAccept, assetsToAlsoAccept);
      }
    });
  }
}<|MERGE_RESOLUTION|>--- conflicted
+++ resolved
@@ -99,29 +99,18 @@
       ? 'wss'
       : 'ws';
 
-  var ws;
-<<<<<<< HEAD
+  var ws = {};
   try {
-    ws = new WebSocket(
-      protocol + '://' + hostname + (port ? ':' + port : '') + HMR_ENDPOINT,
-    );
+    if (HMR_USE_SSE) {
+      ws = new EventSource(HMR_ENDPOINT);
+    } else {
+      ws = new WebSocket(
+        protocol + '://' + hostname + (port ? ':' + port : '') + HMR_ENDPOINT,
+      );
+    }
   } catch (err) {
     if (err.message) {
       console.error(err.message);
-=======
-  if (HMR_USE_SSE) {
-    ws = new EventSource('/__parcel_hmr');
-  } else {
-    try {
-      ws = new WebSocket(
-        protocol + '://' + hostname + (port ? ':' + port : '') + '/',
-      );
-    } catch (err) {
-      if (err.message) {
-        console.error(err.message);
-      }
-      ws = {};
->>>>>>> 874dddf3
     }
   }
 
