--- conflicted
+++ resolved
@@ -231,10 +231,16 @@
   CallExpression(
     node: CallExpression,
     {
+      bundle,
       bundleGraph,
       asset,
       result,
-    }: {|bundleGraph: BundleGraph, asset: Asset, result: Array<Asset>|},
+    }: {|
+      bundle: Bundle,
+      bundleGraph: BundleGraph,
+      asset: Asset,
+      result: Array<Asset>,
+    |},
   ) {
     let {arguments: args, callee} = node;
     if (!isIdentifier(callee)) {
@@ -252,7 +258,7 @@
       }
       // can be undefined if AssetGraph#resolveDependency optimized
       // ("deferred") this dependency away as an unused reexport
-      let resolution = bundleGraph.getDependencyResolution(dep);
+      let resolution = bundleGraph.getDependencyResolution(dep, bundle);
       if (resolution) {
         result.push(resolution);
       }
@@ -267,35 +273,7 @@
   ast: mixed,
 ): Array<Asset> {
   let result = [];
-<<<<<<< HEAD
-  walkSimple(ast, FIND_REQUIRES_VISITOR, {asset, bundleGraph, result});
-=======
-  walkSimple(ast, {
-    CallExpression(node: CallExpression) {
-      let {arguments: args, callee} = node;
-      if (!isIdentifier(callee)) {
-        return;
-      }
-
-      if (callee.name === '$parcel$require') {
-        let [, src] = args;
-        invariant(isStringLiteral(src));
-        let dep = bundleGraph
-          .getDependencies(asset)
-          .find(dep => dep.moduleSpecifier === src.value);
-        if (!dep) {
-          throw new Error(`Could not find dep for "${src.value}`);
-        }
-        // can be undefined if AssetGraph#resolveDependency optimized
-        // ("deferred") this dependency away as an unused reexport
-        let resolution = bundleGraph.getDependencyResolution(dep, bundle);
-        if (resolution) {
-          result.push(resolution);
-        }
-      }
-    },
-  });
->>>>>>> 9007d6ac
+  walkSimple(ast, FIND_REQUIRES_VISITOR, {asset, bundle, bundleGraph, result});
 
   return result;
 }
