--- conflicted
+++ resolved
@@ -87,21 +87,16 @@
       let statementIndices: Map<string, number> = new Map();
       for (let i = 0; i < statements.length; i++) {
         let statement = statements[i];
-<<<<<<< HEAD
         if (
           isVariableDeclaration(statement) ||
           isExpressionStatement(statement)
         ) {
-          for (let depAsset of findRequires(bundleGraph, asset, statement)) {
-=======
-        if (isExpressionStatement(statement)) {
           for (let depAsset of findRequires(
             bundle,
             bundleGraph,
             asset,
             statement,
           )) {
->>>>>>> 9007d6ac
             if (!statementIndices.has(depAsset.id)) {
               statementIndices.set(depAsset.id, i);
             }
