// @flow

import type {
  Asset,
  BundleGraph,
  PluginOptions,
  NamedBundle,
} from '@parcel/types';
import type {
  CallExpression,
  ClassDeclaration,
  Identifier,
  Node,
  Statement,
  VariableDeclaration,
} from '@babel/types';

import {parse as babelParse} from '@babel/parser';
import path from 'path';
import * as t from '@babel/types';
import {
  isArrayPattern,
  isExpressionStatement,
  isForInStatement,
  isForOfStatement,
  isForStatement,
  isIdentifier,
  isObjectPattern,
  isProgram,
  isStringLiteral,
  isVariableDeclaration,
} from '@babel/types';
import {simple as walkSimple, traverse} from '@parcel/babylon-walk';
import {PromiseQueue, relativeUrl, flat} from '@parcel/utils';
import invariant from 'assert';
import fs from 'fs';
import nullthrows from 'nullthrows';
import {assertString, getName, getIdentifier, needsPrelude} from './utils';

const HELPERS_PATH = path.join(__dirname, 'helpers.js');
const HELPERS = parse(
  fs.readFileSync(path.join(__dirname, 'helpers.js'), 'utf8'),
  HELPERS_PATH,
);

const PRELUDE_PATH = path.join(__dirname, 'prelude.js');
const PRELUDE = parse(
  fs.readFileSync(path.join(__dirname, 'prelude.js'), 'utf8'),
  PRELUDE_PATH,
);

type AssetASTMap = Map<string, Array<Statement>>;
type TraversalContext = {|
  parent: ?AssetASTMap,
  children: AssetASTMap,
|};

// eslint-disable-next-line no-unused-vars
export async function concat({
  bundle,
  bundleGraph,
  options,
  wrappedAssets,
}: {|
  bundle: NamedBundle,
  bundleGraph: BundleGraph<NamedBundle>,
  options: PluginOptions,
  wrappedAssets: Set<string>,
|}): Promise<BabelNodeFile> {
  let queue = new PromiseQueue({maxConcurrent: 32});
  bundle.traverse((node, shouldWrap) => {
    switch (node.type) {
      case 'dependency':
        // Mark assets that should be wrapped, based on metadata in the incoming dependency tree
        if (shouldWrap || node.value.meta.shouldWrap) {
          let resolved = bundleGraph.getDependencyResolution(
            node.value,
            bundle,
          );
          if (resolved && resolved.sideEffects) {
            wrappedAssets.add(resolved.id);
          }
          return true;
        }
        break;
      case 'asset':
        queue.add(() =>
          processAsset(options, bundle, node.value, wrappedAssets),
        );
    }
  });

  let outputs = new Map<string, Array<Statement>>(await queue.run());
  let result = [...HELPERS];
  if (needsPrelude(bundle, bundleGraph)) {
    result.unshift(...PRELUDE);
  }

<<<<<<< HEAD
  // Node: for each asset, the order of `$parcel$require` calls and the corresponding
=======
  let usedExports = getUsedExports(bundle, bundleGraph);

  // Note: for each asset, the order of `$parcel$require` calls and the corresponding
>>>>>>> 069a2b1d
  // `asset.getDependencies()` must be the same!
  bundle.traverseAssets<TraversalContext>({
    enter(asset, context) {
      // Do not skip over excluded assets entirely, since their dependencies need
      // to be in the correct order and they themselves need to be inserted correctly
      // into the parent again.

      return {
        parent: context && context.children,
        children: new Map(),
      };
    },
    exit(asset, context) {
      if (!context) {
        return;
      }

      let statements = nullthrows(outputs.get(asset.id));
      let statementIndices: Map<string, number> = new Map();
      for (let i = 0; i < statements.length; i++) {
        let statement = statements[i];
        if (
          isVariableDeclaration(statement) ||
          isExpressionStatement(statement)
        ) {
          for (let depAsset of findRequires(
            bundle,
            bundleGraph,
            asset,
            statement,
          )) {
            if (!statementIndices.has(depAsset.id)) {
              statementIndices.set(depAsset.id, i);
            }
          }
        }
      }

      if (shouldSkipAsset(bundleGraph, asset)) {
        // The order of imports of excluded assets has to be retained
        statements = flat(
          [...context.children]
            .sort(
              ([aId], [bId]) =>
                nullthrows(statementIndices.get(aId)) -
                nullthrows(statementIndices.get(bId)),
            )
            .map(([, ast]) => ast),
        );
      } else {
        for (let [assetId, ast] of [...context.children].reverse()) {
          let index = statementIndices.get(assetId) ?? 0;
          statements.splice(index, 0, ...ast);
        }
      }

      // If this module is referenced by another JS bundle, or is an entry module in a child bundle,
      // add code to register the module with the module system.

      if (context.parent) {
        context.parent.set(asset.id, statements);
      } else {
        result.push(...statements);
      }
    },
  });

  return t.file(t.program(result));
}

async function processAsset(
  options: PluginOptions,
  bundle: NamedBundle,
  asset: Asset,
  wrappedAssets: Set<string>,
) {
  let statements: Array<Statement>;
  if (asset.astGenerator && asset.astGenerator.type === 'babel') {
    let ast = await asset.getAST();
    statements = t.cloneNode(nullthrows(ast).program.program).body;
  } else {
    let code = await asset.getCode();
    statements = parse(code, relativeUrl(options.projectRoot, asset.filePath));
  }

  if (wrappedAssets.has(asset.id)) {
    statements = wrapModule(asset, statements);
  }

  if (statements[0]) {
    t.addComment(statements[0], 'leading', ` ASSET: ${asset.filePath}`, true);
  }

  return [asset.id, statements];
}

function parse(code, sourceFilename) {
  let ast = babelParse(code, {
    sourceFilename,
    allowReturnOutsideFunction: true,
    plugins: ['dynamicImport'],
  });

  return ast.program.body;
}

function shouldSkipAsset(bundleGraph: BundleGraph<NamedBundle>, asset: Asset) {
  return (
    asset.sideEffects === false &&
    bundleGraph.getUsedSymbolsAsset(asset).size == 0
  );
}

const FIND_REQUIRES_VISITOR = {
  CallExpression(
    node: CallExpression,
    {
      bundle,
      bundleGraph,
      asset,
      result,
    }: {|
      bundle: NamedBundle,
      bundleGraph: BundleGraph<NamedBundle>,
      asset: Asset,
      result: Array<Asset>,
    |},
  ) {
    let {arguments: args, callee} = node;
    if (!isIdentifier(callee)) {
      return;
    }

    if (callee.name === '$parcel$require') {
      let [, src] = args;
      invariant(isStringLiteral(src));
      let dep = bundleGraph
        .getDependencies(asset)
        .find(dep => dep.moduleSpecifier === src.value);
      if (!dep) {
        throw new Error(`Could not find dep for "${src.value}`);
      }
      // can be undefined if AssetGraph#resolveDependency optimized
      // ("deferred") this dependency away as an unused reexport
      let resolution = bundleGraph.getDependencyResolution(dep, bundle);
      if (resolution) {
        result.push(resolution);
      }
    }
  },
};

function findRequires(
  bundle: NamedBundle,
  bundleGraph: BundleGraph<NamedBundle>,
  asset: Asset,
  ast: Node,
): Array<Asset> {
  let result = [];
  walkSimple(ast, FIND_REQUIRES_VISITOR, {asset, bundle, bundleGraph, result});

  return result;
}

// Toplevel var/let/const declarations, function declarations and all `var` declarations
// in a non-function scope need to be hoisted.
const WRAP_MODULE_VISITOR = {
  VariableDeclaration(path, {decls}) {
    // $FlowFixMe
    let {node, parent} = (path: {|node: VariableDeclaration, parent: Node|});
    let isParentForX =
      isForInStatement(parent, {left: node}) ||
      isForOfStatement(parent, {left: node});
    let isParentFor = isForStatement(parent, {init: node});

    if (node.kind === 'var' || isProgram(path.parent)) {
      let replace: Array<any> = [];
      for (let decl of node.declarations) {
        let {id, init} = decl;
        if (isObjectPattern(id) || isArrayPattern(id)) {
          // $FlowFixMe it is an identifier
          let ids: Array<Identifier> = Object.values(
            t.getBindingIdentifiers(id),
          );
          for (let prop of ids) {
            decls.push(t.variableDeclarator(prop));
          }
        } else {
          decls.push(t.variableDeclarator(id));
          invariant(t.isIdentifier(id));
        }

        if (isParentForX) {
          replace.push(id);
        } else if (init) {
          replace.push(t.assignmentExpression('=', id, init));
        }
      }

      if (replace.length > 0) {
        let n = replace.length > 1 ? t.sequenceExpression(replace) : replace[0];
        if (!(isParentFor || isParentForX)) {
          n = t.expressionStatement(n);
        }

        path.replaceWith(n);
      } else {
        path.remove();
      }
    }
    path.skip();
  },
  FunctionDeclaration(path, {fns}) {
    fns.push(path.node);
    path.remove();
  },
  ClassDeclaration(path, {decls}) {
    // $FlowFixMe
    let {node} = (path: {|node: ClassDeclaration|});
    let {id} = node;
    invariant(isIdentifier(id));

    // Class declarations are not hoisted (they behave like `let`). We declare a variable
    // outside the function and convert to a class expression assignment.
    decls.push(t.variableDeclarator(id));
    path.replaceWith(
      t.expressionStatement(
        t.assignmentExpression('=', id, t.toExpression(node)),
      ),
    );
    path.skip();
  },
  'Function|Class'(path) {
    path.skip();
  },
  shouldSkip(node) {
    return t.isExpression(node);
  },
};

function wrapModule(asset: Asset, statements) {
  let decls = [];
  let fns = [];
  let program = t.program(statements);
  traverse(program, WRAP_MODULE_VISITOR, {decls, fns});

  let executed = getName(asset, 'executed');
  decls.push(
    t.variableDeclarator(t.identifier(executed), t.booleanLiteral(false)),
  );

  let execId = getIdentifier(asset, 'exec');
  let exec = t.functionDeclaration(execId, [], t.blockStatement(program.body));

  let init = t.functionDeclaration(
    getIdentifier(asset, 'init'),
    [],
    t.blockStatement([
      t.ifStatement(
        t.unaryExpression('!', t.identifier(executed)),
        t.blockStatement([
          t.expressionStatement(
            t.assignmentExpression(
              '=',
              t.identifier(executed),
              t.booleanLiteral(true),
            ),
          ),
          t.expressionStatement(t.callExpression(execId, [])),
        ]),
      ),
      t.returnStatement(
        t.identifier(assertString(asset.meta.exportsIdentifier)),
      ),
    ]),
  );

  return ([
    t.variableDeclaration('var', decls),
    ...fns,
    exec,
    init,
  ]: Array<Statement>);
}<|MERGE_RESOLUTION|>--- conflicted
+++ resolved
@@ -96,13 +96,7 @@
     result.unshift(...PRELUDE);
   }
 
-<<<<<<< HEAD
-  // Node: for each asset, the order of `$parcel$require` calls and the corresponding
-=======
-  let usedExports = getUsedExports(bundle, bundleGraph);
-
   // Note: for each asset, the order of `$parcel$require` calls and the corresponding
->>>>>>> 069a2b1d
   // `asset.getDependencies()` must be the same!
   bundle.traverseAssets<TraversalContext>({
     enter(asset, context) {
