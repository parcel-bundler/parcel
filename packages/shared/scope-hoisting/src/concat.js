--- conflicted
+++ resolved
@@ -30,18 +30,13 @@
   isStringLiteral,
   isVariableDeclaration,
 } from '@babel/types';
-<<<<<<< HEAD
 import {
   simple as walkSimple,
-  traverse,
+  traverse2,
   REMOVE,
   SKIP,
 } from '@parcel/babylon-walk';
-import {PromiseQueue, relativeUrl} from '@parcel/utils';
-=======
-import {simple as walkSimple, traverse} from '@parcel/babylon-walk';
 import {PromiseQueue, relativeUrl, flat, relativePath} from '@parcel/utils';
->>>>>>> 50d599db
 import invariant from 'assert';
 import fs from 'fs';
 import nullthrows from 'nullthrows';
@@ -117,23 +112,7 @@
   });
 
   let outputs = new Map<string, Array<Statement>>(await queue.run());
-<<<<<<< HEAD
   let result = [];
-  if (needsPrelude(bundle, bundleGraph)) {
-    result.unshift(...PRELUDE);
-=======
-  let result = [...HELPERS];
-
-  // Add a declaration for parcelRequire that points to the unique global name.
-  if (bundle.env.outputFormat === 'global') {
-    result.push(
-      ...parse(
-        `var parcelRequire = $parcel$global.${parcelRequireName};`,
-        PRELUDE_PATH,
-      ),
-    );
->>>>>>> 50d599db
-  }
 
   if (needsPrelude(bundle, bundleGraph)) {
     result.push(
@@ -235,7 +214,9 @@
   if (asset.meta.isCommonJS) {
     let hasDefault = deps.some(
       dep =>
-        dep.symbols.hasExportSymbol('default') && bundle.hasDependency(dep),
+        bundle.hasDependency(dep) &&
+        dep.meta.isES6Module &&
+        dep.symbols.hasExportSymbol('default'),
     );
     if (hasDefault) {
       statements.push(
@@ -252,8 +233,7 @@
   if (asset.meta.isES6Module && asset.symbols.hasExportSymbol('default')) {
     let hasCJSDep = deps.some(
       dep =>
-        dep.meta.isCommonJS ||
-        (!bundle.hasDependency(dep) && dep.sourcePath != null),
+        dep.meta.isCommonJS && !dep.isAsync && dep.symbols.hasExportSymbol('*'),
     );
     if (hasCJSDep) {
       statements.push(
@@ -278,84 +258,6 @@
   }
 
   return [asset.id, statements];
-}
-
-<<<<<<< HEAD
-function getUsedExports(
-  bundle: NamedBundle,
-  bundleGraph: BundleGraph<NamedBundle>,
-): Map<string, Set<Symbol>> {
-  let usedExports: Map<string, Set<Symbol>> = new Map();
-
-  let entry = bundle.getMainEntry();
-  if (entry) {
-    for (let {asset, symbol} of bundleGraph.getExportedSymbols(entry)) {
-      if (symbol) {
-        markUsed(asset, symbol);
-      }
-    }
-  }
-
-  bundle.traverseAssets(asset => {
-    for (let dep of bundleGraph.getDependencies(asset)) {
-      let resolvedAsset = bundleGraph.getDependencyResolution(dep, bundle);
-      if (!resolvedAsset) {
-        continue;
-      }
-
-      for (let [symbol, {local}] of dep.symbols) {
-        if (local === '*') {
-          continue;
-        }
-
-        if (symbol === '*') {
-          for (let {asset, symbol} of bundleGraph.getExportedSymbols(
-            resolvedAsset,
-          )) {
-            if (symbol) {
-              markUsed(asset, symbol);
-            }
-          }
-        }
-
-        markUsed(resolvedAsset, symbol);
-      }
-    }
-
-    // If the asset is referenced by another bundle, include all exports.
-    if (bundleGraph.isAssetReferencedByDependant(bundle, asset)) {
-      markUsed(asset, '*');
-      for (let {asset: a, symbol} of bundleGraph.getExportedSymbols(asset)) {
-        if (symbol) {
-          markUsed(a, symbol);
-        }
-      }
-    }
-  });
-
-  function markUsed(asset, symbol) {
-    let resolved = bundleGraph.resolveSymbol(asset, symbol);
-
-    let used = usedExports.get(resolved.asset.id);
-    if (!used) {
-      used = new Set();
-      usedExports.set(resolved.asset.id, used);
-    }
-
-    used.add(resolved.exportSymbol);
-  }
-
-  return usedExports;
-=======
-function parse(code, sourceFilename) {
-  let ast = babelParse(code, {
-    sourceFilename,
-    allowReturnOutsideFunction: true,
-    plugins: ['dynamicImport'],
-  });
-
-  return ast.program.body;
->>>>>>> 50d599db
 }
 
 function shouldSkipAsset(
@@ -495,7 +397,7 @@
   let decls = [];
   let fns = [];
   let program = t.program(statements);
-  traverse(program, WRAP_MODULE_VISITOR, {decls, fns});
+  traverse2(program, WRAP_MODULE_VISITOR, {asset, decls, fns});
 
   let executed = getName(asset, 'executed');
   decls.push(
