// @flow

import type {
  Asset,
  BundleGraph,
  PluginOptions,
  NamedBundle,
} from '@parcel/types';
import type {
  CallExpression,
  Expression,
  Identifier,
  LVal,
  Node,
  Statement,
  VariableDeclaration,
} from '@babel/types';

import path from 'path';
import * as t from '@babel/types';
import {
  isArrayPattern,
  isExpressionStatement,
  isForInStatement,
  isForOfStatement,
  isForStatement,
  isIdentifier,
  isObjectPattern,
  isProgram,
  isStringLiteral,
  isVariableDeclaration,
} from '@babel/types';
<<<<<<< HEAD
import {
  simple as walkSimple,
  traverse2,
  REMOVE,
  SKIP,
} from '@parcel/babylon-walk';
import {PromiseQueue, relativeUrl, flat, relativePath} from '@parcel/utils';
=======
import {simple as walkSimple, traverse} from '@parcel/babylon-walk';
import {PromiseQueue, relativeUrl, relativePath} from '@parcel/utils';
>>>>>>> 303a312e
import invariant from 'assert';
import fs from 'fs';
import nullthrows from 'nullthrows';
import template from '@babel/template';
import {
  assertString,
  getName,
  getIdentifier,
  parse,
  needsPrelude,
} from './utils';

const PRELUDE_PATH = path.join(__dirname, 'prelude.js');
const PRELUDE = parse(
  fs.readFileSync(path.join(__dirname, 'prelude.js'), 'utf8'),
  PRELUDE_PATH,
);

const DEFAULT_INTEROP_TEMPLATE = template.statement<
  {|
    NAME: LVal,
    MODULE: Expression,
  |},
  VariableDeclaration,
>('var NAME = $parcel$interopDefault(MODULE);');

const ESMODULE_TEMPLATE = template.statement<
  {|EXPORTS: Expression|},
  Statement,
>(`$parcel$defineInteropFlag(EXPORTS);`);

type AssetASTMap = Map<string, Array<Statement>>;
type TraversalContext = {|
  parent: ?AssetASTMap,
  children: AssetASTMap,
|};

// eslint-disable-next-line no-unused-vars
export async function concat({
  bundle,
  bundleGraph,
  options,
  wrappedAssets,
  parcelRequireName,
}: {|
  bundle: NamedBundle,
  bundleGraph: BundleGraph<NamedBundle>,
  options: PluginOptions,
  wrappedAssets: Set<string>,
  parcelRequireName: string,
|}): Promise<BabelNodeFile> {
  let queue = new PromiseQueue({maxConcurrent: 32});
  bundle.traverse((node, shouldWrap) => {
    switch (node.type) {
      case 'dependency':
        // Mark assets that should be wrapped, based on metadata in the incoming dependency tree
        if (shouldWrap || node.value.meta.shouldWrap) {
          let resolved = bundleGraph.getDependencyResolution(
            node.value,
            bundle,
          );
          if (resolved && resolved.sideEffects) {
            wrappedAssets.add(resolved.id);
          }
          return true;
        }
        break;
      case 'asset':
        queue.add(() =>
          processAsset(options, bundleGraph, bundle, node.value, wrappedAssets),
        );
    }
  });

  let outputs = new Map<string, Array<Statement>>(await queue.run());
  let result = [];

  if (needsPrelude(bundle, bundleGraph)) {
    result.push(
      ...parse(`var parcelRequireName = "${parcelRequireName}";`, PRELUDE_PATH),
      ...PRELUDE,
    );
  }

  // Note: for each asset, the order of `$parcel$require` calls and the corresponding
  // `asset.getDependencies()` must be the same!
  bundle.traverseAssets<TraversalContext>({
    enter(asset, context) {
      // Do not skip over excluded assets entirely, since their dependencies need
      // to be in the correct order and they themselves need to be inserted correctly
      // into the parent again.

      return {
        parent: context && context.children,
        children: new Map(),
      };
    },
    exit(asset, context) {
      if (!context) {
        return;
      }

      let statements = nullthrows(outputs.get(asset.id));
      let statementIndices: Map<string, number> = new Map();
      for (let i = 0; i < statements.length; i++) {
        let statement = statements[i];
        if (
          isVariableDeclaration(statement) ||
          isExpressionStatement(statement)
        ) {
          for (let depAsset of findRequires(
            bundle,
            bundleGraph,
            asset,
            statement,
          )) {
            if (!statementIndices.has(depAsset.id)) {
              statementIndices.set(depAsset.id, i);
            }
          }
        }
      }

      if (shouldSkipAsset(bundleGraph, bundle, asset)) {
        // The order of imports of excluded assets has to be retained
        statements = [...context.children]
          .sort(
            ([aId], [bId]) =>
              nullthrows(statementIndices.get(aId)) -
              nullthrows(statementIndices.get(bId)),
          )
          .map(([, ast]) => ast)
          .flat();
      } else {
        for (let [assetId, ast] of [...context.children].reverse()) {
          let index = statementIndices.get(assetId) ?? 0;
          statements.splice(index, 0, ...ast);
        }
      }

      // If this module is referenced by another JS bundle, or is an entry module in a child bundle,
      // add code to register the module with the module system.

      if (context.parent) {
        context.parent.set(asset.id, statements);
      } else {
        result.push(...statements);
      }
    },
  });

  return t.file(t.program(result));
}

async function processAsset(
  options: PluginOptions,
  bundleGraph: BundleGraph<NamedBundle>,
  bundle: NamedBundle,
  asset: Asset,
  wrappedAssets: Set<string>,
) {
  let statements: Array<Statement>;
  if (asset.astGenerator && asset.astGenerator.type === 'babel') {
    let ast = await asset.getAST();
    statements = t.cloneNode(nullthrows(ast).program.program).body;
  } else {
    let code = await asset.getCode();
    statements = parse(code, relativeUrl(options.projectRoot, asset.filePath));
  }

  // If this is a CommonJS module, add an interop default declaration if there are any ES6 default
  // import dependencies in the same bundle for that module.
  let deps = bundleGraph.getIncomingDependencies(asset);
  if (asset.meta.isCommonJS) {
    let hasDefault = deps.some(
      dep =>
        bundle.hasDependency(dep) &&
        dep.meta.isES6Module &&
        dep.symbols.hasExportSymbol('default'),
    );
    if (hasDefault) {
      statements.push(
        DEFAULT_INTEROP_TEMPLATE({
          NAME: getIdentifier(asset, '$interop$default'),
          MODULE: t.identifier(assertString(asset.meta.exportsIdentifier)),
        }),
      );
    }
  }

  // If this is an ES6 module with a default export, and it's required by a
  // CommonJS module in the same bundle, then add an __esModule flag for interop with babel.
  if (asset.meta.isES6Module && asset.symbols.hasExportSymbol('default')) {
    let hasCJSDep = deps.some(
      dep =>
        dep.meta.isCommonJS && !dep.isAsync && dep.symbols.hasExportSymbol('*'),
    );
    if (hasCJSDep) {
      statements.push(
        ESMODULE_TEMPLATE({
          EXPORTS: t.identifier(assertString(asset.meta.exportsIdentifier)),
        }),
      );
    }
  }

  if (wrappedAssets.has(asset.id)) {
    statements = wrapModule(asset, statements);
  }

  if (statements[0]) {
    t.addComment(
      statements[0],
      'leading',
      ` ASSET: ${relativePath(options.projectRoot, asset.filePath, false)}`,
      true,
    );
  }

  return [asset.id, statements];
}

function shouldSkipAsset(
  bundleGraph: BundleGraph<NamedBundle>,
  bundle: NamedBundle,
  asset: Asset,
) {
  return (
    asset.sideEffects === false &&
    bundleGraph.getUsedSymbols(asset).size == 0 &&
    !bundleGraph.isAssetReferencedByDependant(bundle, asset)
  );
}

const FIND_REQUIRES_VISITOR = {
  CallExpression(
    node: CallExpression,
    {
      bundle,
      bundleGraph,
      asset,
      result,
    }: {|
      bundle: NamedBundle,
      bundleGraph: BundleGraph<NamedBundle>,
      asset: Asset,
      result: Array<Asset>,
    |},
  ) {
    let {arguments: args, callee} = node;
    if (!isIdentifier(callee)) {
      return;
    }

    if (callee.name === '$parcel$require') {
      let [, src] = args;
      invariant(isStringLiteral(src));
      let dep = bundleGraph
        .getDependencies(asset)
        .find(dep => dep.moduleSpecifier === src.value);
      if (!dep) {
        throw new Error(`Could not find dep for "${src.value}`);
      }
      // can be undefined if AssetGraph#resolveDependency optimized
      // ("deferred") this dependency away as an unused reexport
      let resolution = bundleGraph.getDependencyResolution(dep, bundle);
      if (resolution) {
        result.push(resolution);
      }
    }
  },
};

function findRequires(
  bundle: NamedBundle,
  bundleGraph: BundleGraph<NamedBundle>,
  asset: Asset,
  ast: Node,
): Array<Asset> {
  let result = [];
  walkSimple(ast, FIND_REQUIRES_VISITOR, {asset, bundle, bundleGraph, result});

  return result;
}

// Toplevel var/let/const declarations, function declarations and all `var` declarations
// in a non-function scope need to be hoisted.
const WRAP_MODULE_VISITOR = {
  VariableDeclaration(node, {decls}, ancestors) {
    let parent = ancestors[ancestors.length - 2];
    let isParentForX =
      isForInStatement(parent, {left: node}) ||
      isForOfStatement(parent, {left: node});
    let isParentFor = isForStatement(parent, {init: node});

    if (node.kind === 'var' || isProgram(parent)) {
      let replace: Array<any> = [];
      for (let decl of node.declarations) {
        let {id, init} = decl;
        if (isObjectPattern(id) || isArrayPattern(id)) {
          // $FlowFixMe it is an identifier
          let ids: Array<Identifier> = Object.values(
            t.getBindingIdentifiers(id),
          );
          for (let prop of ids) {
            decls.push(t.variableDeclarator(prop));
          }
        } else {
          decls.push(t.variableDeclarator(id));
          invariant(t.isIdentifier(id));
        }

        if (isParentForX) {
          replace.push(id);
        } else if (init) {
          replace.push(t.assignmentExpression('=', id, init));
        }
      }

      if (replace.length > 0) {
        let n = replace.length > 1 ? t.sequenceExpression(replace) : replace[0];
        if (!(isParentFor || isParentForX)) {
          n = t.expressionStatement(n);
        }

        return n;
      } else {
        return REMOVE;
      }
    }
    return SKIP;
  },
  FunctionDeclaration(node, {fns}) {
    fns.push(node);
    return REMOVE;
  },
  ClassDeclaration(node, {decls}) {
    let {id} = node;
    invariant(isIdentifier(id));

    // Class declarations are not hoisted (they behave like `let`). We declare a variable
    // outside the function and convert to a class expression assignment.
    decls.push(t.variableDeclarator(id));
    return t.expressionStatement(
      t.assignmentExpression('=', id, t.toExpression(node)),
    );
  },
  'Function|Class'() {
    return SKIP;
  },
  shouldSkip(node) {
    return t.isExpression(node);
  },
};

function wrapModule(asset: Asset, statements) {
  let decls = [];
  let fns = [];
  let program = t.program(statements);
  traverse2(program, WRAP_MODULE_VISITOR, {asset, decls, fns});

  let executed = getName(asset, 'executed');
  decls.push(
    t.variableDeclarator(t.identifier(executed), t.booleanLiteral(false)),
  );

  let execId = getIdentifier(asset, 'exec');
  let exec = t.functionDeclaration(execId, [], t.blockStatement(program.body));

  let init = t.functionDeclaration(
    getIdentifier(asset, 'init'),
    [],
    t.blockStatement([
      t.ifStatement(
        t.unaryExpression('!', t.identifier(executed)),
        t.blockStatement([
          t.expressionStatement(
            t.assignmentExpression(
              '=',
              t.identifier(executed),
              t.booleanLiteral(true),
            ),
          ),
          t.expressionStatement(t.callExpression(execId, [])),
        ]),
      ),
      t.returnStatement(
        t.identifier(assertString(asset.meta.exportsIdentifier)),
      ),
    ]),
  );

  return ([
    t.variableDeclaration('var', decls),
    ...fns,
    exec,
    init,
  ]: Array<Statement>);
}<|MERGE_RESOLUTION|>--- conflicted
+++ resolved
@@ -30,18 +30,13 @@
   isStringLiteral,
   isVariableDeclaration,
 } from '@babel/types';
-<<<<<<< HEAD
 import {
   simple as walkSimple,
   traverse2,
   REMOVE,
   SKIP,
 } from '@parcel/babylon-walk';
-import {PromiseQueue, relativeUrl, flat, relativePath} from '@parcel/utils';
-=======
-import {simple as walkSimple, traverse} from '@parcel/babylon-walk';
 import {PromiseQueue, relativeUrl, relativePath} from '@parcel/utils';
->>>>>>> 303a312e
 import invariant from 'assert';
 import fs from 'fs';
 import nullthrows from 'nullthrows';
