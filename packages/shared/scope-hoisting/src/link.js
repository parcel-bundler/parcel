--- conflicted
+++ resolved
@@ -74,12 +74,8 @@
   bundleGraph: BundleGraph,
   ast: File,
   options: PluginOptions,
-<<<<<<< HEAD
   wrappedAssets: Set<string>,
-|}) {
-=======
 |}): {|ast: File, referencedAssets: Set<Asset>|} {
->>>>>>> 50cc528a
   let format = OutputFormats[bundle.env.outputFormat];
   let replacements: Map<Symbol, Symbol> = new Map();
   let imports: Map<Symbol, ?[Asset, Symbol]> = new Map();
