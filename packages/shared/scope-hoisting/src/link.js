--- conflicted
+++ resolved
@@ -34,13 +34,8 @@
   isStringLiteral,
 } from '@babel/types';
 import traverse from '@babel/traverse';
-<<<<<<< HEAD
 // import treeShake from './shake';
-import {assertString, getName, getIdentifier} from './utils';
-=======
-import treeShake from './shake';
 import {assertString, getName, getIdentifier, verifyScopeState} from './utils';
->>>>>>> 52fd6741
 import OutputFormats from './formats/index.js';
 
 const ESMODULE_TEMPLATE = template.statement<
@@ -685,17 +680,11 @@
               'body.body.0.argument',
             );
 
-<<<<<<< HEAD
-          // ATLASSIAN: Clear traverse's scope cache prior to generating exports.
-          traverse.cache.clearScope();
-          path.scope.crawl();
-=======
             // TODO Somehow deferred/excluded assets are referenced, causing this function to
             // become `function $id$init() { return {}; }` (because of the ReferencedIdentifier visitor).
             // But a asset that isn't here should never be referenced in the first place.
             path.scope.getBinding(returnId.node.name)?.reference(returnId);
           }
->>>>>>> 52fd6741
         }
 
         // Generate exports
@@ -710,16 +699,11 @@
           options,
         );
 
-<<<<<<< HEAD
         // ATLASSIAN: Disable treeShaking for now.
+        // if (process.env.PARCEL_BUILD_ENV !== 'production') {
+        //   verifyScopeState(path.scope);
+        // }
         // treeShake(path.scope, exported);
-=======
-        if (process.env.PARCEL_BUILD_ENV !== 'production') {
-          verifyScopeState(path.scope);
-        }
-
-        treeShake(path.scope, exported);
->>>>>>> 52fd6741
       },
     },
   });
