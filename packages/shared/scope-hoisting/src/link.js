// @flow

import type {
  Asset,
  BundleGraph,
  NamedBundle,
  PluginOptions,
<<<<<<< HEAD
  CodeSymbol,
=======
  Symbol,
  SourceLocation,
>>>>>>> d33fcd9c
} from '@parcel/types';
import type {ExternalModule, ExternalBundle} from './types';
import type {
  Node,
  Expression,
  File,
  FunctionDeclaration,
  Identifier,
  LVal,
  ObjectProperty,
  Statement,
  StringLiteral,
  VariableDeclaration,
} from '@babel/types';
import type {NodePath} from '@babel/traverse';

import nullthrows from 'nullthrows';
import invariant from 'assert';
import {relative} from 'path';
import template from '@babel/template';
import * as t from '@babel/types';
import {
  isAssignmentExpression,
  isExpressionStatement,
  isIdentifier,
  isObjectPattern,
  isSequenceExpression,
  isStringLiteral,
} from '@babel/types';
import traverse from '@babel/traverse';
import treeShake from './shake';
import {
  assertString,
  convertBabelLoc,
  getName,
  getIdentifier,
  getThrowableDiagnosticForNode,
  verifyScopeState,
} from './utils';
import OutputFormats from './formats/index.js';

const ESMODULE_TEMPLATE = template.statement<
  {|EXPORTS: Expression|},
  Statement,
>(`$parcel$defineInteropFlag(EXPORTS);`);
const DEFAULT_INTEROP_TEMPLATE = template.statement<
  {|
    NAME: LVal,
    MODULE: Expression,
  |},
  VariableDeclaration,
>('var NAME = $parcel$interopDefault(MODULE);');
const THROW_TEMPLATE = template.statement<{|MODULE: StringLiteral|}, Statement>(
  '$parcel$missingModule(MODULE);',
);
const REQUIRE_RESOLVE_CALL_TEMPLATE = template.expression<
  {|ID: StringLiteral|},
  Expression,
>('require.resolve(ID)');
const FAKE_INIT_TEMPLATE = template.statement<
  {|INIT: Identifier, EXPORTS: Identifier|},
  FunctionDeclaration,
>(`function INIT(){
  return EXPORTS;
}`);

export function link({
  bundle,
  bundleGraph,
  ast,
  options,
  wrappedAssets,
}: {|
  bundle: NamedBundle,
  bundleGraph: BundleGraph<NamedBundle>,
  ast: File,
  options: PluginOptions,
  wrappedAssets: Set<string>,
|}): {|ast: File, referencedAssets: Set<Asset>|} {
  let format = OutputFormats[bundle.env.outputFormat];
<<<<<<< HEAD
  let replacements: Map<CodeSymbol, CodeSymbol> = new Map();
  let imports: Map<CodeSymbol, ?[Asset, CodeSymbol]> = new Map();
=======
  let replacements: Map<Symbol, Symbol> = new Map();
  let imports: Map<Symbol, null | [Asset, Symbol, ?SourceLocation]> = new Map();
>>>>>>> d33fcd9c
  let assets: Map<string, Asset> = new Map();
  let exportsMap: Map<CodeSymbol, Asset> = new Map();

  let importedFiles = new Map<string, ExternalModule | ExternalBundle>();
  let referencedAssets = new Set();

  // If building a library, the target is actually another bundler rather
  // than the final output that could be loaded in a browser. So, loader
  // runtimes are excluded, and instead we add imports into the entry bundle
  // of each bundle group pointing at the sibling bundles. These can be
  // picked up by another bundler later at which point runtimes will be added.
  if (bundle.env.isLibrary) {
    let bundles = bundleGraph.getSiblingBundles(bundle);
    for (let b of bundles) {
      importedFiles.set(nullthrows(b.filePath), {
        bundle: b,
        assets: new Set(),
      });
    }
  }

  // Build a mapping of all imported identifiers to replace.
  bundle.traverseAssets(asset => {
    assets.set(assertString(asset.meta.id), asset);
    exportsMap.set(assertString(asset.meta.exportsIdentifier), asset);

    for (let dep of bundleGraph.getDependencies(asset)) {
      let resolved = bundleGraph.getDependencyResolution(dep, bundle);

      // If the dependency was deferred, the `...$import$..` identifier needs to be removed.
      // If the dependency was excluded, it will be replaced by the output format at the very end.
      if (resolved || bundleGraph.isDependencyDeferred(dep)) {
        for (let [imported, {local, loc}] of dep.symbols) {
          imports.set(local, resolved ? [resolved, imported, loc] : null);
        }
      }
    }

    if (bundleGraph.isAssetReferencedByDependant(bundle, asset)) {
      referencedAssets.add(asset);
    }
  });

<<<<<<< HEAD
  function resolveSymbol(inputAsset, inputSymbol: CodeSymbol, bundle) {
    let {asset, exportSymbol, symbol} = bundleGraph.resolveSymbol(
=======
  function resolveSymbol(inputAsset, inputSymbol: Symbol, bundle) {
    let {asset, exportSymbol, symbol, loc} = bundleGraph.resolveSymbol(
>>>>>>> d33fcd9c
      inputAsset,
      inputSymbol,
      bundle,
    );
    if (asset.meta.resolveExportsBailedOut) {
      return {
        asset: asset,
        symbol: exportSymbol,
        identifier: null,
        loc,
      };
    }

    let identifier = symbol;

    if (identifier && imports.get(identifier) === null) {
      // a deferred import
      return {
        asset: asset,
        symbol: exportSymbol,
        identifier: null,
        loc,
      };
    }

    // If this is a wildcard import, resolve to the exports object.
    if (asset && exportSymbol === '*') {
      identifier = assertString(asset.meta.exportsIdentifier);
    }

    if (replacements && identifier && replacements.has(identifier)) {
      identifier = replacements.get(identifier);
    }

    return {asset: asset, symbol: exportSymbol, identifier, loc};
  }

  function maybeReplaceIdentifier(path: NodePath<Identifier>) {
    let {name} = path.node;
    if (typeof name !== 'string') {
      return;
    }

    let replacement = replacements.get(name);
    if (replacement) {
      path.node.name = replacement;
    }

    if (imports.has(name)) {
      let node;
      let imported = imports.get(name);
      if (imported == null) {
        // import was deferred
        node = t.objectExpression([]);
      } else {
        let [asset, symbol, loc] = imported;
        node = replaceImportNode(asset, symbol, path, loc);

        // If the export does not exist, replace with an empty object.
        if (!node) {
          node = t.objectExpression([]);
        }
      }
      path.replaceWith(node);
    } else if (exportsMap.has(name) && !path.scope.hasBinding(name)) {
      // If it's an undefined $id$exports identifier.
      path.replaceWith(t.objectExpression([]));
    }
  }

  // path is an Identifier like $id$import$foo that directly imports originalName from originalModule
  function replaceImportNode(originalModule, originalName, path, depLoc) {
    let {asset: mod, symbol, identifier} = resolveSymbol(
      originalModule,
      originalName,
      bundle,
    );

    let node = identifier ? findSymbol(path, identifier) : identifier;

    // If the module is not in this bundle, create a `require` call for it.
    if (!node && (!mod.meta.id || !assets.has(assertString(mod.meta.id)))) {
      node = addBundleImport(mod, path);
      return node ? interop(mod, symbol, path, node) : null;
    }

    // If this is an ES6 module, throw an error if we cannot resolve the module
    if (node === undefined && !mod.meta.isCommonJS && mod.meta.isES6Module) {
      let relativePath = relative(options.projectRoot, mod.filePath);
      throw getThrowableDiagnosticForNode(
        `${relativePath} does not export '${symbol}'`,
        depLoc?.filePath ?? path.node.loc?.filename,
        depLoc,
      );
    }

    // Look for an exports object if we bailed out.
    if ((node === undefined && mod.meta.isCommonJS) || node === null) {
      node = findSymbol(path, assertString(mod.meta.exportsIdentifier));
      if (!node) {
        return null;
      }

      node = interop(mod, symbol, path, node);
      return node;
    }

    return node;
  }

  function findSymbol(path, symbol) {
    if (symbol && replacements.has(symbol)) {
      symbol = replacements.get(symbol);
    }

    // if the symbol is in the scope there is no need to remap it
    if (symbol && path.scope.getProgramParent().hasBinding(symbol)) {
      return t.identifier(symbol);
    }

    return null;
  }

  function interop(mod, originalName, path, node) {
    // Handle interop for default imports of CommonJS modules.
    if (mod.meta.isCommonJS && originalName === 'default') {
      let name = getName(mod, '$interop$default');
      if (!path.scope.getBinding(name)) {
        let binding = nullthrows(
          path.scope.getBinding(
            bundle.hasAsset(mod)
              ? assertString(mod.meta.exportsIdentifier)
              : // If this bundle doesn't have the asset, use the binding for
                // the `parcelRequire`d init function.
                getName(mod, 'init'),
          ),
        );

        invariant(
          binding.path.getStatementParent().parentPath.isProgram(),
          "Expected binding declaration's parent to be the program",
        );

        // Hoist to the nearest path with the same scope as the exports is declared in.
        let parent = nullthrows(path.findParent(p => t.isProgram(p.parent)));
        let [decl] = parent.insertBefore(
          DEFAULT_INTEROP_TEMPLATE({
            NAME: t.identifier(name),
            MODULE: node,
          }),
        );

        binding.reference(
          decl.get<NodePath<Identifier>>('declarations.0.init'),
        );

        getScopeBefore(parent).registerDeclaration(decl);
      }

      return t.identifier(name);
    }

    // if there is a CommonJS export return $id$exports.name
    if (originalName !== '*') {
      return t.memberExpression(node, t.identifier(originalName));
    }

    return node;
  }

  function getScopeBefore(path) {
    return path.isScope() ? path.parentPath.scope : path.scope;
  }

  function isUnusedValue(path) {
    let {parent} = path;
    return (
      isExpressionStatement(parent) ||
      (isSequenceExpression(parent) &&
        ((Array.isArray(path.container) &&
          path.key !== path.container.length - 1) ||
          isUnusedValue(path.parentPath)))
    );
  }

  function addExternalModule(path, dep) {
    // Find an existing import for this specifier, or create a new one.
    let importedFile = importedFiles.get(dep.moduleSpecifier);
    if (!importedFile) {
      importedFile = {
        source: dep.moduleSpecifier,
        specifiers: new Map(),
        isCommonJS: !!dep.meta.isCommonJS,
        loc: convertBabelLoc(path.node.loc),
      };

      importedFiles.set(dep.moduleSpecifier, importedFile);
    }

    let programScope = path.scope.getProgramParent();

    invariant(importedFile.specifiers != null);
    let specifiers = importedFile.specifiers;

    // For each of the imported symbols, add to the list of imported specifiers.
    for (let [imported, {local}] of dep.symbols) {
      // If already imported, just add the already renamed variable to the mapping.
      let renamed = specifiers.get(imported);
      if (renamed) {
        replacements.set(local, renamed);
        continue;
      }

      renamed = replacements.get(local);
      if (!renamed) {
        // Rename the specifier to something nicer. Try to use the imported
        // name, except for default and namespace imports, and if the name is
        // already in scope.
        renamed = imported;
        if (imported === 'default' || imported === '*') {
          renamed = programScope.generateUid(dep.moduleSpecifier);
        } else if (
          programScope.hasBinding(imported) ||
          programScope.hasReference(imported)
        ) {
          renamed = programScope.generateUid(imported);
        }

        programScope.references[renamed] = true;
        replacements.set(local, renamed);
      }

      specifiers.set(imported, renamed);

      if (!programScope.hasOwnBinding(renamed)) {
        // add binding so we can track the scope
        let [decl] = programScope.path.unshiftContainer(
          'body',
          t.variableDeclaration('var', [
            t.variableDeclarator(t.identifier(renamed)),
          ]),
        );
        programScope.registerDeclaration(decl);
      }
    }

    return specifiers.get('*');
  }

  function addBundleImport(mod, path) {
    // Find a bundle that's reachable from the current bundle (sibling or ancestor)
    // containing this asset, and create an import for it if needed.
    let importedBundle = bundleGraph.findReachableBundleWithAsset(bundle, mod);
    if (!importedBundle) {
      throw new Error(
        `No reachable bundle found containing ${relative(
          options.inputFS.cwd(),
          mod.filePath,
        )}`,
      );
    }

    let filePath = nullthrows(importedBundle.filePath);
    let imported = importedFiles.get(filePath);
    if (!imported) {
      imported = {
        bundle: importedBundle,
        assets: new Set(),
        loc: convertBabelLoc(path.node.loc),
      };
      importedFiles.set(filePath, imported);
    }

    // If not unused, add the asset to the list of specifiers to import.
    if (!isUnusedValue(path) && mod.meta.exportsIdentifier) {
      invariant(imported.assets != null);
      imported.assets.add(mod);

      let initIdentifier = getIdentifier(mod, 'init');

      let program = path.scope.getProgramParent().path;
      if (!program.scope.hasOwnBinding(initIdentifier.name)) {
        // add binding so we can track the scope
        let [decl] = program.unshiftContainer('body', [
          t.variableDeclaration('var', [t.variableDeclarator(initIdentifier)]),
        ]);
        program.scope.registerDeclaration(decl);
      }

      return t.callExpression(initIdentifier, []);
    }
  }

  traverse(ast, {
    CallExpression(path) {
      let {arguments: args, callee} = path.node;
      if (!isIdentifier(callee)) {
        return;
      }

      // each require('module') call gets replaced with $parcel$require(id, 'module')
      if (callee.name === '$parcel$require') {
        let [id, source] = args;
        if (
          args.length !== 2 ||
          !isStringLiteral(id) ||
          !isStringLiteral(source)
        ) {
          throw new Error(
            'invariant: invalid signature, expected : $parcel$require(number, string)',
          );
        }

        let asset = nullthrows(assets.get(id.value));
        let dep = nullthrows(
          bundleGraph
            .getDependencies(asset)
            .find(dep => dep.moduleSpecifier === source.value),
        );

        let mod = bundleGraph.getDependencyResolution(dep, bundle);
        let node;

        if (!mod) {
          if (dep.isOptional) {
            path.replaceWith(
              THROW_TEMPLATE({MODULE: t.stringLiteral(source.value)}),
            );
          } else if (dep.isWeak && bundleGraph.isDependencyDeferred(dep)) {
            path.remove();
          } else {
            let name = addExternalModule(path, dep);
            if (isUnusedValue(path) || !name) {
              path.remove();
            } else {
              path.replaceWith(t.identifier(name));
            }
          }
        } else {
          if (mod.meta.id && assets.get(assertString(mod.meta.id))) {
            let name = assertString(mod.meta.exportsIdentifier);

            let isValueUsed = !isUnusedValue(path);
            if (asset.meta.isCommonJS && isValueUsed) {
              maybeAddEsModuleFlag(path.scope, mod);
            }
            // We need to wrap the module in a function when a require
            // call happens inside a non top-level scope, e.g. in a
            // function, if statement, or conditional expression.
            if (wrappedAssets.has(mod.id)) {
              node = t.callExpression(getIdentifier(mod, 'init'), []);
            }
            // Replace with nothing if the require call's result is not used.
            else if (isValueUsed) {
              node = t.identifier(replacements.get(name) || name);
            }
          } else if (mod.type === 'js') {
            node = addBundleImport(mod, path);
          }

          if (node) {
            path.replaceWith(node);
          } else {
            path.remove();
          }
        }
      } else if (callee.name === '$parcel$require$resolve') {
        let [id, source] = args;
        if (
          args.length !== 2 ||
          !isStringLiteral(id) ||
          !isStringLiteral(source)
        ) {
          throw new Error(
            'invariant: invalid signature, expected : $parcel$require$resolve(number, string)',
          );
        }

        let mapped = nullthrows(assets.get(id.value));
        let dep = nullthrows(
          bundleGraph
            .getDependencies(mapped)
            .find(dep => dep.moduleSpecifier === source.value),
        );
        if (!bundleGraph.getDependencyResolution(dep, bundle)) {
          // was excluded from bundling (e.g. includeNodeModules = false)
          if (bundle.env.outputFormat !== 'commonjs') {
            throw getThrowableDiagnosticForNode(
              "`require.resolve` calls for excluded assets are only supported with outputFormat: 'commonjs'",
              mapped.filePath,
              path.node.loc,
            );
          }

          path.replaceWith(
            REQUIRE_RESOLVE_CALL_TEMPLATE({ID: t.stringLiteral(source.value)}),
          );
        } else {
          throw getThrowableDiagnosticForNode(
            "`require.resolve` calls for bundled modules or bundled assets aren't supported with scope hoisting",
            mapped.filePath,
            path.node.loc,
          );
        }
      }
    },
    VariableDeclarator: {
      exit(path) {
        // Replace references to declarations like `var x = require('x')`
        // with the final export identifier instead.
        // This allows us to potentially replace accesses to e.g. `x.foo` with
        // a variable like `$id$export$foo` later, avoiding the exports object altogether.
        let {id, init} = path.node;
        if (!isIdentifier(init)) {
          return;
        }

        let module = exportsMap.get(init.name);
        if (!module) {
          return;
        }

        let isGlobal = path.scope == path.scope.getProgramParent();

        // Replace patterns like `var {x} = require('y')` with e.g. `$id$export$x`.
        if (isObjectPattern(id)) {
          for (let p of path.get<Array<NodePath<ObjectProperty>>>(
            'id.properties',
          )) {
            let {computed, key, value} = p.node;
            if (computed || !isIdentifier(key) || !isIdentifier(value)) {
              continue;
            }

            let {identifier} = resolveSymbol(module, key.name);
            if (identifier) {
              replace(value.name, identifier, p);
              if (isGlobal) {
                replacements.set(value.name, identifier);
              }
            }
          }

          if (id.properties.length === 0) {
            path.remove();
          }
        } else if (isIdentifier(id)) {
          replace(id.name, init.name, path);
          if (isGlobal) {
            replacements.set(id.name, init.name);
          }
        }

        function replace(id, init, path) {
          let binding = nullthrows(path.scope.getBinding(id));
          if (!binding.constant) {
            return;
          }

          for (let ref of binding.referencePaths) {
            ref.replaceWith(t.identifier(init));
          }

          path.remove();
        }
      },
    },
    MemberExpression: {
      exit(path) {
        let {object, property, computed} = path.node;
        if (
          !(
            isIdentifier(object) &&
            ((isIdentifier(property) && !computed) || isStringLiteral(property))
          )
        ) {
          return;
        }

        let asset = exportsMap.get(object.name);
        if (!asset) {
          return;
        }

        // If it's a $id$exports.name expression.
        let name = isIdentifier(property) ? property.name : property.value;
        let {identifier} = resolveSymbol(asset, name);

        if (identifier == null) {
          return;
        }

        let {parent, parentPath} = path;
        // If inside an expression, update the actual export binding as well
        if (isAssignmentExpression(parent, {left: path.node})) {
          if (isIdentifier(parent.right)) {
            maybeReplaceIdentifier(
              parentPath.get<NodePath<Identifier>>('right'),
            );

            // do not modify `$id$exports.foo = $id$export$foo` statements
            if (isIdentifier(parent.right, {name: identifier})) {
              return;
            }
          }

          // turn `$exports.foo = ...` into `$exports.foo = $export$foo = ...`
          parentPath
            .get<NodePath<Node>>('right')
            .replaceWith(
              t.assignmentExpression(
                '=',
                t.identifier(identifier),
                parent.right,
              ),
            );
        } else {
          path.replaceWith(t.identifier(identifier));
        }
      },
    },
    ReferencedIdentifier(path) {
      maybeReplaceIdentifier(path);
    },
    Program: {
      exit(path) {
        // Recrawl to get all bindings.
        path.scope.crawl();

        for (let file of importedFiles.values()) {
          if (file.bundle) {
            format.generateBundleImports(bundle, file, path);
          } else {
            format.generateExternalImport(bundle, file, path);
          }
        }

        if (process.env.PARCEL_BUILD_ENV !== 'production') {
          verifyScopeState(path.scope);
        }

        if (referencedAssets.size > 0) {
          // Insert fake init functions that will be imported in other bundles,
          // because `asset.meta.shouldWrap` isn't set in a packager if `asset` is
          // not in the current bundle.
          for (let asset of referencedAssets) {
            maybeAddEsModuleFlag(path.scope, asset);
          }

          let decls = path.pushContainer(
            'body',
            ([...referencedAssets]: Array<Asset>)
              .filter(a => !wrappedAssets.has(a.id))
              .map(a => {
                return FAKE_INIT_TEMPLATE({
                  INIT: getIdentifier(a, 'init'),
                  EXPORTS: t.identifier(assertString(a.meta.exportsIdentifier)),
                });
              }),
          );
          for (let decl of decls) {
            path.scope.registerDeclaration(decl);
            let returnId = decl.get<NodePath<Identifier>>(
              'body.body.0.argument',
            );

            // TODO Somehow deferred/excluded assets are referenced, causing this function to
            // become `function $id$init() { return {}; }` (because of the ReferencedIdentifier visitor).
            // But a asset that isn't here should never be referenced in the first place.
            path.scope.getBinding(returnId.node.name)?.reference(returnId);
          }
        }

        // Generate exports
        let exported = format.generateExports(
          bundleGraph,
          bundle,
          referencedAssets,
          path,
          replacements,
          options,
        );

        if (process.env.PARCEL_BUILD_ENV !== 'production') {
          verifyScopeState(path.scope);
        }

        treeShake(path.scope, exported, exportsMap);
      },
    },
  });

  return {ast, referencedAssets};
}

function maybeAddEsModuleFlag(scope, mod) {
  // Insert __esModule interop flag if the required module is an ES6 module with a default export.
  // This ensures that code generated by Babel and other tools works properly.

  if (mod.meta.isES6Module && mod.symbols.hasExportSymbol('default')) {
    let name = assertString(mod.meta.exportsIdentifier);
    let binding = scope.getBinding(name);
    if (binding && !binding.path.getData('hasESModuleFlag')) {
      let f = nullthrows(
        scope.getProgramParent().getBinding('$parcel$defineInteropFlag'),
      );

      let paths = [...binding.constantViolations];
      if (binding.path.node.init) {
        paths.push(binding.path);
      }

      for (let path of paths) {
        let [stmt] = path
          .getStatementParent()
          .insertAfter(ESMODULE_TEMPLATE({EXPORTS: t.identifier(name)}));
        f.reference(stmt.get<NodePath<Identifier>>('expression.callee'));
        binding.reference(
          stmt.get<NodePath<Identifier>>('expression.arguments.0'),
        );
      }

      binding.path.setData('hasESModuleFlag', true);
    }
  }
}<|MERGE_RESOLUTION|>--- conflicted
+++ resolved
@@ -3,14 +3,10 @@
 import type {
   Asset,
   BundleGraph,
+  CodeSymbol,
   NamedBundle,
   PluginOptions,
-<<<<<<< HEAD
-  CodeSymbol,
-=======
-  Symbol,
   SourceLocation,
->>>>>>> d33fcd9c
 } from '@parcel/types';
 import type {ExternalModule, ExternalBundle} from './types';
 import type {
@@ -91,13 +87,11 @@
   wrappedAssets: Set<string>,
 |}): {|ast: File, referencedAssets: Set<Asset>|} {
   let format = OutputFormats[bundle.env.outputFormat];
-<<<<<<< HEAD
   let replacements: Map<CodeSymbol, CodeSymbol> = new Map();
-  let imports: Map<CodeSymbol, ?[Asset, CodeSymbol]> = new Map();
-=======
-  let replacements: Map<Symbol, Symbol> = new Map();
-  let imports: Map<Symbol, null | [Asset, Symbol, ?SourceLocation]> = new Map();
->>>>>>> d33fcd9c
+  let imports: Map<
+    CodeSymbol,
+    null | [Asset, CodeSymbol, ?SourceLocation],
+  > = new Map();
   let assets: Map<string, Asset> = new Map();
   let exportsMap: Map<CodeSymbol, Asset> = new Map();
 
@@ -141,13 +135,8 @@
     }
   });
 
-<<<<<<< HEAD
   function resolveSymbol(inputAsset, inputSymbol: CodeSymbol, bundle) {
-    let {asset, exportSymbol, symbol} = bundleGraph.resolveSymbol(
-=======
-  function resolveSymbol(inputAsset, inputSymbol: Symbol, bundle) {
     let {asset, exportSymbol, symbol, loc} = bundleGraph.resolveSymbol(
->>>>>>> d33fcd9c
       inputAsset,
       inputSymbol,
       bundle,
