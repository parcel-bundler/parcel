// @flow

import type {
  Asset,
  BundleGraph,
  PluginOptions,
  NamedBundle,
  Symbol,
} from '@parcel/types';
import type {
  Expression,
  ExpressionStatement,
  Identifier,
  LVal,
  ObjectProperty,
  Program,
  VariableDeclaration,
  VariableDeclarator,
} from '@babel/types';
import type {NodePath} from '@babel/traverse';
import type {ExternalBundle, ExternalModule} from '../types';

import * as t from '@babel/types';
import {
  isCallExpression,
  isIdentifier,
  isMemberExpression,
  isObjectExpression,
  isVariableDeclaration,
  isVariableDeclarator,
} from '@babel/types';
import template from '@babel/template';
import invariant from 'assert';
import nullthrows from 'nullthrows';
import {relative} from 'path';
import {relativeBundlePath} from '@parcel/utils';
import rename from '../renamer';
import {
  assertString,
  getIdentifier,
  getName,
  getThrowableDiagnosticForNode,
  removeReplaceBinding,
} from '../utils';

const REQUIRE_TEMPLATE = template.expression<
  {|
    BUNDLE: Expression,
  |},
  Expression,
>('require(BUNDLE)');
const EXPORT_TEMPLATE = template.statement<
  {|
    NAME: Identifier,
    IDENTIFIER: Expression,
  |},
  ExpressionStatement,
>('exports.NAME = IDENTIFIER;');
const MODULE_EXPORTS_TEMPLATE = template.statement<
  {|
    IDENTIFIER: Expression,
  |},
  ExpressionStatement,
>('module.exports = IDENTIFIER;');
const INTEROP_TEMPLATE = template.expression<
  {|
    MODULE: Expression,
  |},
  Expression,
>('$parcel$interopDefault(MODULE)');
const ASSIGN_TEMPLATE = template.statement<
  {|
    SPECIFIERS: LVal,
    MODULE: Expression,
  |},
  VariableDeclaration,
>('var SPECIFIERS = MODULE;');
const NAMESPACE_TEMPLATE = template.expression<
  {|
    NAMESPACE: Expression,
    MODULE: Expression,
  |},
  Expression,
>('$parcel$exportWildcard(NAMESPACE, MODULE)');

// List of engines that support object destructuring syntax
const DESTRUCTURING_ENGINES = {
  chrome: '51',
  edge: '15',
  firefox: '53',
  safari: '10',
  node: '6.5',
  ios: '10',
  samsung: '5',
  opera: '38',
  electron: '1.2',
};

function generateDestructuringAssignment(
  env,
  specifiers,
  value,
  scope,
): Array<VariableDeclaration> {
  // If destructuring is not supported, generate a series of variable declarations
  // with member expressions for each property.
  if (!env.matchesEngines(DESTRUCTURING_ENGINES)) {
    let statements = [];
    if (!isIdentifier(value) && specifiers.length > 1) {
      let name = scope.generateUid();
      statements.push(
        ASSIGN_TEMPLATE({
          SPECIFIERS: t.identifier(name),
          MODULE: value,
        }),
      );
      value = t.identifier(name);
    }

    for (let specifier of specifiers) {
      invariant(isIdentifier(specifier.value));
      statements.push(
        ASSIGN_TEMPLATE({
          SPECIFIERS: specifier.value,
          MODULE: t.memberExpression(value, specifier.key),
        }),
      );
    }

    return statements;
  }

  return [
    ASSIGN_TEMPLATE({
      SPECIFIERS: t.objectPattern(specifiers),
      MODULE: value,
    }),
  ];
}

export function generateBundleImports(
  from: NamedBundle,
  {bundle, assets}: ExternalBundle,
  path: NodePath<Program>,
  // Implement an interface consistent with other formats
  // eslint-disable-next-line no-unused-vars
  bundleGraph: BundleGraph<NamedBundle>,
) {
  let specifiers: Array<ObjectProperty> = [...assets].map(asset => {
    let id = getName(asset, 'init');
    return t.objectProperty(t.identifier(id), t.identifier(id), false, true);
  });

  let expression = REQUIRE_TEMPLATE({
    BUNDLE: t.stringLiteral(relativeBundlePath(from, bundle)),
  });

  if (specifiers.length > 0) {
    let decls = path.unshiftContainer(
      'body',
      generateDestructuringAssignment(
        bundle.env,
        specifiers,
        expression,
        path.scope,
      ),
    );

    for (let decl of decls) {
      // every VariableDeclaration emitted by generateDestructuringAssignment has only
      // one VariableDeclarator
      let next = decl.get<NodePath<VariableDeclarator>>('declarations.0');
      for (let [name] of (Object.entries(
        decl.getBindingIdentifierPaths(),
      ): Array<[string, any]>)) {
        if (path.scope.hasOwnBinding(name)) {
          removeReplaceBinding(path.scope, name, next);
        } else {
          path.scope.registerDeclaration(decl);
        }
      }
    }
  } else {
    path.unshiftContainer('body', [t.expressionStatement(expression)]);
  }
}

export function generateExternalImport(
  bundle: NamedBundle,
  external: ExternalModule,
  path: NodePath<Program>,
) {
  let {scope} = path;
  let {source, specifiers, isCommonJS} = external;

  let properties: Array<ObjectProperty> = [];
  let categories = new Set();
  for (let [imported, symbol] of specifiers) {
    if (imported === '*') {
      categories.add('namespace');
    } else if (imported === 'default') {
      categories.add('default');
    } else {
      categories.add('named');
      properties.push(
        t.objectProperty(
          t.identifier(imported),
          t.identifier(symbol),
          false,
          symbol === imported,
        ),
      );
    }
  }

  let specifiersWildcard = specifiers.get('*');
  let specifiersDefault = specifiers.get('default');

  let statements: Array<VariableDeclaration | ExpressionStatement> = [];
  // Attempt to combine require calls as much as possible. Namespace, default, and named specifiers
  // cannot be combined, so in the case where we have more than one type, assign the require() result
  // to a variable first and then create additional variables for each specifier based on that.
  // Otherwise, if just one category is imported, just assign and require all at once.
  if (categories.size > 1) {
    let name = scope.generateUid(source);
    statements.push(
      ASSIGN_TEMPLATE({
        SPECIFIERS: t.identifier(name),
        MODULE: REQUIRE_TEMPLATE({
          BUNDLE: t.stringLiteral(source),
        }),
      }),
    );

    if (specifiersWildcard) {
      let value = t.identifier(name);
      if (!isCommonJS) {
        value = NAMESPACE_TEMPLATE({
          NAMESPACE: t.objectExpression([]),
          MODULE: value,
        });
      }

      statements.push(
        ASSIGN_TEMPLATE({
          SPECIFIERS: t.identifier(specifiersWildcard),
          MODULE: value,
        }),
      );
    }

    if (specifiersDefault) {
      statements.push(
        ASSIGN_TEMPLATE({
          SPECIFIERS: t.identifier(specifiersDefault),
          MODULE: INTEROP_TEMPLATE({
            MODULE: t.identifier(name),
          }),
        }),
      );
    }

    if (properties.length > 0) {
      statements.push(
        ...generateDestructuringAssignment(
          bundle.env,
          properties,
          t.identifier(name),
          scope,
        ),
      );
    }
  } else if (specifiersDefault) {
    statements.push(
      ASSIGN_TEMPLATE({
        SPECIFIERS: t.identifier(specifiersDefault),
        MODULE: INTEROP_TEMPLATE({
          MODULE: REQUIRE_TEMPLATE({
            BUNDLE: t.stringLiteral(source),
          }),
        }),
      }),
    );
  } else if (specifiersWildcard) {
    let require = REQUIRE_TEMPLATE({
      BUNDLE: t.stringLiteral(source),
    });

    if (!isCommonJS) {
      require = NAMESPACE_TEMPLATE({
        NAMESPACE: t.objectExpression([]),
        MODULE: require,
      });
    }

    statements.push(
      ASSIGN_TEMPLATE({
        SPECIFIERS: t.identifier(specifiersWildcard),
        MODULE: require,
      }),
    );
  } else if (properties.length > 0) {
    statements.push(
      ...generateDestructuringAssignment(
        bundle.env,
        properties,
        REQUIRE_TEMPLATE({
          BUNDLE: t.stringLiteral(source),
        }),
        scope,
      ),
    );
  } else {
    statements.push(
      t.expressionStatement(
        REQUIRE_TEMPLATE({
          BUNDLE: t.stringLiteral(source),
        }),
      ),
    );
  }

  let decls: $ReadOnlyArray<
    NodePath<ExpressionStatement | VariableDeclaration>,
  > = path.unshiftContainer('body', statements);
  for (let decl of decls) {
    if (isVariableDeclaration(decl.node)) {
      let declarator = decl.get<NodePath<VariableDeclarator>>('declarations.0');
      for (let [name] of (Object.entries(
        decl.getBindingIdentifierPaths(),
      ): Array<[string, any]>)) {
        if (path.scope.hasOwnBinding(name)) {
          removeReplaceBinding(path.scope, name, declarator);
        } else {
          // $FlowFixMe
          path.scope.registerBinding(decl.node.kind, declarator);
        }
      }

      if (isCallExpression(declarator.node.init)) {
        if (!isIdentifier(declarator.node.init.callee, {name: 'require'})) {
          // $parcel$exportWildcard or $parcel$interopDefault
          let id = declarator.get<NodePath<Identifier>>('init.callee');
          let {name} = id.node;
          nullthrows(path.scope.getBinding(name)).reference(id);
          for (let arg of declarator.get<$ReadOnlyArray<NodePath<Expression>>>(
            'init.arguments',
          )) {
            if (isIdentifier(arg.node)) {
              // $FlowFixMe
              nullthrows(path.scope.getBinding(arg.node.name)).reference(arg);
            }
          }
        }
      } else if (isIdentifier(declarator.node.init)) {
        // a temporary variable for the transpiled destructuring assigment
        nullthrows(path.scope.getBinding(declarator.node.init.name)).reference(
          declarator.get<NodePath<Identifier>>('init'),
        );
      } else if (
        isMemberExpression(declarator.node.init) &&
        isIdentifier(declarator.node.init.object)
      ) {
        // (a temporary variable for the transpiled destructuring assigment).symbol
        nullthrows(
          path.scope.getBinding(declarator.node.init.object.name),
        ).reference(declarator.get<NodePath<Identifier>>('init.object'));
      }
    }
  }
}

export function generateExports(
  bundleGraph: BundleGraph<NamedBundle>,
  bundle: NamedBundle,
  referencedAssets: Set<Asset>,
  path: NodePath<Program>,
  replacements: Map<Symbol, Symbol>,
  options: PluginOptions,
  maybeReplaceIdentifier: (NodePath<Identifier>) => void,
): Set<Symbol> {
  let exported = new Set<Symbol>();
  let statements: Array<ExpressionStatement> = [];

  for (let asset of referencedAssets) {
    let id = getIdentifier(asset, 'init');
    exported.add(id.name);
    statements.push(
      EXPORT_TEMPLATE({
        NAME: id,
        IDENTIFIER: id,
      }),
    );
  }

  let entry = bundle.getMainEntry();
  if (entry) {
    if (entry.meta.isCommonJS) {
      let exportsId = assertString(entry.meta.exportsIdentifier);

      let binding = path.scope.getBinding(exportsId);
      if (binding) {
        // If the exports object is constant, then we can just remove it and rename the
        // references to the builtin CommonJS exports object. Otherwise, assign to module.exports.
        invariant(isVariableDeclarator(binding.path.node));
        let init = binding.path.node.init;
        let isEmptyObject =
          init && isObjectExpression(init) && init.properties.length === 0;
        if (binding.constant && isEmptyObject) {
          for (let path of binding.referencePaths) {
            // This is never a ExportNamedDeclaration
            invariant(isIdentifier(path.node));
            path.node.name = 'exports';
          }

          binding.path.remove();
          exported.add('exports');
        } else {
          exported.add(exportsId);
          statements.push(
            MODULE_EXPORTS_TEMPLATE({
              IDENTIFIER: t.identifier(exportsId),
            }),
          );
        }
      }
    } else {
      for (let {exportAs, exportSymbol, symbol, asset, loc} of nullthrows(
        bundleGraph.getExportedSymbols(entry, bundle),
      )) {
        if (symbol != null && symbol !== false) {
          let hasReplacement = replacements.get(symbol);
          symbol = hasReplacement ?? symbol;

          // If there is an existing binding with the exported name (e.g. an import),
          // rename it so we can use the name for the export instead.
          if (path.scope.hasBinding(exportAs, true) && exportAs !== symbol) {
            rename(path.scope, exportAs, path.scope.generateUid(exportAs));
          }

<<<<<<< HEAD
          let binding = path.scope.getBinding(symbol);
          if (binding) {
            if (!hasReplacement) {
              let id = !t.isValidIdentifier(exportAs)
                ? path.scope.generateUid(exportAs)
                : exportAs;
              // rename only once, avoid having to update `replacements` transitively
              rename(path.scope, symbol, id);
              replacements.set(symbol, id);
              symbol = id;
            }
=======
          let binding = nullthrows(path.scope.getBinding(symbol));
          if (!hasReplacement) {
            let id =
              // We cannot use the name if it's already used as global (e.g. `Map`).
              !t.isValidIdentifier(exportAs) || path.scope.hasGlobal(exportAs)
                ? path.scope.generateUid(exportAs)
                : exportAs;
            // rename only once, avoid having to update `replacements` transitively
            rename(path.scope, symbol, id);
            replacements.set(symbol, id);
            symbol = id;
          }
>>>>>>> 069a2b1d

            let [stmt] = binding.path.getStatementParent().insertAfter(
              EXPORT_TEMPLATE({
                NAME: t.identifier(exportAs),
                IDENTIFIER: t.identifier(symbol),
              }),
            );
            binding.reference(
              stmt.get<NodePath<Identifier>>('expression.right'),
            );

            // Exports other than the default export are live bindings. Insert an assignment
            // after each constant violation so this remains true.
            if (exportAs !== 'default') {
              for (let path of binding.constantViolations) {
                let [stmt] = path.insertAfter(
                  EXPORT_TEMPLATE({
                    NAME: t.identifier(exportAs),
                    IDENTIFIER: t.identifier(symbol),
                  }),
                );
                binding.reference(
                  stmt.get<NodePath<Identifier>>('expression.right'),
                );
              }
            }
          } else {
            // `getExportedSymbols` can return `$id$import$foo` symbols so that cross-bundle imports
            // are resolved correctly. There is no binding in that case.
            let [decl] = path.pushContainer('body', [
              EXPORT_TEMPLATE({
                NAME: t.identifier(exportAs),
                IDENTIFIER: t.identifier(symbol),
              }),
            ]);
            maybeReplaceIdentifier(decl.get('expression.right'));
          }
        } else if (symbol === null) {
          // TODO `meta.exportsIdentifier[exportSymbol]` should be exported
          let relativePath = relative(options.projectRoot, asset.filePath);
          throw getThrowableDiagnosticForNode(
            `${relativePath} couldn't be statically analyzed when importing '${exportSymbol}'`,
            entry.filePath,
            loc,
          );
        } else {
          // Reexport that couldn't be resolved
          let relativePath = relative(options.projectRoot, asset.filePath);
          throw getThrowableDiagnosticForNode(
            `${relativePath} does not export '${exportSymbol}'`,
            entry.filePath,
            loc,
          );
        }
      }
    }
  }

  let stmts = path.pushContainer('body', statements);
  for (let stmt of stmts) {
    let id = stmt.get<NodePath<Identifier>>('expression.right');
    nullthrows(path.scope.getBinding(id.node.name)).reference(id);
  }

  return exported;
}<|MERGE_RESOLUTION|>--- conflicted
+++ resolved
@@ -438,32 +438,19 @@
             rename(path.scope, exportAs, path.scope.generateUid(exportAs));
           }
 
-<<<<<<< HEAD
           let binding = path.scope.getBinding(symbol);
           if (binding) {
             if (!hasReplacement) {
-              let id = !t.isValidIdentifier(exportAs)
-                ? path.scope.generateUid(exportAs)
-                : exportAs;
+              let id =
+                // We cannot use the name if it's already used as global (e.g. `Map`).
+                !t.isValidIdentifier(exportAs) || path.scope.hasGlobal(exportAs)
+                  ? path.scope.generateUid(exportAs)
+                  : exportAs;
               // rename only once, avoid having to update `replacements` transitively
               rename(path.scope, symbol, id);
               replacements.set(symbol, id);
               symbol = id;
             }
-=======
-          let binding = nullthrows(path.scope.getBinding(symbol));
-          if (!hasReplacement) {
-            let id =
-              // We cannot use the name if it's already used as global (e.g. `Map`).
-              !t.isValidIdentifier(exportAs) || path.scope.hasGlobal(exportAs)
-                ? path.scope.generateUid(exportAs)
-                : exportAs;
-            // rename only once, avoid having to update `replacements` transitively
-            rename(path.scope, symbol, id);
-            replacements.set(symbol, id);
-            symbol = id;
-          }
->>>>>>> 069a2b1d
 
             let [stmt] = binding.path.getStatementParent().insertAfter(
               EXPORT_TEMPLATE({
