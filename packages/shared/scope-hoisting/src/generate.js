--- conflicted
+++ resolved
@@ -9,25 +9,11 @@
 import template from '@babel/template';
 
 const REGISTER_TEMPLATE = template(
-  'parcelRequire.registerBundle(ID, function () { STATEMENTS; })'
+  'parcelRequire.registerBundle(ID, function () { STATEMENTS; })',
 );
 const WRAPPER_TEMPLATE = template('(function () { STATEMENTS; })()');
 
-<<<<<<< HEAD
-export function generate(
-  bundleGraph: BundleGraph,
-  bundle: Bundle,
-  ast: AST,
-  options: PluginOptions
-) {
-=======
 export function generate(bundleGraph: BundleGraph, bundle: Bundle, ast: AST) {
-  let {code} = babelGenerate(ast, {
-    minified: bundle.env.minify,
-    comments: true, // retain /*@__PURE__*/ comments for terser
-  });
-
->>>>>>> 870013ca
   // $FlowFixMe
   let interpreter: ?string = bundle.target.env.isBrowser()
     ? null
@@ -35,37 +21,19 @@
 
   let entry = bundle.getMainEntry();
   let isAsync = entry && !isEntry(bundle, bundleGraph);
-<<<<<<< HEAD
-=======
-  if (!bundle.env.minify && (isAsync || bundle.env.outputFormat === 'global')) {
-    code = `\n${code}`;
-  }
->>>>>>> 870013ca
 
   // Wrap async bundles in a closure and register with parcelRequire so they are executed
   // at the right time (after other bundle dependencies are loaded).
   let statements = ast.program.body;
   if (isAsync && bundle.env.outputFormat === 'global') {
-<<<<<<< HEAD
     statements = [
       REGISTER_TEMPLATE({
         ID: t.stringLiteral(nullthrows(entry).id),
-        STATEMENTS: statements
-      })
+        STATEMENTS: statements,
+      }),
     ];
   } else if (bundle.env.outputFormat === 'global') {
     statements = [WRAPPER_TEMPLATE({STATEMENTS: statements})];
-=======
-    contents = `${hashBang}parcelRequire.registerBundle(${JSON.stringify(
-      nullthrows(entry).id,
-    )},function(){${code}\n});`;
-  } else {
-    contents =
-      hashBang +
-      (bundle.env.outputFormat === 'global'
-        ? `(function(){${code}\n})();`
-        : code);
->>>>>>> 870013ca
   }
 
   ast = t.file(
@@ -73,18 +41,18 @@
       statements,
       [],
       bundle.env.outputFormat === 'esmodule' ? 'module' : 'script',
-      interpreter ? t.interpreterDirective(interpreter) : null
-    )
+      interpreter ? t.interpreterDirective(interpreter) : null,
+    ),
   );
 
   let {code, rawMappings} = babelGenerate(ast, {
-    sourceMaps: options.sourceMaps,
-    minified: options.minify,
-    comments: true // retain /*@__PURE__*/ comments for terser
+    sourceMaps: bundle.env.sourceMaps,
+    minified: bundle.env.minify,
+    comments: true, // retain /*@__PURE__*/ comments for terser
   });
 
   return {
     contents: code,
-    map: options.sourceMaps ? new SourceMap(rawMappings) : null
+    map: bundle.env.sourceMaps ? new SourceMap(rawMappings) : null,
   };
 }