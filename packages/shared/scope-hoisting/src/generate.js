// @flow

<<<<<<< HEAD
import type {AST, Bundle, BundleGraph, PluginOptions} from '@parcel/types';
=======
import type {Bundle, BundleGraph} from '@parcel/types';
import type {File} from '@babel/types';

>>>>>>> f2a62434
import babelGenerate from '@babel/generator';
import nullthrows from 'nullthrows';
import {isEntry} from './utils';
import SourceMap from '@parcel/source-map';
import * as t from '@babel/types';
import template from '@babel/template';

<<<<<<< HEAD
const REGISTER_TEMPLATE = template(
  'parcelRequire.registerBundle(ID, function () { STATEMENTS; })',
);
const WRAPPER_TEMPLATE = template('(function () { STATEMENTS; })()');
=======
export function generate(bundleGraph: BundleGraph, bundle: Bundle, ast: File) {
  let {code} = babelGenerate(ast, {
    minified: bundle.env.minify,
    comments: true, // retain /*@__PURE__*/ comments for terser
  });
>>>>>>> f2a62434

export function generate(
  bundleGraph: BundleGraph,
  bundle: Bundle,
  ast: AST,
  options: PluginOptions,
) {
  // $FlowFixMe
  let interpreter: ?string = bundle.target.env.isBrowser()
    ? null
    : nullthrows(bundle.getMainEntry()).meta.interpreter;

  let entry = bundle.getMainEntry();
  let isAsync = entry && !isEntry(bundle, bundleGraph);

  // Wrap async bundles in a closure and register with parcelRequire so they are executed
  // at the right time (after other bundle dependencies are loaded).
  let statements = ast.program.body;
  if (isAsync && bundle.env.outputFormat === 'global') {
    statements = [
      REGISTER_TEMPLATE({
        ID: t.stringLiteral(nullthrows(entry).id),
        STATEMENTS: statements,
      }),
    ];
  } else if (bundle.env.outputFormat === 'global') {
    statements = [WRAPPER_TEMPLATE({STATEMENTS: statements})];
  }

  ast = t.file(
    t.program(
      statements,
      [],
      bundle.env.outputFormat === 'esmodule' ? 'module' : 'script',
      interpreter ? t.interpreterDirective(interpreter) : null,
    ),
  );

  let {code, rawMappings} = babelGenerate(ast, {
    sourceMaps: options.sourceMaps,
    minified: bundle.env.minify,
    comments: true, // retain /*@__PURE__*/ comments for terser
  });

  return {
    contents: code,
    map: options.sourceMaps ? new SourceMap(rawMappings) : null,
  };
}<|MERGE_RESOLUTION|>--- conflicted
+++ resolved
@@ -1,12 +1,13 @@
 // @flow
 
-<<<<<<< HEAD
-import type {AST, Bundle, BundleGraph, PluginOptions} from '@parcel/types';
-=======
-import type {Bundle, BundleGraph} from '@parcel/types';
-import type {File} from '@babel/types';
+import type {Bundle, BundleGraph, PluginOptions} from '@parcel/types';
+import type {
+  ExpressionStatement,
+  File,
+  Statement,
+  StringLiteral,
+} from '@babel/types';
 
->>>>>>> f2a62434
 import babelGenerate from '@babel/generator';
 import nullthrows from 'nullthrows';
 import {isEntry} from './utils';
@@ -14,23 +15,19 @@
 import * as t from '@babel/types';
 import template from '@babel/template';
 
-<<<<<<< HEAD
-const REGISTER_TEMPLATE = template(
-  'parcelRequire.registerBundle(ID, function () { STATEMENTS; })',
-);
-const WRAPPER_TEMPLATE = template('(function () { STATEMENTS; })()');
-=======
-export function generate(bundleGraph: BundleGraph, bundle: Bundle, ast: File) {
-  let {code} = babelGenerate(ast, {
-    minified: bundle.env.minify,
-    comments: true, // retain /*@__PURE__*/ comments for terser
-  });
->>>>>>> f2a62434
+const REGISTER_TEMPLATE = template.statement<
+  {|ID: StringLiteral, STATEMENTS: Array<Statement>|},
+  ExpressionStatement,
+>('parcelRequire.registerBundle(ID, function () { STATEMENTS; })');
+const WRAPPER_TEMPLATE = template.statement<
+  {|STATEMENTS: Array<Statement>|},
+  ExpressionStatement,
+>('(function () { STATEMENTS; })()');
 
 export function generate(
   bundleGraph: BundleGraph,
   bundle: Bundle,
-  ast: AST,
+  ast: File,
   options: PluginOptions,
 ) {
   // $FlowFixMe
@@ -57,6 +54,7 @@
 
   ast = t.file(
     t.program(
+      // $FlowFixMe Statement is incompatible with BabelNodeStatement
       statements,
       [],
       bundle.env.outputFormat === 'esmodule' ? 'module' : 'script',
@@ -72,6 +70,9 @@
 
   return {
     contents: code,
-    map: options.sourceMaps ? new SourceMap(rawMappings) : null,
+    map:
+      options.sourceMaps && rawMappings != null
+        ? new SourceMap(rawMappings)
+        : null,
   };
 }