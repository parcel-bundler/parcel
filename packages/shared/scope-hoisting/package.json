--- conflicted
+++ resolved
@@ -1,10 +1,6 @@
 {
   "name": "@parcel/scope-hoisting",
-<<<<<<< HEAD
   "version": "2.0.0-frontbucket.29",
-=======
-  "version": "2.0.0-beta.1",
->>>>>>> c9748bcb
   "description": "Blazing fast, zero configuration web application bundler",
   "license": "MIT",
   "publishConfig": {
@@ -29,17 +25,10 @@
     "@babel/template": "^7.2.2",
     "@babel/traverse": "^7.2.3",
     "@babel/types": "^7.3.3",
-<<<<<<< HEAD
     "@parcel/babylon-walk": "^2.0.0-frontbucket.2",
     "@parcel/diagnostic": "^2.0.0-frontbucket.13",
-    "@parcel/source-map": "2.0.0-alpha.4.11",
+    "@parcel/source-map": "2.0.0-alpha.4.13",
     "@parcel/utils": "^2.0.0-frontbucket.24",
-=======
-    "@parcel/babylon-walk": "2.0.0-beta.1",
-    "@parcel/diagnostic": "2.0.0-beta.1",
-    "@parcel/source-map": "2.0.0-alpha.4.13",
-    "@parcel/utils": "2.0.0-beta.1",
->>>>>>> c9748bcb
     "nullthrows": "^1.1.1"
   }
 }