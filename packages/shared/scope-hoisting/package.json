{
  "name": "@parcel/scope-hoisting",
  "version": "2.0.0-beta.2",
  "description": "Blazing fast, zero configuration web application bundler",
  "license": "MIT",
  "publishConfig": {
    "access": "public"
  },
  "funding": {
    "type": "opencollective",
    "url": "https://opencollective.com/parcel"
  },
  "repository": {
    "type": "git",
    "url": "https://github.com/parcel-bundler/parcel.git"
  },
  "main": "lib/index.js",
  "source": "src/index.js",
  "engines": {
    "node": ">= 12.0.0"
  },
  "dependencies": {
    "@babel/parser": "^7.0.0",
    "@babel/template": "^7.4.0",
    "@babel/traverse": "^7.2.3",
    "@babel/types": "^7.12.13",
<<<<<<< HEAD
    "@parcel/babel-ast-utils": "2.0.0-beta.1",
    "@parcel/babylon-walk": "2.0.0-beta.1",
    "@parcel/diagnostic": "2.0.0-beta.1",
    "@parcel/source-map": "2.0.0-alpha.4.22",
    "@parcel/utils": "2.0.0-beta.1",
=======
    "@parcel/babel-ast-utils": "2.0.0-beta.2",
    "@parcel/babylon-walk": "2.0.0-beta.2",
    "@parcel/diagnostic": "2.0.0-beta.2",
    "@parcel/source-map": "2.0.0-alpha.4.21",
    "@parcel/utils": "2.0.0-beta.2",
>>>>>>> 39ff8330
    "globals": "^13.2.0",
    "nullthrows": "^1.1.1"
  }
}<|MERGE_RESOLUTION|>--- conflicted
+++ resolved
@@ -24,19 +24,11 @@
     "@babel/template": "^7.4.0",
     "@babel/traverse": "^7.2.3",
     "@babel/types": "^7.12.13",
-<<<<<<< HEAD
-    "@parcel/babel-ast-utils": "2.0.0-beta.1",
-    "@parcel/babylon-walk": "2.0.0-beta.1",
-    "@parcel/diagnostic": "2.0.0-beta.1",
-    "@parcel/source-map": "2.0.0-alpha.4.22",
-    "@parcel/utils": "2.0.0-beta.1",
-=======
     "@parcel/babel-ast-utils": "2.0.0-beta.2",
     "@parcel/babylon-walk": "2.0.0-beta.2",
     "@parcel/diagnostic": "2.0.0-beta.2",
     "@parcel/source-map": "2.0.0-alpha.4.21",
     "@parcel/utils": "2.0.0-beta.2",
->>>>>>> 39ff8330
     "globals": "^13.2.0",
     "nullthrows": "^1.1.1"
   }
