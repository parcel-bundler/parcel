// @flow strict-local

import type {
  AST,
  BaseAsset,
  PluginOptions,
  SourceLocation,
  FilePath,
} from '@parcel/types';
import type {
  SourceLocation as BabelSourceLocation,
  File as BabelNodeFile,
} from '@babel/types';

import path from 'path';
import {parse as babelParse} from '@babel/parser';
import SourceMap from '@parcel/source-map';
import {relativeUrl} from '@parcel/utils';
import {babelErrorEnhancer} from './babelErrorUtils';
// $FlowFixMe
import {generate as astringGenerate} from 'astring';
// $FlowFixMe
import {generator, expressionPrecedence} from './generator';

export {babelErrorEnhancer};

export async function parse({
  asset,
  code,
  options,
}: {|
  asset: BaseAsset,
  code: string,
  options: PluginOptions,
|}): Promise<AST> {
  try {
    return {
      type: 'babel',
      version: '7.0.0',
      program: babelParse(code, {
        sourceFilename: relativeUrl(options.projectRoot, asset.filePath),
        allowReturnOutsideFunction: true,
        strictMode: false,
        sourceType: 'module',
      }),
    };
  } catch (e) {
    throw await babelErrorEnhancer(e, asset);
  }
}

// astring is ~50x faster than @babel/generator. We use it with a custom
// generator to handle the Babel AST differences from ESTree.
export function generateAST({
  ast,
  sourceFileName,
  sourceMaps,
  originalSourceMap,
  options,
}: {|
  ast: BabelNodeFile,
  sourceFileName?: FilePath,
  sourceMaps?: boolean,
  originalSourceMap?: ?SourceMap,
  options: PluginOptions,
<<<<<<< HEAD
|}): Promise<{|content: string, map: ?SourceMap|}> {
  let sourceFileName: string = relativeUrl(options.projectRoot, asset.filePath);
  let generated;
  try {
    generated = babelGenerate(ast.program, {
      sourceMaps: !!asset.env.sourceMap,
      sourceFileName: sourceFileName,
    });
  } catch (e) {
    throw await babelErrorEnhancer(e, asset);
  }
=======
|}): {|content: string, map: ?SourceMap|} {
  let map = new SourceMap(options.projectRoot);
  let mappings = [];
  let generated = astringGenerate(ast.program, {
    generator,
    expressionPrecedence,
    comments: true,
    sourceMap: sourceMaps
      ? {
          file: sourceFileName,
          addMapping(mapping) {
            // Copy the object because astring mutates it
            mappings.push({
              original: mapping.original,
              generated: {
                line: mapping.generated.line,
                column: mapping.generated.column,
              },
              name: mapping.name,
              source: mapping.source,
            });
          },
        }
      : null,
  });

  map.addIndexedMappings(mappings);
>>>>>>> 97a7bfee

  if (originalSourceMap) {
    map.extends(originalSourceMap.toBuffer());
  }

  return {
    content: generated,
    map,
  };
}

export async function generate({
  asset,
  ast,
  options,
}: {|
  asset: BaseAsset,
  ast: AST,
  options: PluginOptions,
|}): Promise<{|content: string, map: ?SourceMap|}> {
  let sourceFileName: string = relativeUrl(options.projectRoot, asset.filePath);
  return generateAST({
    ast: ast.program,
    sourceFileName,
    sourceMaps: !!asset.env.sourceMap,
    originalSourceMap: await asset.getMap(),
    options,
  });
}

export function convertBabelLoc(loc: ?BabelSourceLocation): ?SourceLocation {
  if (!loc) return null;
  let {filename, start, end} = loc;
  if (filename == null) return null;
  return {
    filePath: path.normalize(filename),
    start: {
      line: start.line,
      column: start.column + 1,
    },
    // - Babel's columns are exclusive, ours are inclusive (column - 1)
    // - Babel has 0-based columns, ours are 1-based (column + 1)
    // = +-0
    end: {
      line: end.line,
      column: end.column,
    },
  };
}<|MERGE_RESOLUTION|>--- conflicted
+++ resolved
@@ -63,19 +63,6 @@
   sourceMaps?: boolean,
   originalSourceMap?: ?SourceMap,
   options: PluginOptions,
-<<<<<<< HEAD
-|}): Promise<{|content: string, map: ?SourceMap|}> {
-  let sourceFileName: string = relativeUrl(options.projectRoot, asset.filePath);
-  let generated;
-  try {
-    generated = babelGenerate(ast.program, {
-      sourceMaps: !!asset.env.sourceMap,
-      sourceFileName: sourceFileName,
-    });
-  } catch (e) {
-    throw await babelErrorEnhancer(e, asset);
-  }
-=======
 |}): {|content: string, map: ?SourceMap|} {
   let map = new SourceMap(options.projectRoot);
   let mappings = [];
@@ -102,8 +89,17 @@
       : null,
   });
 
+  let map = null;
+  let originalSourceMap = await asset.getMap();
+  if (generated.rawMappings) {
+    map = new SourceMap(options.projectRoot);
+    map.addIndexedMappings(generated.rawMappings);
+    if (originalSourceMap) {
+      map.extends(originalSourceMap.toBuffer());
+    }
+  } else {
+    map = originalSourceMap;
   map.addIndexedMappings(mappings);
->>>>>>> 97a7bfee
 
   if (originalSourceMap) {
     map.extends(originalSourceMap.toBuffer());
