{
  "name": "@parcel/resolver-default",
  "version": "2.0.0",
  "license": "MIT",
  "repository": {
    "type": "git",
    "url": "https://github.com/parcel-bundler/parcel.git"
  },
<<<<<<< HEAD
  "main": "src/DefaultResolver",
  "engines": {
    "parcel": "2.x"
=======
  "main": "lib/DefaultResolver",
  "scripts": {
    "build": "babel src -d lib",
    "prepublish": "yarn build"
>>>>>>> f622c536
  },
  "dependencies": {
    "node-libs-browser": "^2.1.0"
  },
  "devDependencies": {
    "@babel/core": "^7.2.2",
    "@parcel/eslint-config": "1.10.3"
  }
}<|MERGE_RESOLUTION|>--- conflicted
+++ resolved
@@ -6,16 +6,13 @@
     "type": "git",
     "url": "https://github.com/parcel-bundler/parcel.git"
   },
-<<<<<<< HEAD
-  "main": "src/DefaultResolver",
+  "main": "lib/DefaultResolver",
   "engines": {
     "parcel": "2.x"
-=======
-  "main": "lib/DefaultResolver",
+  },
   "scripts": {
     "build": "babel src -d lib",
     "prepublish": "yarn build"
->>>>>>> f622c536
   },
   "dependencies": {
     "node-libs-browser": "^2.1.0"
