--- conflicted
+++ resolved
@@ -13,12 +13,9 @@
 // flowlint-next-line untyped-import:off
 import _spawn from '@npmcli/promise-spawn';
 import _rimraf from 'rimraf';
-<<<<<<< HEAD
+import tempy from 'tempy';
 import chalk from 'chalk';
 import * as emoji from './emoji';
-=======
-import tempy from 'tempy';
->>>>>>> 0e0fd68b
 
 const TEMPLATES_DIR = path.resolve(__dirname, '../templates');
 
@@ -48,15 +45,9 @@
 program.parse(process.argv);
 
 async function run(packagePath: string) {
-<<<<<<< HEAD
-  log(chalk.dim('running path'), chalk.bold("packagePath"));
+  log(chalk.dim('Creating Parcel app at', chalk.bold(packagePath));
   if (await fsExists(packagePath)) {
-    throw new Error(chalk `${emoji.error} {red Package at {bold.underline ${packagePath}} already exists}`);
-=======
-  log('Creating Parcel app at', packagePath);
-  if (await fsExists(packagePath)) {
-    throw new Error(`File or directory at ${packagePath} already exists`);
->>>>>>> 0e0fd68b
+    throw new Error(chalk `${emoji.error} {red File or directory at {bold.underline  ${packagePath}} already exists}`);
   }
 
   let tempPath = tempy.directory();
@@ -67,20 +58,6 @@
     throw e;
   }
 
-<<<<<<< HEAD
-async function createApp(packagePath: string) {
-  // Create directory
-  log(emoji.progress + ' Creating package directory...');
-  await mkdirp(packagePath);
-
-  // Initialize repo
-  const git = simpleGit({baseDir: packagePath});
-  log(emoji.progress + ' Initializing git repository...');
-  await git.init();
-
-  // Copy templates
-  log(emoji.progress + ' Copying templates...');
-=======
   await fs.promises.rename(tempPath, packagePath);
 
   // Print instructions
@@ -93,12 +70,12 @@
 }
 
 async function createApp(packageName: string, tempPath: string) {
-  log('Initializing git repository...');
+  log(emoji.progress + ' Creating package directory...');
   const git = simpleGit({baseDir: tempPath});
+  log(emoji.progress + ' Initializing git repository...');
   await git.init();
 
-  log('Adding templates...');
->>>>>>> 0e0fd68b
+  log(emoji.progress + ' Adding templates...');
   async function writePackageJson() {
     const packageJson = JSON.parse(
       await fs.promises.readFile(
@@ -124,12 +101,7 @@
     ncp(path.join(TEMPLATES_DIR, 'default'), tempPath),
   ]);
 
-<<<<<<< HEAD
-  // Install packages
   log(emoji.progress + ' Installing packages...');
-=======
-  log('Installing packages...');
->>>>>>> 0e0fd68b
   await installPackages(['parcel@nightly'], {
     cwd: tempPath,
     isDevDependency: true,
@@ -139,14 +111,7 @@
   // Initial commit
   log(chalk.green(emoji.progress + ' Creating initial commit...'));
   await git.add('.');
-<<<<<<< HEAD
   await git.commit(chalk.magenta(emoji.info + '  Initial commit created with @parcel/create-react-app'));
-
-  // Print instructions
-  log(chalk`${emoji.success} {dim Run} {bold ${usesYarn ? 'yarn' : 'npm run'} start} `);
-=======
-  await git.commit('Initial commit created with @parcel/create-react-app');
->>>>>>> 0e0fd68b
 }
 
 async function fsExists(filePath: string): Promise<boolean> {
