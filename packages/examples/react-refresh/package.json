--- conflicted
+++ resolved
@@ -1,23 +1,14 @@
 {
   "name": "@parcel/react-refresh-example",
-<<<<<<< HEAD
   "version": "2.0.12",
-=======
-  "version": "2.2.1",
->>>>>>> 74fcc3fb
   "license": "MIT",
   "private": true,
   "scripts": {
     "start": "parcel src/index.html"
   },
   "devDependencies": {
-<<<<<<< HEAD
     "@parcel/babel-register": "2.0.10",
     "@parcel/core": "2.0.12"
-=======
-    "@parcel/babel-register": "^2.2.1",
-    "@parcel/core": "^2.2.1"
->>>>>>> 74fcc3fb
   },
   "dependencies": {
     "react": "^17.0.2",
