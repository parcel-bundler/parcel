--- conflicted
+++ resolved
@@ -10,15 +10,7 @@
 //
 //
 
-console.log(react);
-
-console.log(lodash);
-
-<<<<<<< HEAD
-// new Worker('worker.js');
-=======
 new Worker(new URL('worker.js', import.meta.url));
->>>>>>> 8981c889
 
 console.log(message);
 
