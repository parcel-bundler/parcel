{
  "name": "@parcel/kitchen-sink-example",
<<<<<<< HEAD
  "version": "2.0.37",
=======
  "version": "2.7.0",
>>>>>>> 9e5d0558
  "license": "MIT",
  "private": true,
  "scripts": {
    "serve": "parcel serve src/index.html --https --open",
    "build": "rm -rf dist && parcel build src/index.html --no-cache"
  },
  "devDependencies": {
    "@babel/core": "^7.0.0",
<<<<<<< HEAD
    "@parcel/babel-register": "2.0.37",
    "@parcel/config-default": "2.0.37",
    "@parcel/core": "2.5.0",
    "@parcel/optimizer-esbuild": "2.0.37",
    "@parcel/reporter-sourcemap-visualiser": "2.0.37",
    "parcel": "2.0.37"
=======
    "@parcel/babel-register": "2.7.0",
    "@parcel/config-default": "2.7.0",
    "@parcel/core": "2.7.0",
    "@parcel/optimizer-esbuild": "2.7.0",
    "@parcel/reporter-sourcemap-visualiser": "2.7.0",
    "parcel": "2.7.0"
>>>>>>> 9e5d0558
  },
  "browser": "dist/legacy/index.html",
  "browserModern": "dist/modern/index.html",
  "targets": {
    "browserModern": {
      "engines": {
        "browsers": [
          "last 1 Chrome version"
        ]
      }
    },
    "browser": {
      "engines": {
        "browsers": [
          "> 0.25%"
        ]
      }
    }
  },
  "dependencies": {
    "lodash": "^4.17.11",
    "react": "^17.0.2",
    "react-dom": "^17.0.2"
  }
}<|MERGE_RESOLUTION|>--- conflicted
+++ resolved
@@ -1,10 +1,6 @@
 {
   "name": "@parcel/kitchen-sink-example",
-<<<<<<< HEAD
   "version": "2.0.37",
-=======
-  "version": "2.7.0",
->>>>>>> 9e5d0558
   "license": "MIT",
   "private": true,
   "scripts": {
@@ -13,21 +9,12 @@
   },
   "devDependencies": {
     "@babel/core": "^7.0.0",
-<<<<<<< HEAD
     "@parcel/babel-register": "2.0.37",
     "@parcel/config-default": "2.0.37",
-    "@parcel/core": "2.5.0",
+    "@parcel/core": "2.0.37",
     "@parcel/optimizer-esbuild": "2.0.37",
     "@parcel/reporter-sourcemap-visualiser": "2.0.37",
     "parcel": "2.0.37"
-=======
-    "@parcel/babel-register": "2.7.0",
-    "@parcel/config-default": "2.7.0",
-    "@parcel/core": "2.7.0",
-    "@parcel/optimizer-esbuild": "2.7.0",
-    "@parcel/reporter-sourcemap-visualiser": "2.7.0",
-    "parcel": "2.7.0"
->>>>>>> 9e5d0558
   },
   "browser": "dist/legacy/index.html",
   "browserModern": "dist/modern/index.html",
