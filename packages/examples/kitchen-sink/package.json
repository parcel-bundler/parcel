{
  "name": "@parcel/kitchen-sink-example",
  "version": "2.0.0-alpha.3.2",
  "license": "MIT",
  "private": true,
  "scripts": {
<<<<<<< HEAD
    "demo": "parcel build src/index.html",
    "serve": "parcel serve src/index.html --https"
=======
    "build": "parcel build src/index.html"
>>>>>>> 9dc7e5ff
  },
  "devDependencies": {
    "@parcel/babel-register": "^2.0.0-alpha.3.1",
    "@parcel/config-default": "^2.0.0-alpha.3.1",
    "@parcel/reporter-sourcemap-visualiser": "^2.0.0-alpha.3.1",
    "parcel": "^2.0.0-alpha.3.2"
  },
  "browser": "dist/legacy/index.html",
  "browserModern": "dist/modern/index.html",
  "targets": {
    "browserModern": {
      "engines": {
        "browsers": [
          "last 1 Chrome version"
        ]
      }
    },
    "browser": {
      "engines": {
        "browsers": [
          "> 0.25%"
        ]
      }
    }
  },
  "dependencies": {
    "lodash": "^4.17.11",
    "react": "^16.6.3",
    "react-dom": "^16.6.3"
  }
}<|MERGE_RESOLUTION|>--- conflicted
+++ resolved
@@ -4,12 +4,8 @@
   "license": "MIT",
   "private": true,
   "scripts": {
-<<<<<<< HEAD
-    "demo": "parcel build src/index.html",
-    "serve": "parcel serve src/index.html --https"
-=======
+    "serve": "parcel serve src/index.html --https",
     "build": "parcel build src/index.html"
->>>>>>> 9dc7e5ff
   },
   "devDependencies": {
     "@parcel/babel-register": "^2.0.0-alpha.3.1",
