--- conflicted
+++ resolved
@@ -1,10 +1,6 @@
 {
   "name": "@parcel/html-example",
-<<<<<<< HEAD
   "version": "2.0.24",
-=======
-  "version": "2.5.0",
->>>>>>> 8cce1a1d
   "license": "MIT",
   "private": true,
   "scripts": {
@@ -16,14 +12,9 @@
     "not firefox < 67"
   ],
   "devDependencies": {
-<<<<<<< HEAD
+    "@babel/core": "^7.0.0",
     "@parcel/babel-register": "2.0.24",
     "parcel": "2.0.24"
-=======
-    "@babel/core": "^7.0.0",
-    "@parcel/babel-register": "2.5.0",
-    "parcel": "2.5.0"
->>>>>>> 8cce1a1d
   },
   "dependencies": {
     "lodash": "^4.17.11",
