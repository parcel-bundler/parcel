--- conflicted
+++ resolved
@@ -1,10 +1,6 @@
 {
   "name": "@parcel/simple-example",
-<<<<<<< HEAD
   "version": "2.0.0-frontbucket.77",
-=======
-  "version": "2.0.0-beta.3.1",
->>>>>>> 11c576f4
   "license": "MIT",
   "private": true,
   "scripts": {
@@ -12,13 +8,8 @@
     "clean-demo": "rm -rf .parcel-cache dist && yarn demo"
   },
   "devDependencies": {
-<<<<<<< HEAD
     "@parcel/babel-register": "2.0.0-frontbucket.77",
     "@parcel/core": "2.0.0-frontbucket.77"
-=======
-    "@parcel/babel-register": "2.0.0-beta.3.1",
-    "@parcel/core": "2.0.0-beta.3.1"
->>>>>>> 11c576f4
   },
   "browser": "dist/legacy/index.js",
   "browserModern": "dist/modern/index.js",
