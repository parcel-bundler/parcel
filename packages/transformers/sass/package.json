--- conflicted
+++ resolved
@@ -22,19 +22,8 @@
   "dependencies": {
     "@parcel/fs": "2.0.0-beta.1",
     "@parcel/plugin": "2.0.0-beta.1",
-<<<<<<< HEAD
-    "@parcel/source-map": "2.0.0-alpha.4.19",
+    "@parcel/source-map": "2.0.0-alpha.4.21",
     "@parcel/utils": "2.0.0-beta.1",
     "sass": "^1.32.4"
-=======
-    "@parcel/source-map": "2.0.0-alpha.4.21",
-    "@parcel/utils": "2.0.0-beta.1"
-  },
-  "devDependencies": {
-    "sass": "^1.22.9"
-  },
-  "peerDependencies": {
-    "@parcel/core": "^2.0.0-alpha.3.1"
->>>>>>> be12a3cd
   }
 }