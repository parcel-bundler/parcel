--- conflicted
+++ resolved
@@ -20,13 +20,8 @@
     "parcel": "^2.0.0-beta.1"
   },
   "dependencies": {
-<<<<<<< HEAD
     "@parcel/plugin": "2.0.0-frontbucket.77",
-    "@parcel/source-map": "2.0.0-rc.4",
-=======
-    "@parcel/plugin": "2.0.0-beta.3.1",
     "@parcel/source-map": "2.0.0-rc.5",
->>>>>>> db75d9cf
     "less": "^3.9.0"
   }
 }