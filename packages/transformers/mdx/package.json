--- conflicted
+++ resolved
@@ -20,12 +20,8 @@
     "parcel": "^2.0.0-beta.1"
   },
   "dependencies": {
-<<<<<<< HEAD
-    "@parcel/plugin": "2.0.0-frontbucket.41"
-=======
-    "@parcel/plugin": "2.0.0-beta.1",
+    "@parcel/plugin": "2.0.0-frontbucket.41",
     "@mdx-js/mdx": "^1.6.22"
->>>>>>> a26f6397
   },
   "peerDependencies": {
     "@mdx-js/react": "^1.6.22"
