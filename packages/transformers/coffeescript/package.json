{
  "name": "@parcel/transformer-coffeescript",
  "version": "2.0.0-frontbucket.20",
  "license": "MIT",
  "publishConfig": {
    "access": "public"
  },
  "repository": {
    "type": "git",
    "url": "https://github.com/parcel-bundler/parcel.git"
  },
  "main": "lib/CoffeeScriptTransformer.js",
  "source": "src/CoffeeScriptTransformer.js",
  "engines": {
    "node": ">= 10.0.0",
    "parcel": "^2.0.0-alpha.1.1"
  },
  "dependencies": {
<<<<<<< HEAD
    "@parcel/plugin": "^2.0.0-frontbucket.19",
    "@parcel/source-map": "^2.0.0-alpha.4.6",
    "@parcel/utils": "^2.0.0-frontbucket.18",
=======
    "@parcel/plugin": "^2.0.0-alpha.3.1",
    "@parcel/source-map": "^2.0.0-alpha.4.9",
    "@parcel/utils": "^2.0.0-alpha.3.1",
>>>>>>> 52fd6741
    "coffeescript": "^2.0.3",
    "nullthrows": "^1.1.1",
    "semver": "^5.4.1"
  },
  "peerDependencies": {
    "@parcel/core": "^2.0.0-alpha.3.1"
  }
}<|MERGE_RESOLUTION|>--- conflicted
+++ resolved
@@ -16,15 +16,9 @@
     "parcel": "^2.0.0-alpha.1.1"
   },
   "dependencies": {
-<<<<<<< HEAD
     "@parcel/plugin": "^2.0.0-frontbucket.19",
-    "@parcel/source-map": "^2.0.0-alpha.4.6",
+    "@parcel/source-map": "^2.0.0-alpha.4.9",
     "@parcel/utils": "^2.0.0-frontbucket.18",
-=======
-    "@parcel/plugin": "^2.0.0-alpha.3.1",
-    "@parcel/source-map": "^2.0.0-alpha.4.9",
-    "@parcel/utils": "^2.0.0-alpha.3.1",
->>>>>>> 52fd6741
     "coffeescript": "^2.0.3",
     "nullthrows": "^1.1.1",
     "semver": "^5.4.1"
