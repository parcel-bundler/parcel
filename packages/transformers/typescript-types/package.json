--- conflicted
+++ resolved
@@ -20,15 +20,9 @@
     "parcel": "^2.0.0-alpha.1.1"
   },
   "dependencies": {
-<<<<<<< HEAD
     "@parcel/plugin": "^2.0.0-frontbucket.31",
-    "@parcel/source-map": "2.0.0-alpha.4.15",
+    "@parcel/source-map": "2.0.0-alpha.4.16",
     "@parcel/ts-utils": "^2.0.0-frontbucket.16",
-=======
-    "@parcel/plugin": "2.0.0-beta.1",
-    "@parcel/source-map": "2.0.0-alpha.4.16",
-    "@parcel/ts-utils": "2.0.0-beta.1",
->>>>>>> c70ca0c6
     "nullthrows": "^1.1.1"
   },
   "devDependencies": {
