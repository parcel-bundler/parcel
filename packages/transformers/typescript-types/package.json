{
  "name": "@parcel/transformer-typescript-types",
<<<<<<< HEAD
  "version": "2.0.7",
=======
  "version": "2.0.0-rc.0",
>>>>>>> 8fc248f1
  "license": "MIT",
  "publishConfig": {
    "access": "public"
  },
  "funding": {
    "type": "opencollective",
    "url": "https://opencollective.com/parcel"
  },
  "repository": {
    "type": "git",
    "url": "https://github.com/parcel-bundler/parcel.git"
  },
  "main": "lib/TSTypesTransformer.js",
  "source": "src/TSTypesTransformer.js",
  "engines": {
    "node": ">= 12.0.0",
    "parcel": "^2.0.0-beta.1"
  },
  "dependencies": {
<<<<<<< HEAD
    "@parcel/plugin": "2.0.7",
    "@parcel/source-map": "2.0.0-rc.5",
    "@parcel/ts-utils": "2.0.7",
=======
    "@parcel/plugin": "2.0.0-rc.0",
    "@parcel/source-map": "2.0.0-rc.6",
    "@parcel/ts-utils": "2.0.0-rc.0",
>>>>>>> 8fc248f1
    "nullthrows": "^1.1.1"
  },
  "devDependencies": {
    "typescript": ">=3.0.0"
  },
  "peerDependencies": {
    "typescript": ">=3.0.0"
  }
}<|MERGE_RESOLUTION|>--- conflicted
+++ resolved
@@ -1,10 +1,6 @@
 {
   "name": "@parcel/transformer-typescript-types",
-<<<<<<< HEAD
   "version": "2.0.7",
-=======
-  "version": "2.0.0-rc.0",
->>>>>>> 8fc248f1
   "license": "MIT",
   "publishConfig": {
     "access": "public"
@@ -24,15 +20,9 @@
     "parcel": "^2.0.0-beta.1"
   },
   "dependencies": {
-<<<<<<< HEAD
     "@parcel/plugin": "2.0.7",
-    "@parcel/source-map": "2.0.0-rc.5",
+    "@parcel/source-map": "2.0.0-rc.6",
     "@parcel/ts-utils": "2.0.7",
-=======
-    "@parcel/plugin": "2.0.0-rc.0",
-    "@parcel/source-map": "2.0.0-rc.6",
-    "@parcel/ts-utils": "2.0.0-rc.0",
->>>>>>> 8fc248f1
     "nullthrows": "^1.1.1"
   },
   "devDependencies": {
