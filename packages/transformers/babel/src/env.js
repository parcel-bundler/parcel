--- conflicted
+++ resolved
@@ -13,14 +13,6 @@
  * This is done by finding the source module's target engines, and the app's
  * target engines, and doing a diff to include only the necessary plugins.
  */
-<<<<<<< HEAD
-export default async function getEnvOptions(config: Config) {
-  // Only compile if there are engines defined in the environment.
-  if (Object.keys(config.env.engines).length === 0) {
-    return null;
-  }
-
-=======
 export default async function getEnvOptions(
   config: Config,
 ): Promise<?{|
@@ -38,7 +30,11 @@
   >,
   targets: BabelTargets,
 |}> {
->>>>>>> 014168ad
+  // Only compile if there are engines defined in the environment.
+  if (Object.keys(config.env.engines).length === 0) {
+    return null;
+  }
+
   // Load the target engines for the app and generate a @babel/preset-env config
   let appBabelTargets = enginesToBabelTargets(config.env);
 
