--- conflicted
+++ resolved
@@ -29,7 +29,6 @@
     return buildDefaultBabelConfig(config);
   }
 
-<<<<<<< HEAD
   // If we are in a monorepo, also find .babelrc configs in the sub packages.
   let babelrcRoots = [options.projectRoot];
   let packageJSONPath = await resolveConfig(
@@ -44,14 +43,11 @@
     }
   }
 
-  let babelCore = await loadBabelCore(config, options);
-=======
   let babelCore = await options.packageManager.require(
     '@babel/core',
     config.searchPath,
     {range: BABEL_RANGE},
   );
->>>>>>> 866f99a9
   let partialConfig = babelCore.loadPartialConfig({
     filename: config.searchPath,
     cwd: path.dirname(config.searchPath),
