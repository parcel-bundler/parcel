--- conflicted
+++ resolved
@@ -29,26 +29,18 @@
 
   async transform({asset, config, options}) {
     // TODO: come up with a better name
-<<<<<<< HEAD
-    if (config?.config) {
-      await babel7(asset, options, config);
-    }
-=======
     try {
       if (config?.config) {
-        if (asset.meta.babelPlugins && Array.isArray(asset.meta.babelPlugins)) {
+        if (
+          asset.meta.babelPlugins != null &&
+          Array.isArray(asset.meta.babelPlugins)
+        ) {
           // $FlowFixMe
-          asset.ast = await babel7(
-            asset,
-            options,
-            config,
-            asset.meta.babelPlugins
-          );
+          await babel7(asset, options, config, asset.meta.babelPlugins);
         } else {
-          asset.ast = await babel7(asset, options, config);
+          await babel7(asset, options, config);
         }
       }
->>>>>>> 3187c169
 
       return [asset];
     } catch (e) {
@@ -56,29 +48,12 @@
     }
   },
 
-<<<<<<< HEAD
-  generate({asset, ast, options}) {
-=======
-  async generate({asset, options}) {
->>>>>>> 3187c169
+  async generate({asset, ast, options}) {
     let sourceFileName: string = relativeUrl(
       options.projectRoot,
       asset.filePath
     );
 
-<<<<<<< HEAD
-    let generated = generate(ast.program, {
-      sourceMaps: options.sourceMaps,
-      sourceFileName: sourceFileName
-    });
-
-    return {
-      code: generated.code,
-      map: new SourceMap(generated.rawMappings, {
-        [sourceFileName]: null
-      })
-    };
-=======
     try {
       // $FlowFixMe: figure out how to make AST required in generate method
       let generated = generate(asset.ast.program, {
@@ -95,6 +70,5 @@
     } catch (e) {
       throw await babelErrorEnhancer(e, asset);
     }
->>>>>>> 3187c169
   }
 });