// @flow
<<<<<<< HEAD
import type {Asset} from '@parcel/types';
import localRequire from '@parcel/utils/lib/localRequire';
=======
import type {Asset, AST} from '@parcel/types';
import localRequire from '@parcel/utils/localRequire';
>>>>>>> b21ad913

export default async function babel7(
  asset: Asset,
  options: any
): Promise<?AST> {
  let config = options.config;

  // If this is an internally generated config, use our internal @babel/core,
  // otherwise require a local version from the package we're compiling.
  let babel = options.internal
    ? require('@babel/core')
    : await localRequire('@babel/core', asset.filePath);

  // let pkg = await asset.getPackage();

  config.code = false;
  config.ast = true;
  config.filename = asset.filePath;
  // config.cwd = pkg ? pkg.pkgdir : asset.options.rootDir;
  config.babelrc = false;
  config.configFile = false;
  config.parserOpts = Object.assign({}, config.parserOpts, {
    allowReturnOutsideFunction: true,
    strictMode: false,
    sourceType: 'module',
    plugins: ['dynamicImport']
  });

  let res;
  if (asset.ast) {
    res = babel.transformFromAst(asset.ast.program, asset.code, config);
  } else {
    res = babel.transformSync(asset.code, config);
  }

  if (res.ast) {
    return {
      type: 'babel',
      version: '7.0.0',
      program: res.ast
    };
  }
}<|MERGE_RESOLUTION|>--- conflicted
+++ resolved
@@ -1,11 +1,7 @@
 // @flow
-<<<<<<< HEAD
-import type {Asset} from '@parcel/types';
+import type {Asset, AST} from '@parcel/types';
 import localRequire from '@parcel/utils/lib/localRequire';
-=======
-import type {Asset, AST} from '@parcel/types';
 import localRequire from '@parcel/utils/localRequire';
->>>>>>> b21ad913
 
 export default async function babel7(
   asset: Asset,
