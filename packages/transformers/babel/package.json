{
  "name": "@parcel/transformer-babel",
  "version": "2.0.0-frontbucket.77",
  "license": "MIT",
  "publishConfig": {
    "access": "public"
  },
  "funding": {
    "type": "opencollective",
    "url": "https://opencollective.com/parcel"
  },
  "repository": {
    "type": "git",
    "url": "https://github.com/parcel-bundler/parcel.git"
  },
  "main": "lib/BabelTransformer.js",
  "source": "src/BabelTransformer.js",
  "engines": {
    "node": ">= 12.0.0",
    "parcel": "^2.0.0-beta.1"
  },
  "dependencies": {
    "@babel/core": "^7.12.0",
    "@babel/generator": "^7.9.0",
    "@babel/helper-compilation-targets": "^7.8.4",
    "@babel/plugin-transform-flow-strip-types": "^7.0.0",
    "@babel/traverse": "^7.0.0",
<<<<<<< HEAD
    "@parcel/babel-ast-utils": "2.0.0-frontbucket.77",
    "@parcel/plugin": "2.0.0-frontbucket.77",
    "@parcel/source-map": "2.0.0-rc.4",
    "@parcel/utils": "2.0.0-frontbucket.77",
=======
    "@parcel/babel-ast-utils": "2.0.0-beta.3.1",
    "@parcel/plugin": "2.0.0-beta.3.1",
    "@parcel/source-map": "2.0.0-rc.5",
    "@parcel/utils": "2.0.0-beta.3.1",
>>>>>>> db75d9cf
    "browserslist": "^4.6.6",
    "core-js": "^3.2.1",
    "nullthrows": "^1.1.1",
    "semver": "^5.7.0"
  },
  "devDependencies": {
    "@babel/core": "^7.12.0",
    "@babel/preset-env": "^7.0.0",
    "@parcel/types": "2.0.0-frontbucket.77"
  }
}<|MERGE_RESOLUTION|>--- conflicted
+++ resolved
@@ -25,17 +25,10 @@
     "@babel/helper-compilation-targets": "^7.8.4",
     "@babel/plugin-transform-flow-strip-types": "^7.0.0",
     "@babel/traverse": "^7.0.0",
-<<<<<<< HEAD
     "@parcel/babel-ast-utils": "2.0.0-frontbucket.77",
     "@parcel/plugin": "2.0.0-frontbucket.77",
-    "@parcel/source-map": "2.0.0-rc.4",
+    "@parcel/source-map": "2.0.0-rc.5",
     "@parcel/utils": "2.0.0-frontbucket.77",
-=======
-    "@parcel/babel-ast-utils": "2.0.0-beta.3.1",
-    "@parcel/plugin": "2.0.0-beta.3.1",
-    "@parcel/source-map": "2.0.0-rc.5",
-    "@parcel/utils": "2.0.0-beta.3.1",
->>>>>>> db75d9cf
     "browserslist": "^4.6.6",
     "core-js": "^3.2.1",
     "nullthrows": "^1.1.1",
