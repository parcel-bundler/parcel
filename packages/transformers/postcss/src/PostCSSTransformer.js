// @flow

import type {FilePath, MutableAsset} from '@parcel/types';

import {md5FromString} from '@parcel/utils';
import {Transformer} from '@parcel/plugin';
import FileSystemLoader from 'css-modules-loader-core/lib/file-system-loader';
import nullthrows from 'nullthrows';
import path from 'path';
import postcss from 'postcss';
import semver from 'semver';
import valueParser from 'postcss-value-parser';

import loadPlugins from './loadPlugins';

const COMPOSES_RE = /composes:.+from\s*("|').*("|')\s*;?/;
const FROM_IMPORT_RE = /.+from\s*(?:"|')(.*)(?:"|')\s*;?/;
const MODULE_BY_NAME_RE = /\.module\./;

type ParcelPostCSSConfig = {
  plugins: Array<mixed>,
  from: FilePath,
  to: FilePath,
  ...
};

export default new Transformer({
  async getConfig({asset, resolve, options}): Promise<?ParcelPostCSSConfig> {
    let configFile: mixed = await asset.getConfig(
      ['.postcssrc', '.postcssrc.json', '.postcssrc.js', 'postcss.config.js'],
      {packageKey: 'postcss'},
    );

    // Use a basic, modules-only PostCSS config if the file opts in by a name
    // like foo.module.css
    if (configFile == null && asset.filePath.match(MODULE_BY_NAME_RE)) {
      configFile = {
        plugins: {
          'postcss-modules': {},
        },
      };
    }

    if (configFile == null) {
      return;
    }

    if (typeof configFile !== 'object') {
      throw new Error('PostCSS config should be an object.');
    }

    if (
      configFile.plugins == null ||
      typeof configFile.plugins !== 'object' ||
      Object.keys(configFile.plugins) === 0
    ) {
      throw new Error('PostCSS config must have plugins');
    }

    let originalModulesConfig;
    let configFilePlugins = configFile.plugins;
    if (
      configFilePlugins != null &&
      typeof configFilePlugins === 'object' &&
      configFilePlugins['postcss-modules'] != null
    ) {
      originalModulesConfig = configFilePlugins['postcss-modules'];
      // $FlowFixMe
      delete configFilePlugins['postcss-modules'];
    }

    let plugins = await loadPlugins(configFilePlugins, asset.filePath, options);

    if (originalModulesConfig || configFile.modules) {
      let postcssModules = await options.packageManager.require(
        'postcss-modules',
        asset.filePath,
      );

      plugins.push(
        postcssModules({
          getJSON: (filename, json) => (asset.meta.cssModules = json),
          Loader: createLoader(asset, resolve),
          generateScopedName: (name, filename, css) =>
            `_${name}_${md5FromString(filename + css).substr(0, 5)}`,
          ...originalModulesConfig,
        }),
      );
    }

    return {
      plugins,
      from: asset.filePath,
      to: asset.filePath,
    };
  },

  canReuseAST({ast}) {
    return ast.type === 'postcss' && semver.satisfies(ast.version, '^7.0.0');
  },

  async parse({asset, config}) {
    if (!config) {
      return;
    }

    return {
      type: 'postcss',
      version: '7.0.0',
      program: postcss.parse(await asset.getCode(), {
        from: asset.filePath,
      }),
    };
  },

  async transform({asset, config}) {
    if (!config) {
      return [asset];
    }

    let ast = nullthrows(await asset.getAST());
    let code = await asset.getCode();
    if (!code || COMPOSES_RE.test(code)) {
      ast.program.walkDecls(decl => {
        let [, importPath] = FROM_IMPORT_RE.exec(decl.value) || [];
        if (decl.prop === 'composes' && importPath != null) {
          let parsed = valueParser(decl.value);

          parsed.walk(node => {
            if (node.type === 'string') {
              asset.addDependency({
                moduleSpecifier: importPath,
                loc: {
                  filePath: importPath,
                  start: decl.source.start,
                  end: {
                    line: decl.source.start.line,
                    column: decl.source.start.column + importPath.length,
                  },
                },
              });
            }
          });
        }
      });
    }

<<<<<<< HEAD
    let {root} = await postcss(config.plugins).process(ast.program, config);
    asset.setAST({
      type: 'postcss',
      version: '7.0.0',
      program: root
    });
=======
    let {messages, root} = await postcss(config.plugins).process(
      ast.program,
      config,
    );
    ast.program = root;
    ast.isDirty = true;
    for (let msg of messages) {
      if (msg.type === 'dependency') {
        // $FlowFixMe merely a convention
        msg = (msg: {|
          type: 'dependency',
          plugin: string,
          file: string,
          parent: string,
        |});

        asset.addIncludedFile({
          filePath: msg.file,
        });
      }
    }
>>>>>>> 870013ca

    let assets = [asset];
    if (asset.meta.cssModules) {
      let code = JSON.stringify(asset.meta.cssModules, null, 2);
      let deps = asset.getDependencies().filter(dep => !dep.isURL);
      if (deps.length > 0) {
        code = `
          module.exports = Object.assign({}, ${deps
            .map(dep => `require(${JSON.stringify(dep.moduleSpecifier)})`)
            .join(', ')}, ${code});
        `;
      } else {
        code = `module.exports = ${code};`;
      }

      assets.push({
        type: 'js',
        filePath: asset.filePath + '.js',
        code,
      });
    }
    return assets;
  },

  generate({ast}) {
    let code = '';
    postcss.stringify(ast.program, c => {
      code += c;
    });

    return {
      code,
    };
  },
});

function createLoader(
  asset: MutableAsset,
  resolve: (from: FilePath, to: string) => Promise<FilePath>,
) {
  return class ParcelFileSystemLoader extends FileSystemLoader {
    async fetch(composesPath, relativeTo) {
      let importPath = composesPath.replace(/^["']|["']$/g, '');
      let resolved = await resolve(relativeTo, importPath);
      let rootRelativePath = path.resolve(path.dirname(relativeTo), resolved);
      let root = path.resolve('/');
      // fixes an issue on windows which is part of the css-modules-loader-core
      // see https://github.com/css-modules/css-modules-loader-core/issues/230
      if (rootRelativePath.startsWith(root)) {
        rootRelativePath = rootRelativePath.substr(root.length);
      }

      let source = await asset.fs.readFile(resolved, 'utf-8');
      let {exportTokens} = await this.core.load(
        source,
        rootRelativePath,
        undefined,
        this.fetch.bind(this),
      );
      return exportTokens;
    }

    get finalSource() {
      return '';
    }
  };
}<|MERGE_RESOLUTION|>--- conflicted
+++ resolved
@@ -145,20 +145,16 @@
       });
     }
 
-<<<<<<< HEAD
-    let {root} = await postcss(config.plugins).process(ast.program, config);
-    asset.setAST({
-      type: 'postcss',
-      version: '7.0.0',
-      program: root
-    });
-=======
     let {messages, root} = await postcss(config.plugins).process(
       ast.program,
       config,
     );
     ast.program = root;
-    ast.isDirty = true;
+    asset.setAST({
+      type: 'postcss',
+      version: '7.0.0',
+      program: root,
+    });
     for (let msg of messages) {
       if (msg.type === 'dependency') {
         // $FlowFixMe merely a convention
@@ -174,7 +170,6 @@
         });
       }
     }
->>>>>>> 870013ca
 
     let assets = [asset];
     if (asset.meta.cssModules) {
