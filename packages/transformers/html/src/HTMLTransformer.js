// @flow

import {Transformer} from '@parcel/plugin';
import parse from 'posthtml-parser';
import nullthrows from 'nullthrows';
import render from 'posthtml-render';
import semver from 'semver';
import collectDependencies from './dependencies';
import extractInlineAssets from './inline';

export default new Transformer({
  canReuseAST({ast}) {
    return ast.type === 'posthtml' && semver.satisfies(ast.version, '^0.4.0');
  },

  async parse({asset}) {
    return {
      type: 'posthtml',
      version: '0.4.1',
      program: parse(await asset.getCode(), {
        lowerCaseAttributeNames: true,
      }),
    };
  },

<<<<<<< HEAD
  async transform({asset, options}) {
    // Handle .htm
    asset.type = 'html';
    let ast = nullthrows(await asset.getAST());
    collectDependencies(asset, ast, options);
    return [asset, ...extractInlineAssets(asset, ast)];
=======
  transform({asset}) {
    // Handle .htm
    asset.type = 'html';
    collectDependencies(asset);
    return [asset, ...extractInlineAssets(asset)];
>>>>>>> 870013ca
  },

  generate({ast}) {
    return {
<<<<<<< HEAD
      code: render(ast.program)
=======
      code: render(nullthrows(asset.ast).program),
>>>>>>> 870013ca
    };
  },
});<|MERGE_RESOLUTION|>--- conflicted
+++ resolved
@@ -23,29 +23,17 @@
     };
   },
 
-<<<<<<< HEAD
   async transform({asset, options}) {
     // Handle .htm
     asset.type = 'html';
     let ast = nullthrows(await asset.getAST());
     collectDependencies(asset, ast, options);
     return [asset, ...extractInlineAssets(asset, ast)];
-=======
-  transform({asset}) {
-    // Handle .htm
-    asset.type = 'html';
-    collectDependencies(asset);
-    return [asset, ...extractInlineAssets(asset)];
->>>>>>> 870013ca
   },
 
   generate({ast}) {
     return {
-<<<<<<< HEAD
-      code: render(ast.program)
-=======
-      code: render(nullthrows(asset.ast).program),
->>>>>>> 870013ca
+      code: render(ast.program),
     };
   },
 });