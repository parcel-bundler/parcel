--- conflicted
+++ resolved
@@ -81,21 +81,6 @@
       };
     }
   },
-<<<<<<< HEAD
-=======
-  script(attrs, env: Environment) {
-    return {
-      // Keep in the same bundle group as the HTML.
-      priority: 'parallel',
-      env: {
-        outputFormat:
-          attrs.type === 'module' && env.shouldScopeHoist
-            ? 'esmodule'
-            : undefined,
-      },
-    };
-  },
->>>>>>> ff6b7b4e
 };
 
 function collectSrcSetDependencies(asset, srcset, opts) {
@@ -194,9 +179,7 @@
         attrs.nomodule = '';
         attrs.src = asset.addURLDependency(attrs.src, {
           // Keep in the same bundle group as the HTML.
-          isAsync: false,
-          isEntry: false,
-          isIsolated: true,
+          priority: 'parallel',
           env: {
             sourceType,
             outputFormat: 'global',
@@ -209,9 +192,7 @@
 
       attrs.src = asset.addURLDependency(attrs.src, {
         // Keep in the same bundle group as the HTML.
-        isAsync: false,
-        isEntry: false,
-        isIsolated: true,
+        priority: 'parallel',
         env: {
           sourceType,
           outputFormat,
