// @flow strict-local

import type {AST, MutableAsset, TransformerResult} from '@parcel/types';
import {md5FromString} from '@parcel/utils';
import type {PostHTMLNode} from 'posthtml';

import PostHTML from 'posthtml';

const SCRIPT_TYPES = {
  'application/javascript': 'js',
  'text/javascript': 'js',
  'application/json': false,
  'application/ld+json': 'jsonld',
  'text/html': false,
  module: 'js',
};

export default function extractInlineAssets(
  asset: MutableAsset,
<<<<<<< HEAD
  ast: AST
=======
>>>>>>> 870013ca
): Array<TransformerResult> {
  let program: PostHTMLNode = ast.program;
  let key = 0;

  // Extract inline <script> and <style> tags for processing.
  let parts = [];
  new PostHTML().walk.call(program, (node: PostHTMLNode) => {
    let parcelKey = md5FromString(`${asset.id}:${key++}`);
    if (node.tag === 'script' || node.tag === 'style') {
      let value = node.content && node.content.join('').trim();
      if (value != null) {
        let type, env;

        if (node.tag === 'style') {
          if (node.attrs && node.attrs.type) {
            type = node.attrs.type.split('/')[1];
          } else {
            type = 'css';
          }
        } else if (node.attrs && node.attrs.type) {
          // Skip JSON
          if (SCRIPT_TYPES[node.attrs.type] === false) {
            return node;
          }

          if (SCRIPT_TYPES[node.attrs.type]) {
            type = SCRIPT_TYPES[node.attrs.type];
          } else {
            type = node.attrs.type.split('/')[1];
          }

          if (node.attrs.type === 'module' && asset.env.scopeHoist) {
            env = {
              outputFormat: 'esmodule',
            };
          }
        } else {
          type = 'js';
        }

        if (!node.attrs) {
          node.attrs = {};
        }

        // allow a script/style tag to declare its key
        if (node.attrs['data-parcel-key']) {
          parcelKey = node.attrs['data-parcel-key'];
        }

        // Inform packager to remove type, since CSS and JS are the defaults.
        // Unless it's application/ld+json
        if (
          node.attrs &&
          (node.tag === 'style' ||
            (node.attrs.type && SCRIPT_TYPES[node.attrs.type] === 'js'))
        ) {
          delete node.attrs.type;
        }

        // insert parcelId to allow us to retrieve node during packaging
        node.attrs['data-parcel-key'] = parcelKey;
        asset.setAST(ast); // mark dirty

        asset.addDependency({
          moduleSpecifier: parcelKey,
        });

        parts.push({
          type,
          code: value,
          uniqueKey: parcelKey,
          isIsolated: true,
          isInline: true,
          env,
          meta: {
            type: 'tag',
            node,
          },
        });
      }
    }

    // Process inline style attributes.
    if (node.attrs && node.attrs.style) {
      asset.addDependency({
        moduleSpecifier: parcelKey,
      });

      parts.push({
        type: 'css',
        code: node.attrs.style,
        uniqueKey: parcelKey,
        isIsolated: true,
        isInline: true,
        meta: {
          type: 'attr',
          node,
        },
      });
    }

    return node;
  });

  // $FlowFixMe
  return parts;
}<|MERGE_RESOLUTION|>--- conflicted
+++ resolved
@@ -17,10 +17,7 @@
 
 export default function extractInlineAssets(
   asset: MutableAsset,
-<<<<<<< HEAD
-  ast: AST
-=======
->>>>>>> 870013ca
+  ast: AST,
 ): Array<TransformerResult> {
   let program: PostHTMLNode = ast.program;
   let key = 0;
