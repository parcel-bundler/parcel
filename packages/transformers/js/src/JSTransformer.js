// @flow
import type {JSONObject, EnvMap} from '@parcel/types';
import type {SchemaEntity} from '@parcel/utils';
import SourceMap from '@parcel/source-map';
import {Transformer} from '@parcel/plugin';
import {transform} from './native';
import {isURL} from '@parcel/utils';
import path from 'path';
import browserslist from 'browserslist';
import semver from 'semver';
import nullthrows from 'nullthrows';
import ThrowableDiagnostic, {encodeJSONKeyComponent} from '@parcel/diagnostic';
import {validateSchema} from '@parcel/utils';
import {isMatch} from 'micromatch';

const JSX_EXTENSIONS = {
  '.jsx': true,
  '.tsx': true,
};

const JSX_PRAGMA = {
  react: {
    pragma: 'React.createElement',
    pragmaFrag: 'React.Fragment',
  },
  preact: {
    pragma: 'h',
    pragmaFrag: 'Fragment',
  },
  nervjs: {
    pragma: 'Nerv.createElement',
    pragmaFrag: undefined,
  },
  hyperapp: {
    pragma: 'h',
    pragmaFrag: undefined,
  },
};

const BROWSER_MAPPING = {
  and_chr: 'chrome',
  and_ff: 'firefox',
  ie_mob: 'ie',
  ios_saf: 'ios',
  op_mob: 'opera',
  and_qq: null,
  and_uc: null,
  baidu: null,
  bb: null,
  kaios: null,
  op_mini: null,
};

const CONFIG_SCHEMA: SchemaEntity = {
  type: 'object',
  properties: {
    inlineFS: {
      type: 'boolean',
    },
    inlineEnvironment: {
      oneOf: [
        {
          type: 'boolean',
        },
        {
          type: 'array',
          items: {
            type: 'string',
          },
        },
      ],
    },
  },
  additionalProperties: false,
};

export default (new Transformer({
  async loadConfig({config, options}) {
    let pkg = await config.getPackage();
    let reactLib;
    if (config.isSource) {
      if (pkg?.alias && pkg.alias['react']) {
        // e.g.: `{ alias: { "react": "preact/compat" } }`
        reactLib = 'react';
      } else {
        // Find a dependency that we can map to a JSX pragma
        reactLib = Object.keys(JSX_PRAGMA).find(
          libName =>
            pkg?.dependencies?.[libName] ||
            pkg?.devDependencies?.[libName] ||
            pkg?.peerDependencies?.[libName],
        );
      }
    }

    let reactRefresh =
      config.isSource &&
      options.hmrOptions &&
      config.env.isBrowser() &&
      !config.env.isWorker() &&
      options.mode === 'development' &&
      (pkg?.dependencies?.react ||
        pkg?.devDependencies?.react ||
        pkg?.peerDependencies?.react);

    // Check if we should ignore fs calls
    // See https://github.com/defunctzombie/node-browser-resolve#skip
    let ignoreFS =
      pkg &&
      pkg.browser &&
      typeof pkg.browser === 'object' &&
      pkg.browser.fs === false;

    let result = await config.getConfigFrom(
      path.join(options.projectRoot, 'index'),
      ['package.json'],
    );
    let rootPkg = result?.contents;

    let inlineEnvironment = config.isSource;
    let inlineFS = !ignoreFS;
    if (result && rootPkg?.['@parcel/transformer-js']) {
      validateSchema.diagnostic(
        CONFIG_SCHEMA,
        {
          data: rootPkg['@parcel/transformer-js'],
          // FIXME
          source: await options.inputFS.readFile(result.filePath, 'utf8'),
          filePath: result.filePath,
          prependKey: `/${encodeJSONKeyComponent('@parcel/transformer-js')}`,
        },
        // FIXME
        '@parcel/transformer-js',
        'Invalid config for @parcel/transformer-js',
      );

      inlineEnvironment =
        rootPkg['@parcel/transformer-js'].inlineEnvironment ??
        inlineEnvironment;
      inlineFS = rootPkg['@parcel/transformer-js'].inlineFS ?? inlineFS;
    }

    let pragma = reactLib ? JSX_PRAGMA[reactLib].pragma : undefined;
    let pragmaFrag = reactLib ? JSX_PRAGMA[reactLib].pragmaFrag : undefined;
    let isJSX = pragma || JSX_EXTENSIONS[path.extname(config.searchPath)];
    config.setResult({
      isJSX,
      pragma,
      pragmaFrag,
      inlineEnvironment,
      inlineFS,
      reactRefresh,
    });
  },
  async transform({asset, config, options}) {
    // When this asset is an bundle entry, allow that bundle to be split to load shared assets separately.
    // Only set here if it is null to allow previous transformers to override this behavior.
    if (asset.isSplittable == null) {
      asset.isSplittable = true;
    }

    let code = await asset.getCode();

    let targets;
    if (asset.isSource) {
      if (asset.env.isElectron() && asset.env.engines.electron) {
        targets = {
          electron: semver.minVersion(asset.env.engines.electron)?.toString(),
        };
      } else if (asset.env.isBrowser() && asset.env.engines.browsers) {
        targets = {};
        let browsers = browserslist(asset.env.engines.browsers);
        for (let browser of browsers) {
          let [name, version] = browser.split(' ');
          if (BROWSER_MAPPING.hasOwnProperty(name)) {
            name = BROWSER_MAPPING[name];
            if (!name) {
              continue;
            }
          }

          let [major, minor = '0', patch = '0'] = version
            .split('-')[0]
            .split('.');
          let semverVersion = `${major}.${minor}.${patch}`;

          if (
            targets[name] == null ||
            semver.gt(targets[name], semverVersion)
          ) {
            targets[name] = semverVersion;
          }
        }
      } else if (asset.env.isNode() && asset.env.engines.node) {
        targets = {node: semver.minVersion(asset.env.engines.node)?.toString()};
      }
    }

    let relativePath = path.relative(options.projectRoot, asset.filePath);
    let env: EnvMap = {};

    if (!config?.inlineEnvironment) {
      if (options.env.NODE_ENV != null) {
        env.NODE_ENV = options.env.NODE_ENV;
      }

      if (process.env.PARCEL_BUILD_ENV === 'test') {
        env.PARCEL_BUILD_ENV = 'test';
      }
    } else if (Array.isArray(config?.inlineEnvironment)) {
      for (let key in options.env) {
        if (isMatch(key, config.inlineEnvironment)) {
          env[key] = String(options.env[key]);
        }
      }
    } else {
      for (let key in options.env) {
        if (!key.startsWith('npm_')) {
          env[key] = String(options.env[key]);
        }
      }
    }

    let {
      dependencies,
      code: compiledCode,
      map,
      shebang,
      hoist_result,
      needs_esm_helpers,
      diagnostics,
      used_env,
    } = transform({
      filename: asset.filePath,
      code,
      module_id: asset.id,
      project_root: options.projectRoot,
      replace_env: !asset.env.isNode(),
      inline_fs: Boolean(config?.inlineFS) && !asset.env.isNode(),
      insert_node_globals: !asset.env.isNode(),
      is_browser: asset.env.isBrowser(),
      env,
      is_type_script: asset.type === 'ts' || asset.type === 'tsx',
      is_jsx: Boolean(config?.isJSX),
      jsx_pragma: config?.pragma,
      jsx_pragma_frag: config?.pragmaFrag,
      is_development: options.mode === 'development',
      react_refresh: Boolean(config?.reactRefresh),
      targets,
      source_maps: !!asset.env.sourceMap,
      scope_hoist: asset.env.shouldScopeHoist,
    });

    let convertLoc = loc => ({
      filePath: relativePath,
      start: {
        line: loc.start_line,
        column: loc.start_col,
      },
      end: {
        line: loc.end_line,
        column: loc.end_col,
      },
    });

    if (diagnostics) {
      throw new ThrowableDiagnostic({
        diagnostic: diagnostics.map(diagnostic => ({
          filePath: asset.filePath,
          message: diagnostic.message,
          codeFrame: {
            code,
            codeHighlights: diagnostic.code_highlights?.map(highlight => {
              let {start, end} = convertLoc(highlight.loc);
              return {
                message: highlight.message,
                start,
                end,
              };
            }),
          },
          hints: diagnostic.hints,
        })),
      });
    }

    if (shebang) {
      asset.meta.interpreter = shebang;
    }

    for (let env of used_env) {
      asset.invalidateOnEnvChange(env);
    }

    for (let dep of dependencies) {
      if (dep.kind === 'WebWorker') {
        asset.addURLDependency(dep.specifier, {
          loc: convertLoc(dep.loc),
          env: {
            context: 'web-worker',
            // outputFormat:
            //   isModule && asset.env.scopeHoist ? 'esmodule' : undefined,
          },
          meta: {
            webworker: true,
          },
        });
      } else if (dep.kind === 'ServiceWorker') {
        asset.addURLDependency(dep.specifier, {
          loc: convertLoc(dep.loc),
          isEntry: true,
          env: {context: 'service-worker'},
        });
      } else if (dep.kind === 'ImportScripts') {
        if (asset.env.isWorker()) {
          asset.addURLDependency(dep.specifier, {
            loc: convertLoc(dep.loc),
          });
        }
      } else if (dep.kind === 'URL') {
        asset.addURLDependency(dep.specifier, {
          loc: convertLoc(dep.loc),
        });
      } else if (dep.kind === 'File') {
        asset.addIncludedFile(dep.specifier);
      } else {
        if (dep.kind === 'DynamicImport' && isURL(dep.specifier)) {
          continue;
        }

        let meta: JSONObject = {kind: dep.kind};
        if (dep.attributes) {
          meta.importAttributes = dep.attributes;
        }

        asset.addDependency({
          moduleSpecifier: dep.specifier,
          loc: convertLoc(dep.loc),
          isAsync: dep.kind === 'DynamicImport',
          isOptional: dep.is_optional,
          meta,
        });
      }
    }

    if (hoist_result) {
      asset.symbols.ensure();
      for (let symbol in hoist_result.exported_symbols) {
        let [local, loc] = hoist_result.exported_symbols[symbol];
        asset.symbols.set(symbol, local, convertLoc(loc));
      }

      let deps = new Map(
        asset.getDependencies().map(dep => [dep.moduleSpecifier, dep]),
      );
      for (let dep of deps.values()) {
        dep.symbols.ensure();
      }

      for (let name in hoist_result.imported_symbols) {
        let [moduleSpecifier, exported, loc] = hoist_result.imported_symbols[
          name
        ];
        let dep = deps.get(moduleSpecifier);
        if (!dep) continue;
        dep.symbols.set(exported, name, convertLoc(loc));
      }

      for (let [
        name,
        moduleSpecifier,
        exported,
        loc,
      ] of hoist_result.re_exports) {
        let dep = deps.get(moduleSpecifier);
        if (!dep) continue;

        if (name === '*' && exported === '*') {
          dep.symbols.set('*', '*', convertLoc(loc), true);
        } else {
          let reExportName =
            dep.symbols.get(exported)?.local ??
            `$${asset.id}$re_export$${name}`;
          asset.symbols.set(name, reExportName);
          dep.symbols.set(exported, reExportName, convertLoc(loc), true);
        }
      }

      for (let moduleSpecifier of hoist_result.wrapped_requires) {
        let dep = deps.get(moduleSpecifier);
        if (!dep) continue;
        dep.meta.shouldWrap = true;
      }

      for (let name in hoist_result.dynamic_imports) {
        let dep = deps.get(hoist_result.dynamic_imports[name]);
        if (!dep) continue;
        dep.meta.promiseSymbol = name;
      }

      if (hoist_result.self_references.length > 0) {
        let symbols = new Map();
        for (let name of hoist_result.self_references) {
          // Do not create a self-reference for the `default` symbol unless we have seen an __esModule flag.
          if (
            name === 'default' &&
            !asset.symbols.hasExportSymbol('__esModule')
          ) {
            continue;
          }

          let local = nullthrows(asset.symbols.get(name)).local;
          symbols.set(name, {
            local,
            isWeak: false,
            loc: null,
          });
        }

        asset.addDependency({
          moduleSpecifier: `./${path.basename(asset.filePath)}`,
          symbols,
        });
      }

      // Add * symbol if there are CJS exports, no imports/exports at all, or the asset is wrapped.
      // This allows accessing symbols that don't exist without errors in symbol propagation.
      if (
        hoist_result.has_cjs_exports ||
        (deps.size === 0 &&
          Object.keys(hoist_result.exported_symbols).length === 0) ||
        (hoist_result.should_wrap && !asset.symbols.hasExportSymbol('*'))
      ) {
        asset.symbols.set('*', `$${asset.id}$exports`);
      }

      asset.meta.hasCJSExports = hoist_result.has_cjs_exports;
      asset.meta.staticExports = hoist_result.static_cjs_exports;
      asset.meta.shouldWrap = hoist_result.should_wrap;
      asset.meta.id = asset.id;
    } else if (needs_esm_helpers) {
      asset.addDependency({
        moduleSpecifier: '@parcel/transformer-js/src/esmodule-helpers.js',
        resolveFrom: __filename,
        env: {
          includeNodeModules: {
            '@parcel/transformer-js': true,
          },
        },
      });
    }

<<<<<<< HEAD
    if (asset.env.shouldScopeHoist) {
      hoist(options, asset, ast);
    } else if (asset.meta.isES6Module) {
      // Convert ES6 modules to CommonJS
      esm2cjs(ast.program, asset);
      isASTDirty = true;
    }
=======
    asset.type = 'js';
    asset.setCode(compiledCode);
>>>>>>> ba57b650

    if (map) {
      let originalMap = await asset.getMapBuffer();
      let sourceMap = new SourceMap(options.projectRoot);
      sourceMap.addRawMappings(JSON.parse(map));
      if (originalMap) {
        sourceMap.extends(originalMap);
      }
      asset.setMap(sourceMap);
    }

    return [asset];
  },
}): Transformer);<|MERGE_RESOLUTION|>--- conflicted
+++ resolved
@@ -196,7 +196,6 @@
       }
     }
 
-    let relativePath = path.relative(options.projectRoot, asset.filePath);
     let env: EnvMap = {};
 
     if (!config?.inlineEnvironment) {
@@ -252,7 +251,7 @@
     });
 
     let convertLoc = loc => ({
-      filePath: relativePath,
+      filePath: asset.filePath,
       start: {
         line: loc.start_line,
         column: loc.start_col,
@@ -450,18 +449,8 @@
       });
     }
 
-<<<<<<< HEAD
-    if (asset.env.shouldScopeHoist) {
-      hoist(options, asset, ast);
-    } else if (asset.meta.isES6Module) {
-      // Convert ES6 modules to CommonJS
-      esm2cjs(ast.program, asset);
-      isASTDirty = true;
-    }
-=======
     asset.type = 'js';
     asset.setCode(compiledCode);
->>>>>>> ba57b650
 
     if (map) {
       let originalMap = await asset.getMapBuffer();
