// @flow

import semver from 'semver';
import generate from '@babel/generator';
import {Transformer} from '@parcel/plugin';
import collectDependencies from './visitors/dependencies';
import processVisitor from './visitors/process';
import fsVisitor from './visitors/fs';
import insertGlobals from './visitors/globals';
import {parse} from '@babel/parser';
import traverse from '@babel/traverse';
import {ancestor as walkAncestor} from '@parcel/babylon-walk';
import * as babelCore from '@babel/core';
import {hoist} from '@parcel/scope-hoisting';
import {relativeUrl} from '@parcel/utils';
import SourceMap from '@parcel/source-map';

const IMPORT_RE = /\b(?:import\b|export\b|require\s*\()/;
const ENV_RE = /\b(?:process\.env)\b/;
const BROWSER_RE = /\b(?:process\.browser)\b/;
const GLOBAL_RE = /\b(?:process|__dirname|__filename|global|Buffer|define)\b/;
const FS_RE = /\breadFileSync\b/;
const SW_RE = /\bnavigator\s*\.\s*serviceWorker\s*\.\s*register\s*\(/;
const WORKER_RE = /\bnew\s*(?:Shared)?Worker\s*\(/;

// Sourcemap extraction
// const SOURCEMAP_RE = /\/\/\s*[@#]\s*sourceMappingURL\s*=\s*([^\s]+)/;
// const DATA_URL_RE = /^data:[^;]+(?:;charset=[^;]+)?;base64,(.*)/;

function canHaveDependencies(code) {
  return (
    IMPORT_RE.test(code) ||
    GLOBAL_RE.test(code) ||
    SW_RE.test(code) ||
    WORKER_RE.test(code)
  );
}

export default new Transformer({
  canReuseAST({ast}) {
    return ast.type === 'babel' && semver.satisfies(ast.version, '^7.0.0');
  },

  async parse({asset, options}) {
    let code = await asset.getCode();
    if (
      !asset.env.scopeHoist &&
      !canHaveDependencies(code) &&
      !ENV_RE.test(code) &&
      !BROWSER_RE.test(code) &&
      !FS_RE.test(code)
    ) {
      return null;
    }

    let sourceFilename: string = relativeUrl(
      options.projectRoot,
      asset.filePath,
    );

    return {
      type: 'babel',
      version: '7.0.0',
      program: parse(code, {
<<<<<<< HEAD
        filename: this.name,
        sourceFilename,
=======
        sourceFilename: this.name,
>>>>>>> f2a62434
        allowReturnOutsideFunction: true,
        strictMode: false,
        sourceType: 'module',
        plugins: ['exportDefaultFrom', 'exportNamespaceFrom', 'dynamicImport'],
      }),
    };
  },

  async transform({asset, options, logger}) {
    // When this asset is an bundle entry, allow that bundle to be split to load shared assets separately.
    // Only set here if it is null to allow previous transformers to override this behavior.
    if (asset.isSplittable == null) {
      asset.isSplittable = true;
    }

    asset.type = 'js';
    let ast = await asset.getAST();
    if (!ast) {
      return [asset];
    }

    let code = await asset.getCode();

    // Inline process/ environment variables
    if (
      (!asset.env.isNode() && (!code || ENV_RE.test(code))) ||
      (asset.env.isBrowser() && (!code || BROWSER_RE.test(code)))
    ) {
      walkAncestor(ast.program, processVisitor, {
        asset,
        ast,
        env: options.env,
        isNode: asset.env.isNode(),
        isBrowser: asset.env.isBrowser(),
      });
    }

    // Collect dependencies
<<<<<<< HEAD
    if (!code || canHaveDependencies(code)) {
      walk.ancestor(ast.program, collectDependencies, {asset, ast, options});
=======
    if (canHaveDependencies(code) || ast.isDirty) {
      walkAncestor(ast.program, collectDependencies, {asset, options});
>>>>>>> f2a62434
    }

    // If there's a hashbang, remove it and store it on the asset meta.
    // During packaging, if this is the entry asset, it will be prepended to the
    // packaged output.
    if (ast.program.program.interpreter != null) {
      asset.meta.interpreter = ast.program.program.interpreter.value;
      delete ast.program.program.interpreter;
    }

    if (!asset.env.isNode()) {
      // Inline fs calls
      let fsDep = asset
        .getDependencies()
        .find(dep => dep.moduleSpecifier === 'fs');
      if (fsDep && (!code || FS_RE.test(code))) {
        // Check if we should ignore fs calls
        // See https://github.com/defunctzombie/node-browser-resolve#skip
        let pkg = await asset.getPackage();
        let ignore =
          pkg &&
          pkg.browser &&
          typeof pkg.browser === 'object' &&
          pkg.browser.fs === false;

        if (!ignore) {
          traverse(ast.program, fsVisitor, null, {asset, logger, ast});
        }
      }

      // Insert node globals
      if (!code || GLOBAL_RE.test(code)) {
        asset.meta.globals = new Map();
        walkAncestor(ast.program, insertGlobals, asset);
      }
    }

    if (asset.env.scopeHoist) {
      hoist(asset, ast);
    } else if (asset.meta.isES6Module) {
      // Convert ES6 modules to CommonJS
      let res = await babelCore.transformFromAstAsync(ast.program, code, {
        code: false,
        ast: true,
        filename: asset.filePath,
        babelrc: false,
        configFile: false,
        plugins: [require('@babel/plugin-transform-modules-commonjs')],
      });

      asset.setAST({
        type: 'babel',
        version: '7.0.0',
        program: res.ast,
      });
    }

    return [asset];
  },

  generate({asset, ast, options}) {
    let sourceFileName: string = relativeUrl(
      options.projectRoot,
      asset.filePath,
    );

    let generated = generate(
      ast.program,
      {
        sourceMaps: options.sourceMaps,
        sourceFileName: sourceFileName,
      },
      '',
    );

    let res = {
      code: generated.code,
      map: new SourceMap(generated.rawMappings, {
        [sourceFileName]: null,
      }),
    };

    res.code = generateGlobals(asset) + res.code;
    return res;
  },
});

function generateGlobals(asset) {
  let code = '';
  if (asset.meta.globals && asset.meta.globals.size > 0) {
    code =
      Array.from(asset.meta.globals.values())
        .map(g => (g ? g.code : ''))
        .join('\n') + '\n';
  }
  delete asset.meta.globals;
  return code;
}<|MERGE_RESOLUTION|>--- conflicted
+++ resolved
@@ -62,12 +62,7 @@
       type: 'babel',
       version: '7.0.0',
       program: parse(code, {
-<<<<<<< HEAD
-        filename: this.name,
         sourceFilename,
-=======
-        sourceFilename: this.name,
->>>>>>> f2a62434
         allowReturnOutsideFunction: true,
         strictMode: false,
         sourceType: 'module',
@@ -106,13 +101,8 @@
     }
 
     // Collect dependencies
-<<<<<<< HEAD
     if (!code || canHaveDependencies(code)) {
-      walk.ancestor(ast.program, collectDependencies, {asset, ast, options});
-=======
-    if (canHaveDependencies(code) || ast.isDirty) {
-      walkAncestor(ast.program, collectDependencies, {asset, options});
->>>>>>> f2a62434
+      walkAncestor(ast.program, collectDependencies, {asset, ast, options});
     }
 
     // If there's a hashbang, remove it and store it on the asset meta.
@@ -190,9 +180,12 @@
 
     let res = {
       code: generated.code,
-      map: new SourceMap(generated.rawMappings, {
-        [sourceFileName]: null,
-      }),
+      map:
+        generated.rawMappings != null
+          ? new SourceMap(generated.rawMappings, {
+              [sourceFileName]: null,
+            })
+          : null,
     };
 
     res.code = generateGlobals(asset) + res.code;
