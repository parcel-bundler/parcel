// @flow
import type {JSONObject, EnvMap} from '@parcel/types';
import type {SchemaEntity} from '@parcel/utils';
import SourceMap from '@parcel/source-map';
import {Transformer} from '@parcel/plugin';
import {init, transform} from '../native';
import {isURL} from '@parcel/utils';
import path from 'path';
import browserslist from 'browserslist';
import semver from 'semver';
import nullthrows from 'nullthrows';
import ThrowableDiagnostic, {encodeJSONKeyComponent} from '@parcel/diagnostic';
import {validateSchema, remapSourceLocation} from '@parcel/utils';
import {isMatch} from 'micromatch';

const JSX_EXTENSIONS = {
  '.jsx': true,
  '.tsx': true,
};

const JSX_PRAGMA = {
  react: {
    pragma: 'React.createElement',
    pragmaFrag: 'React.Fragment',
  },
  preact: {
    pragma: 'h',
    pragmaFrag: 'Fragment',
  },
  nervjs: {
    pragma: 'Nerv.createElement',
    pragmaFrag: undefined,
  },
  hyperapp: {
    pragma: 'h',
    pragmaFrag: undefined,
  },
};

const BROWSER_MAPPING = {
  and_chr: 'chrome',
  and_ff: 'firefox',
  ie_mob: 'ie',
  ios_saf: 'ios',
  op_mob: 'opera',
  and_qq: null,
  and_uc: null,
  baidu: null,
  bb: null,
  kaios: null,
  op_mini: null,
};

// List of browsers to exclude when the esmodule target is specified.
// Based on https://caniuse.com/#feat=es6-module
const ESMODULE_BROWSERS = [
  'not ie <= 11',
  'not edge < 16',
  'not firefox < 60',
  'not chrome < 61',
  'not safari < 11',
  'not opera < 48',
  'not ios_saf < 11',
  'not op_mini all',
  'not android < 76',
  'not blackberry > 0',
  'not op_mob > 0',
  'not and_chr < 76',
  'not and_ff < 68',
  'not ie_mob > 0',
  'not and_uc > 0',
  'not samsung < 8.2',
  'not and_qq > 0',
  'not baidu > 0',
  'not kaios > 0',
];

const CONFIG_SCHEMA: SchemaEntity = {
  type: 'object',
  properties: {
    inlineFS: {
      type: 'boolean',
    },
    inlineEnvironment: {
      oneOf: [
        {
          type: 'boolean',
        },
        {
          type: 'array',
          items: {
            type: 'string',
          },
        },
      ],
    },
  },
  additionalProperties: false,
};

const SCRIPT_ERRORS = {
  browser:
    'Browser scripts cannot have imports or exports. Use a <script type="module"> instead.',
  'web-worker':
    'Web workers cannot have imports or exports. Use the `type: "module"` option instead.',
  'service-worker':
    'Service workers cannot have imports or exports. Use the `type: "module"` option instead.',
};

export default (new Transformer({
  async loadConfig({config, options}) {
    let pkg = await config.getPackage();
    let reactLib;
    if (config.isSource) {
      if (pkg?.alias && pkg.alias['react']) {
        // e.g.: `{ alias: { "react": "preact/compat" } }`
        reactLib = 'react';
      } else {
        // Find a dependency that we can map to a JSX pragma
        reactLib = Object.keys(JSX_PRAGMA).find(
          libName =>
            pkg?.dependencies?.[libName] ||
            pkg?.devDependencies?.[libName] ||
            pkg?.peerDependencies?.[libName],
        );
      }
    }

    let reactRefresh =
      config.isSource &&
      options.hmrOptions &&
      options.mode === 'development' &&
      Boolean(
        pkg?.dependencies?.react ||
          pkg?.devDependencies?.react ||
          pkg?.peerDependencies?.react,
      );

    // Check if we should ignore fs calls
    // See https://github.com/defunctzombie/node-browser-resolve#skip
    let ignoreFS =
      pkg &&
      pkg.browser &&
      typeof pkg.browser === 'object' &&
      pkg.browser.fs === false;

    let result = await config.getConfigFrom(
      path.join(options.projectRoot, 'index'),
      ['package.json'],
    );
    let rootPkg = result?.contents;

    let inlineEnvironment = config.isSource;
    let inlineFS = !ignoreFS;
    if (result && rootPkg?.['@parcel/transformer-js']) {
      validateSchema.diagnostic(
        CONFIG_SCHEMA,
        {
          data: rootPkg['@parcel/transformer-js'],
          // FIXME
          source: await options.inputFS.readFile(result.filePath, 'utf8'),
          filePath: result.filePath,
          prependKey: `/${encodeJSONKeyComponent('@parcel/transformer-js')}`,
        },
        // FIXME
        '@parcel/transformer-js',
        'Invalid config for @parcel/transformer-js',
      );

      inlineEnvironment =
        rootPkg['@parcel/transformer-js'].inlineEnvironment ??
        inlineEnvironment;
      inlineFS = rootPkg['@parcel/transformer-js'].inlineFS ?? inlineFS;
    }

    let pragma = reactLib ? JSX_PRAGMA[reactLib].pragma : undefined;
    let pragmaFrag = reactLib ? JSX_PRAGMA[reactLib].pragmaFrag : undefined;
    let isJSX = pragma || JSX_EXTENSIONS[path.extname(config.searchPath)];
    config.setResult({
      isJSX,
      pragma,
      pragmaFrag,
      inlineEnvironment,
      inlineFS,
      reactRefresh,
    });
  },
  async transform({asset, config, options}) {
    let [code, originalMap] = await Promise.all([
      asset.getBuffer(),
      asset.getMap(),
      init,
    ]);

    let targets;
    if (asset.isSource) {
      if (asset.env.isElectron() && asset.env.engines.electron) {
        targets = {
          electron: semver.minVersion(asset.env.engines.electron)?.toString(),
        };
      } else if (asset.env.isBrowser() && asset.env.engines.browsers) {
        targets = {};

        let browsers = Array.isArray(asset.env.engines.browsers)
          ? asset.env.engines.browsers
          : [asset.env.engines.browsers];

        // If the output format is esmodule, exclude browsers
        // that support them natively so that we transpile less.
        if (asset.env.outputFormat === 'esmodule') {
          browsers = [...browsers, ...ESMODULE_BROWSERS];
        }

        browsers = browserslist(browsers);
        for (let browser of browsers) {
          let [name, version] = browser.split(' ');
          if (BROWSER_MAPPING.hasOwnProperty(name)) {
            name = BROWSER_MAPPING[name];
            if (!name) {
              continue;
            }
          }

          let [major, minor = '0', patch = '0'] = version
            .split('-')[0]
            .split('.');
          let semverVersion = `${major}.${minor}.${patch}`;

          if (
            targets[name] == null ||
            semver.gt(targets[name], semverVersion)
          ) {
            targets[name] = semverVersion;
          }
        }
      } else if (asset.env.isNode() && asset.env.engines.node) {
        targets = {node: semver.minVersion(asset.env.engines.node)?.toString()};
      }
    }

    let relativePath = path.relative(options.projectRoot, asset.filePath);
    let env: EnvMap = {};

    if (!config?.inlineEnvironment) {
      if (options.env.NODE_ENV != null) {
        env.NODE_ENV = options.env.NODE_ENV;
      }

      if (process.env.PARCEL_BUILD_ENV === 'test') {
        env.PARCEL_BUILD_ENV = 'test';
      }
    } else if (Array.isArray(config?.inlineEnvironment)) {
      for (let key in options.env) {
        if (isMatch(key, config.inlineEnvironment)) {
          env[key] = String(options.env[key]);
        }
      }
    } else {
      for (let key in options.env) {
        if (!key.startsWith('npm_')) {
          env[key] = String(options.env[key]);
        }
      }
    }

    let supportsModuleWorkers =
      asset.env.shouldScopeHoist && asset.env.supports('worker-module', true);
    let {
      dependencies,
      code: compiledCode,
      map,
      shebang,
      hoist_result,
      needs_esm_helpers,
      diagnostics,
      used_env,
      script_error_loc,
    } = transform({
      filename: asset.filePath,
      code,
      module_id: asset.id,
      project_root: options.projectRoot,
      replace_env: !asset.env.isNode(),
      inline_fs: Boolean(config?.inlineFS) && !asset.env.isNode(),
      insert_node_globals: !asset.env.isNode(),
      is_browser: asset.env.isBrowser(),
      env,
      is_type_script: asset.type === 'ts' || asset.type === 'tsx',
      is_jsx: Boolean(config?.isJSX),
      jsx_pragma: config?.pragma,
      jsx_pragma_frag: config?.pragmaFrag,
      is_development: options.mode === 'development',
      react_refresh:
        asset.env.isBrowser() &&
        !asset.env.isWorker() &&
        Boolean(config?.reactRefresh),
      targets,
      source_maps: !!asset.env.sourceMap,
      scope_hoist:
        asset.env.shouldScopeHoist && asset.env.sourceType !== 'script',
      source_type: asset.env.sourceType === 'script' ? 'Script' : 'Module',
      supports_module_workers: supportsModuleWorkers,
    });

    let convertLoc = loc => {
      let location = {
        filePath: relativePath,
        start: {
          line: loc.start_line + Number(asset.meta.startLine ?? 1) - 1,
          column: loc.start_col,
        },
        end: {
          line: loc.end_line + Number(asset.meta.startLine ?? 1) - 1,
          column: loc.end_col,
        },
      };

      // If there is an original source map, use it to remap to the original source location.
      if (originalMap) {
        location = remapSourceLocation(location, originalMap);
      }

      return location;
    };

    if (diagnostics) {
      throw new ThrowableDiagnostic({
        diagnostic: diagnostics.map(diagnostic => ({
          filePath: asset.filePath,
          message: diagnostic.message,
          codeFrame: {
            code: code.toString(),
            codeHighlights: diagnostic.code_highlights?.map(highlight => {
              let {start, end} = convertLoc(highlight.loc);
              return {
                message: highlight.message,
                start,
                end,
              };
            }),
          },
          hints: diagnostic.hints,
        })),
      });
    }

    // Throw an error for imports/exports within a script if needed.
    if (script_error_loc) {
      let message = SCRIPT_ERRORS[(asset.env.context: string)];
      if (message) {
        let loc = convertLoc(script_error_loc);
        let diagnostic = [
          {
            message,
            filePath: asset.filePath,
            codeFrame: {
              codeHighlights: [
                {
                  start: loc.start,
                  end: loc.end,
                },
              ],
            },
          },
        ];

        if (asset.env.loc) {
          diagnostic.push({
            message: 'The environment was originally created here:',
            filePath: asset.env.loc.filePath,
            codeFrame: {
              codeHighlights: [
                {
                  start: asset.env.loc.start,
                  end: asset.env.loc.end,
                },
              ],
            },
          });
        }

        throw new ThrowableDiagnostic({
          diagnostic,
        });
      }
    }

    if (shebang) {
      asset.meta.interpreter = shebang;
    }

    for (let env of used_env) {
      asset.invalidateOnEnvChange(env);
    }

    for (let dep of dependencies) {
      if (dep.kind === 'WebWorker') {
        // Use native ES module output if the worker was created with `type: 'module'` and all targets
        // support native module workers. Only do this if the source type is changing from script to module
        // though so that assets can be shared between workers and the main thread in the global output format.
        let outputFormat = asset.env.outputFormat;
        if (
          asset.env.sourceType === 'script' &&
          dep.source_type === 'Module' &&
          supportsModuleWorkers
        ) {
          outputFormat = 'esmodule';
        }

        let loc = convertLoc(dep.loc);
        asset.addURLDependency(dep.specifier, {
          loc,
          env: {
            context: 'web-worker',
            sourceType: dep.source_type === 'Module' ? 'module' : 'script',
            outputFormat,
            loc,
          },
          meta: {
            webworker: true,
          },
        });
      } else if (dep.kind === 'ServiceWorker') {
        let loc = convertLoc(dep.loc);
        asset.addURLDependency(dep.specifier, {
<<<<<<< HEAD
          loc,
          isEntry: true,
          env: {
            context: 'service-worker',
            sourceType: dep.source_type === 'Module' ? 'module' : 'script',
            outputFormat: 'global', // TODO: module service worker support
            loc,
          },
=======
          loc: convertLoc(dep.loc),
          needsStableName: true,
          env: {context: 'service-worker'},
>>>>>>> ff6b7b4e
        });
      } else if (dep.kind === 'ImportScripts') {
        if (asset.env.isWorker()) {
          if (asset.env.sourceType !== 'script') {
            let loc = convertLoc(dep.loc);
            let diagnostic = [
              {
                message: 'importScripts() is not supported in module workers.',
                filePath: asset.filePath,
                codeFrame: {
                  codeHighlights: [
                    {
                      start: loc.start,
                      end: loc.end,
                    },
                  ],
                },
                hints: [
                  'Try using a static `import`, or dynamic `import()` instead.',
                ],
              },
            ];

            throw new ThrowableDiagnostic({
              diagnostic,
            });
          }

          asset.addURLDependency(dep.specifier, {
            loc: convertLoc(dep.loc),
          });
        }
      } else if (dep.kind === 'URL') {
        asset.addURLDependency(dep.specifier, {
          loc: convertLoc(dep.loc),
        });
      } else if (dep.kind === 'File') {
        asset.invalidateOnFileChange(dep.specifier);
      } else {
        if (dep.kind === 'DynamicImport' && isURL(dep.specifier)) {
          continue;
        }

        let meta: JSONObject = {kind: dep.kind};
        if (dep.attributes) {
          meta.importAttributes = dep.attributes;
        }

        let env;
        if (dep.kind === 'DynamicImport') {
          // If all of the target engines support dynamic import natively,
          // we can output native ESM if scope hoisting is enabled.
          // Only do this for scripts, rather than modules in the global
          // output format so that assets can be shared between the bundles.
          let outputFormat = asset.env.outputFormat;
          if (
            asset.env.sourceType === 'script' &&
            asset.env.shouldScopeHoist &&
            asset.env.supports('dynamic-import', true)
          ) {
            outputFormat = 'esmodule';
          }

          env = {
            sourceType: 'module',
            outputFormat,
            loc: convertLoc(dep.loc),
          };
        }

        asset.addDependency({
          specifier: dep.specifier,
          specifierType: dep.kind === 'Require' ? 'commonjs' : 'esm',
          loc: convertLoc(dep.loc),
          priority: dep.kind === 'DynamicImport' ? 'lazy' : 'sync',
          isOptional: dep.is_optional,
          meta,
          resolveFrom: dep.is_helper ? __filename : undefined,
          env,
        });
      }
    }

    asset.meta.id = asset.id;
    if (hoist_result) {
      asset.symbols.ensure();
      for (let symbol in hoist_result.exported_symbols) {
        let [local, loc] = hoist_result.exported_symbols[symbol];
        asset.symbols.set(symbol, local, convertLoc(loc));
      }

      let deps = new Map(
        asset.getDependencies().map(dep => [dep.specifier, dep]),
      );
      for (let dep of deps.values()) {
        dep.symbols.ensure();
      }

      for (let name in hoist_result.imported_symbols) {
        let [specifier, exported, loc] = hoist_result.imported_symbols[name];
        let dep = deps.get(specifier);
        if (!dep) continue;
        dep.symbols.set(exported, name, convertLoc(loc));
      }

      for (let [name, specifier, exported, loc] of hoist_result.re_exports) {
        let dep = deps.get(specifier);
        if (!dep) continue;

        if (name === '*' && exported === '*') {
          dep.symbols.set('*', '*', convertLoc(loc), true);
        } else {
          let reExportName =
            dep.symbols.get(exported)?.local ??
            `$${asset.id}$re_export$${name}`;
          asset.symbols.set(name, reExportName);
          dep.symbols.set(exported, reExportName, convertLoc(loc), true);
        }
      }

      for (let specifier of hoist_result.wrapped_requires) {
        let dep = deps.get(specifier);
        if (!dep) continue;
        dep.meta.shouldWrap = true;
      }

      for (let name in hoist_result.dynamic_imports) {
        let dep = deps.get(hoist_result.dynamic_imports[name]);
        if (!dep) continue;
        dep.meta.promiseSymbol = name;
      }

      if (hoist_result.self_references.length > 0) {
        let symbols = new Map();
        for (let name of hoist_result.self_references) {
          // Do not create a self-reference for the `default` symbol unless we have seen an __esModule flag.
          if (
            name === 'default' &&
            !asset.symbols.hasExportSymbol('__esModule')
          ) {
            continue;
          }

          let local = nullthrows(asset.symbols.get(name)).local;
          symbols.set(name, {
            local,
            isWeak: false,
            loc: null,
          });
        }

        asset.addDependency({
          specifier: `./${path.basename(asset.filePath)}`,
          specifierType: 'esm',
          symbols,
        });
      }

      // Add * symbol if there are CJS exports, no imports/exports at all, or the asset is wrapped.
      // This allows accessing symbols that don't exist without errors in symbol propagation.
      if (
        hoist_result.has_cjs_exports ||
        (!hoist_result.is_esm &&
          deps.size === 0 &&
          Object.keys(hoist_result.exported_symbols).length === 0) ||
        (hoist_result.should_wrap && !asset.symbols.hasExportSymbol('*'))
      ) {
        asset.symbols.set('*', `$${asset.id}$exports`);
      }

      asset.meta.hasCJSExports = hoist_result.has_cjs_exports;
      asset.meta.staticExports = hoist_result.static_cjs_exports;
      asset.meta.shouldWrap = hoist_result.should_wrap;
    } else if (needs_esm_helpers) {
      asset.addDependency({
        specifier: '@parcel/transformer-js/src/esmodule-helpers.js',
        specifierType: 'esm',
        resolveFrom: __filename,
        env: {
          includeNodeModules: {
            '@parcel/transformer-js': true,
          },
        },
      });
    }

    asset.type = 'js';
    asset.setBuffer(compiledCode);

    if (map) {
      let sourceMap = new SourceMap(options.projectRoot);
      sourceMap.addVLQMap(JSON.parse(map));
      if (originalMap) {
        sourceMap.extends(originalMap);
      }
      asset.setMap(sourceMap);
    }

    return [asset];
  },
}): Transformer);<|MERGE_RESOLUTION|>--- conflicted
+++ resolved
@@ -423,20 +423,14 @@
       } else if (dep.kind === 'ServiceWorker') {
         let loc = convertLoc(dep.loc);
         asset.addURLDependency(dep.specifier, {
-<<<<<<< HEAD
           loc,
-          isEntry: true,
+          needsStableName: true,
           env: {
             context: 'service-worker',
             sourceType: dep.source_type === 'Module' ? 'module' : 'script',
             outputFormat: 'global', // TODO: module service worker support
             loc,
           },
-=======
-          loc: convertLoc(dep.loc),
-          needsStableName: true,
-          env: {context: 'service-worker'},
->>>>>>> ff6b7b4e
         });
       } else if (dep.kind === 'ImportScripts') {
         if (asset.env.isWorker()) {
