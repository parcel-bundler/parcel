--- conflicted
+++ resolved
@@ -8,11 +8,7 @@
 crate-type = ["rlib"]
 
 [dependencies]
-<<<<<<< HEAD
-swc_ecmascript = { version = "0.133.0", features = ["parser", "transforms", "module", "optimization", "react", "typescript", "utils", "visit", "codegen", "utils", "preset_env"] }
-=======
 swc_ecmascript = { version = "0.136.0", features = ["parser", "transforms", "module", "optimization", "react", "typescript", "utils", "visit", "codegen", "utils", "preset_env"] }
->>>>>>> 7b168519
 swc_common = { version = "0.17.17", features = ["tty-emitter", "sourcemap"] }
 swc_atoms = "0.2.9"
 indoc = "1.0.3"
