use std::collections::hash_map::DefaultHasher;
use std::collections::HashMap;
use std::collections::HashSet;
use std::hash::Hasher;

use indexmap::IndexMap;
use serde::Deserialize;
use serde::Serialize;
use swc_core::common::Mark;
use swc_core::common::Span;
use swc_core::common::SyntaxContext;
use swc_core::common::DUMMY_SP;
use swc_core::ecma::ast::*;
use swc_core::ecma::atoms::js_word;
use swc_core::ecma::atoms::JsWord;
use swc_core::ecma::utils::stack_size::maybe_grow_default;
use swc_core::ecma::visit::Fold;
use swc_core::ecma::visit::FoldWith;

use crate::collect::Collect;
use crate::collect::Export;
use crate::collect::Import;
use crate::collect::ImportKind;
use crate::id;
use crate::utils::get_undefined_ident;
use crate::utils::is_unresolved;
use crate::utils::match_export_name;
use crate::utils::match_export_name_ident;
use crate::utils::match_import;
use crate::utils::match_member_expr;
use crate::utils::match_property_name;
use crate::utils::match_require;
use crate::utils::CodeHighlight;
use crate::utils::Diagnostic;
use crate::utils::DiagnosticSeverity;
use crate::utils::SourceLocation;

macro_rules! hash {
  ($str:expr) => {{
    let mut hasher = DefaultHasher::new();
    hasher.write($str.as_bytes());
    hasher.finish()
  }};
}

pub fn hoist(
  module: Module,
  module_id: &str,
  unresolved_mark: Mark,
  collect: &Collect,
) -> Result<(Module, HoistResult, Vec<Diagnostic>), Vec<Diagnostic>> {
  let mut hoist = Hoist::new(module_id, unresolved_mark, collect);
  let module = module.fold_with(&mut hoist);

  if !hoist.diagnostics.is_empty() {
    return Err(hoist.diagnostics);
  }

  let diagnostics = std::mem::take(&mut hoist.diagnostics);
  Ok((module, hoist.get_result(), diagnostics))
}

/// An exported identifier with its original name and new mangled name.
///
/// When a file exports a symbol, parcel will rewrite it as a mangled
/// export identifier.
#[derive(Debug, Serialize, Deserialize)]
pub struct ExportedSymbol {
  /// The mangled name the transformer has generated and replaced the variable
  /// uses with
  pub local: JsWord,
  /// The original source name that was exported
  pub exported: JsWord,
  /// The location of this export
  pub loc: SourceLocation,
  pub is_esm: bool,
}

/// An imported identifier with its rename and original name
///
/// For example, if an ESM module import is seen:
///
/// ```skip
/// import { something } from './dependency-source';
/// ```
///
/// The transformer will replace this import statement with a mangled identififer.
///
/// * `source` will be `'./dependency-source'`
/// * `imported` will be `something`
/// * `local` will usually be a mangled name the transformer has generated and replaced the
///   call-site with - except for re-exports, in which case it's just the rename
/// * `loc` will be this source-code location
///
/// See [`HoistResult::imported_symbols`] and [`HoistResult::re_exports`].
#[derive(Debug, Serialize, Deserialize)]
pub struct ImportedSymbol {
  /// The specifier for a certain dependency this symbol comes from
  pub source: JsWord,
  /// The (usually mangled) local name for a certain imported symbol
  pub local: JsWord,
  /// The original name for a certain imported symbol
  pub imported: JsWord,
  /// A location in the import site
  pub loc: SourceLocation,
  /// The type of import this symbol is coming from
  kind: ImportKind,
}

/// See [`HoistResult`] for field documentation.
struct Hoist<'a> {
  module_id: &'a str,
  collect: &'a Collect,
  module_items: Vec<ModuleItem>,
  export_decls: HashSet<JsWord>,
  hoisted_imports: IndexMap<JsWord, ModuleItem>,
  /// See [`HoistResult::imported_symbols`]
  imported_symbols: Vec<ImportedSymbol>,
  /// See [`HoistResult::exported_symbols`]
  exported_symbols: Vec<ExportedSymbol>,
  re_exports: Vec<ImportedSymbol>,
  /// See [`HoistResult::self_references`]
  self_references: HashSet<JsWord>,
  /// See [`HoistResult::dynamic_imports`]
  dynamic_imports: HashMap<JsWord, JsWord>,
  in_function_scope: bool,
  diagnostics: Vec<Diagnostic>,
  unresolved_mark: Mark,
}

/// Data pertaining to mangled identifiers replacing import and export statements
/// on transformed files.
#[derive(Debug, Default, Serialize, Deserialize)]
#[non_exhaustive]
pub struct HoistResult {
  /// A vector of the symbols imported from other files.
  ///
  /// For example, if a source file is:
  ///
  /// ```skip
  /// import { value as v1 } from './dependency-1';
  /// import { value as v2 } from './dependency-2';
  ///
  /// function main() {
  ///     console.log(v1);
  ///     console.log(v2);
  /// }
  /// ```
  ///
  /// The transformer will replace all usages of `v1` and `v2` with a mangled generated name.
  /// For example, the output will look like:
  ///
  /// ```skip
  /// import './dependency-1';
  /// import './dependency-2';
  ///
  /// function main() {
  ///     console.log((0, $abc$import$hashfashdfashdfahsdfh_v1));
  ///     console.log((0, $abc$import$hashfashdfashdfahsdfh_v2));
  /// }
  /// ```
  ///
  ///
  /// This `imported_symbols` vector will be:
  ///
  /// ```skip
  /// vec![
  ///     ImportedSymbol {
  ///         source: "dependency-1",
  ///         local: "$abc$import$hashfashdfashdfahsdfh_v1",
  ///         imported: "value",
  ///         ...
  ///     },
  ///     ImportedSymbol {
  ///         source: "dependency-2",
  ///         local: "$abc$import$hashfashdfashdfahsdfh_v2",
  ///         imported: "value",
  ///         ...
  ///     },
  /// ]
  /// ```
  ///
  /// `local` will be the manged name of the variables.
  pub imported_symbols: Vec<ImportedSymbol>,
  /// A vector of the symbols exported from this file, along with their mangled replacement
  /// identifiers.
  ///
  /// For example, if a source file is:
  ///
  /// ```skip
  /// export const x = 1234;
  /// export function something() {}
  /// ```
  ///
  /// The transformer will replace all usages of `x` and `something` with a mangled generated name.
  /// For example, the output will look like:
  ///
  /// ```skip
  /// const $abc$export$hashfashdfasdfahsdfh_x = 1234;
  /// function $abc$export$hashfashdfasdfahsdfh_something() {}
  /// ```
  ///
  ///
  /// This `exported_symbols` vector will be:
  ///
  /// ```skip
  /// vec![
  ///     ExportedSymbol {
  ///         exported: "x",
  ///         local: "$abc$export$hashfashdfashdfahsdfh_x",
  ///         ...
  ///     },
  ///     ExportedSymbol {
  ///         exported: "something",
  ///         local: "$abc$export$hashfashdfashdfahsdfh_something",
  ///         ...
  ///     },
  /// ]
  /// ```
  pub exported_symbols: Vec<ExportedSymbol>,
  /// Symbols re-exported from other modules.
  ///
<<<<<<< HEAD
  /// If a symbol is re-exported from another module, parcel will remove delete the export statement
=======
  /// If a symbol is re-exported from another module, parcel will remove the export statement
>>>>>>> 2ce9b6b5
  /// from the asset.
  ///
  /// For example, if an input file is:
  ///
  /// ```skip
  /// export { view as mainView } from './view';
  /// ```
  ///
  /// The output will be
  /// ```skip
  /// import 'abc:./view:esm';
  /// ```
  ///
  /// And this vector will contain the information about the re-exported symbol.
  ///
  /// On this case, the fields of `ImportedSymbol` will mean different things than they do for
  /// [`HoistResult::imported_symbols`].
  ///
  /// In particular, since there is no mangled name, `local` means the "exported" name rather than
  /// the mangled name.
  ///
  /// On the case above, this field would be:
  ///
  /// ```skip
  /// vec![
  ///     ImportedSymbol {
  ///         source: "./view",
  ///         local: "mainView",
  ///         imported: "view",
  ///         ...
  ///     },
  /// ]
  /// ```
  pub re_exports: Vec<ImportedSymbol>,
  /// A vector of the 'original local' names of exported symbols that are self-referenced within the
  /// file they are being exported from.
  ///
  /// For example, if a file is:
  /// ```skip
  /// exports.foo = 10;
  /// exports.something = function() {
  ///     return exports.foo;
  /// }
  /// ```
  ///
  /// `self_references` will contain the `foo` symbol, un-mangled. Note the output will be mangled:
  /// ```skip
  /// var $abc$export$6a5cdcad01c973fa;
  /// var $abc$export$ce14ccb78c97a7d4;
  /// $abc$export$6a5cdcad01c973fa = 10;
  /// $abc$export$ce14ccb78c97a7d4 = function() {
  ///     return $abc$export$6a5cdcad01c973fa;
  /// };
  /// ```
  pub self_references: HashSet<JsWord>,
  /// TODO: What is this?
  pub wrapped_requires: HashSet<String>,
  /// A map of async import placeholder variable names to source specifiers.
  ///
  /// When a dynamic import expression is found in the input file (`import('dependency')`), it is
  /// replaced with a generated identifier.
  ///
  /// This output field contains a map of the generated placeholder variable to the dependency
  /// specifier (`'dependency'`).
  ///
  /// For example, if the source file is
  ///
  /// ```skip
  /// async function run() {
  ///     const viewModule = await import('./view');
  ///     viewModule.render();
  /// }
  /// ```
  ///
  /// And the `module_id` of this file is `"moduleId"`, then the transformer will replace this dynamic
  /// import (assume `12345` is a hash of the `'view'` value):
  ///
  /// ```skip
  /// async function run() {
  ///     const viewModule = await $moduleId$importAsync$12345;
  ///     viewModule.render();
  /// }
  /// ```
  ///
  /// The `dynamic_imports` field will then be:
  ///
  /// ```skip
  /// {
  ///     "$moduleId$importAsync$12345": "./view"
  /// }
  /// ```
  ///
  /// In other words, the keys are the generated identifier names, inserted by the transformer and
  /// the values, the specifiers on the original source code.
  pub dynamic_imports: HashMap<JsWord, JsWord>,
  pub static_cjs_exports: bool,
  pub has_cjs_exports: bool,
  pub is_esm: bool,
  pub should_wrap: bool,
}

impl<'a> Hoist<'a> {
  fn new(module_id: &'a str, unresolved_mark: Mark, collect: &'a Collect) -> Self {
    Hoist {
      module_id,
      collect,
      module_items: vec![],
      export_decls: HashSet::new(),
      hoisted_imports: IndexMap::new(),
      imported_symbols: vec![],
      exported_symbols: vec![],
      re_exports: vec![],
      self_references: HashSet::new(),
      dynamic_imports: HashMap::new(),
      in_function_scope: false,
      diagnostics: vec![],
      unresolved_mark,
    }
  }

  fn get_result(self) -> HoistResult {
    HoistResult {
      imported_symbols: self.imported_symbols,
      exported_symbols: self.exported_symbols,
      re_exports: self.re_exports,
      self_references: self.self_references,
      dynamic_imports: self.dynamic_imports,
      wrapped_requires: self.collect.wrapped_requires.clone(),
      static_cjs_exports: self.collect.static_cjs_exports,
      has_cjs_exports: self.collect.has_cjs_exports,
      is_esm: self.collect.is_esm,
      should_wrap: self.collect.should_wrap,
    }
  }
}

macro_rules! hoist_visit_fn {
  ($name:ident, $type:ident) => {
    fn $name(&mut self, node: $type) -> $type {
      let in_function_scope = self.in_function_scope;
      self.in_function_scope = true;
      let res = node.fold_children_with(self);
      self.in_function_scope = in_function_scope;
      res
    }
  };
}

impl<'a> Fold for Hoist<'a> {
  fn fold_module(&mut self, node: Module) -> Module {
    let mut node = node;
    for item in node.body {
      match item {
        ModuleItem::ModuleDecl(decl) => {
          match decl {
            ModuleDecl::Import(import) => {
              self.hoisted_imports.insert(
                import.src.value.clone(),
                ModuleItem::ModuleDecl(ModuleDecl::Import(ImportDecl {
                  specifiers: vec![],
                  with: None,
                  span: DUMMY_SP,
                  src: Box::new(
                    format!("{}:{}:{}", self.module_id, import.src.value, "esm").into(),
                  ),
                  type_only: false,
                  phase: Default::default(),
                })),
              );
              // Ensure that all import specifiers are constant.
              for specifier in &import.specifiers {
                let local = match specifier {
                  ImportSpecifier::Named(named) => &named.local,
                  ImportSpecifier::Default(default) => &default.local,
                  ImportSpecifier::Namespace(ns) => &ns.local,
                };

                if let Some(spans) = self.collect.non_const_bindings.get(&id!(local)) {
                  let mut highlights: Vec<CodeHighlight> = spans
                    .iter()
                    .map(|span| CodeHighlight {
                      loc: SourceLocation::from(&self.collect.source_map, *span),
                      message: None,
                    })
                    .collect();

                  highlights.push(CodeHighlight {
                    loc: SourceLocation::from(&self.collect.source_map, local.span),
                    message: Some("Originally imported here".into()),
                  });

                  self.diagnostics.push(Diagnostic {
                    message: "Assignment to an import specifier is not allowed".into(),
                    code_highlights: Some(highlights),
                    hints: None,
                    show_environment: false,
                    severity: DiagnosticSeverity::Error,
                    documentation_url: None,
                  })
                }
              }
            }
            ModuleDecl::ExportNamed(export) => {
              if let Some(src) = export.src {
                self.hoisted_imports.insert(
                  src.value.clone(),
                  ModuleItem::ModuleDecl(ModuleDecl::Import(ImportDecl {
                    specifiers: vec![],
                    with: None,
                    span: DUMMY_SP,
                    src: Box::new(Str {
                      value: format!("{}:{}:{}", self.module_id, src.value, "esm").into(),
                      span: DUMMY_SP,
                      raw: None,
                    }),
                    type_only: false,
                    phase: Default::default(),
                  })),
                );

                for specifier in export.specifiers {
                  match specifier {
                    ExportSpecifier::Named(named) => {
                      let exported = match named.exported {
                        Some(exported) => match_export_name(&exported).0,
                        None => match_export_name(&named.orig).0.clone(),
                      };
                      self.re_exports.push(ImportedSymbol {
                        source: src.value.clone(),
                        local: exported,
                        imported: match_export_name(&named.orig).0,
                        loc: SourceLocation::from(&self.collect.source_map, named.span),
                        kind: ImportKind::Import,
                      });
                    }
                    ExportSpecifier::Default(default) => {
                      self.re_exports.push(ImportedSymbol {
                        source: src.value.clone(),
                        local: default.exported.sym,
                        imported: js_word!("default"),
                        loc: SourceLocation::from(&self.collect.source_map, default.exported.span),
                        kind: ImportKind::Import,
                      });
                    }
                    ExportSpecifier::Namespace(namespace) => {
                      self.re_exports.push(ImportedSymbol {
                        source: src.value.clone(),
                        local: match_export_name(&namespace.name).0,
                        imported: "*".into(),
                        loc: SourceLocation::from(&self.collect.source_map, namespace.span),
                        kind: ImportKind::Import,
                      });
                    }
                  }
                }
              } else {
                for specifier in export.specifiers {
                  if let ExportSpecifier::Named(named) = specifier {
                    let id = id!(match_export_name_ident(&named.orig));
                    let exported = match named.exported {
                      Some(exported) => match_export_name(&exported).0,
                      None => match_export_name(&named.orig).0,
                    };
                    if let Some(Import {
                      source,
                      specifier,
                      kind,
                      ..
                    }) = self.collect.imports.get(&id)
                    {
                      self.re_exports.push(ImportedSymbol {
                        source: source.clone(),
                        local: exported,
                        imported: specifier.clone(),
                        loc: SourceLocation::from(&self.collect.source_map, named.span),
                        kind: *kind,
                      });
                    } else {
                      // A variable will appear only once in the `exports` mapping but
                      // could be exported multiple times with different names.
                      // Find the original exported name, and remap.
                      let id = if self.collect.should_wrap {
                        id.0
                      } else {
                        self
                          .get_export_ident(DUMMY_SP, self.collect.exports_locals.get(&id).unwrap())
                          .sym
                      };
                      self.exported_symbols.push(ExportedSymbol {
                        local: id,
                        exported,
                        loc: SourceLocation::from(&self.collect.source_map, named.span),
                        is_esm: true,
                      });
                    }
                  }
                }
              }
            }
            ModuleDecl::ExportAll(export) => {
              self.hoisted_imports.insert(
                export.src.value.clone(),
                ModuleItem::ModuleDecl(ModuleDecl::Import(ImportDecl {
                  specifiers: vec![],
                  with: None,
                  span: DUMMY_SP,
                  src: Box::new(
                    format!("{}:{}:{}", self.module_id, export.src.value, "esm").into(),
                  ),
                  type_only: false,
                  phase: Default::default(),
                })),
              );
              self.re_exports.push(ImportedSymbol {
                source: export.src.value,
                local: "*".into(),
                imported: "*".into(),
                loc: SourceLocation::from(&self.collect.source_map, export.span),
                kind: ImportKind::Import,
              });
            }
            ModuleDecl::ExportDefaultExpr(export) => {
              let ident = self.get_export_ident(export.span, &"default".into());
              let init = export.expr.fold_with(self);
              self
                .module_items
                .push(ModuleItem::Stmt(Stmt::Decl(Decl::Var(Box::new(VarDecl {
                  declare: false,
                  kind: VarDeclKind::Var,
                  span: DUMMY_SP,
                  decls: vec![VarDeclarator {
                    definite: false,
                    span: DUMMY_SP,
                    name: Pat::Ident(BindingIdent::from(ident)),
                    init: Some(init),
                  }],
                })))));
            }
            ModuleDecl::ExportDefaultDecl(export) => {
              let decl = match export.decl {
                DefaultDecl::Class(class) => Decl::Class(ClassDecl {
                  ident: if self.collect.should_wrap && class.ident.is_some() {
                    class.ident.unwrap()
                  } else {
                    self.get_export_ident(DUMMY_SP, &"default".into())
                  },
                  declare: false,
                  class: class.class.fold_with(self),
                }),
                DefaultDecl::Fn(func) => Decl::Fn(FnDecl {
                  ident: if self.collect.should_wrap && func.ident.is_some() {
                    func.ident.unwrap()
                  } else {
                    self.get_export_ident(DUMMY_SP, &"default".into())
                  },
                  declare: false,
                  function: func.function.fold_with(self),
                }),
                _ => {
                  unreachable!("unsupported export default declaration");
                }
              };

              self.module_items.push(ModuleItem::Stmt(Stmt::Decl(decl)));
            }
            ModuleDecl::ExportDecl(export) => {
              let d = export.decl.fold_with(self);
              self.module_items.push(ModuleItem::Stmt(Stmt::Decl(d)));
            }
            item => {
              let d = item.fold_with(self);
              self.module_items.push(ModuleItem::ModuleDecl(d))
            }
          }
        }
        ModuleItem::Stmt(stmt) => {
          match stmt {
            Stmt::Decl(decl) => {
              match decl {
                Decl::Var(var) => {
                  let mut decls = vec![];
                  for v in &var.decls {
                    if let Some(init) = &v.init {
                      // Match var x = require('foo');
                      if let Some(source) =
                        match_require(init, self.unresolved_mark, self.collect.ignore_mark)
                      {
                        // If the require is accessed in a way we cannot analyze, do not replace.
                        // e.g. const {x: {y: z}} = require('x');
                        // The require will be handled in the expression handler, below.
                        if !self.collect.non_static_requires.contains(&source) {
                          // If this is not the first declarator in the variable declaration, we need to
                          // split the declaration into multiple to preserve side effect ordering.
                          // var x = sideEffect(), y = require('foo'), z = 2;
                          //   -> var x = sideEffect(); import 'foo'; var y = $id$import$foo, z = 2;
                          if !decls.is_empty() {
                            let var = VarDecl {
                              span: var.span,
                              kind: var.kind,
                              declare: var.declare,
                              decls: std::mem::take(&mut decls),
                            };
                            self
                              .module_items
                              .push(ModuleItem::Stmt(Stmt::Decl(Decl::Var(Box::new(var)))));
                          }

                          self
                            .module_items
                            .push(ModuleItem::ModuleDecl(ModuleDecl::Import(ImportDecl {
                              specifiers: vec![],
                              with: None,
                              span: DUMMY_SP,
                              src: Box::new(Str {
                                value: format!("{}:{}", self.module_id, source).into(),
                                span: DUMMY_SP,
                                raw: None,
                              }),
                              type_only: false,
                              phase: Default::default(),
                            })));

                          // Create variable assignments for any declarations that are not constant.
                          self.handle_non_const_require(v, &source);
                          continue;
                        }
                      }

                      if let Expr::Member(member) = &**init {
                        // Match var x = require('foo').bar;
                        if let Some(source) =
                          match_require(&member.obj, self.unresolved_mark, self.collect.ignore_mark)
                        {
                          if !self.collect.non_static_requires.contains(&source) {
                            // If this is not the first declarator in the variable declaration, we need to
                            // split the declaration into multiple to preserve side effect ordering.
                            // var x = sideEffect(), y = require('foo').bar, z = 2;
                            //   -> var x = sideEffect(); import 'foo'; var y = $id$import$foo$bar, z = 2;
                            if !decls.is_empty() {
                              let var = VarDecl {
                                span: var.span,
                                kind: var.kind,
                                declare: var.declare,
                                decls: std::mem::take(&mut decls),
                              };
                              self
                                .module_items
                                .push(ModuleItem::Stmt(Stmt::Decl(Decl::Var(Box::new(var)))));
                            }
                            self
                              .module_items
                              .push(ModuleItem::ModuleDecl(ModuleDecl::Import(ImportDecl {
                                specifiers: vec![],
                                with: None,
                                span: DUMMY_SP,
                                src: Box::new(Str {
                                  value: format!("{}:{}", self.module_id, source,).into(),
                                  span: DUMMY_SP,
                                  raw: None,
                                }),
                                type_only: false,
                                phase: Default::default(),
                              })));

                            self.handle_non_const_require(v, &source);
                            continue;
                          }
                        }
                      }
                    }

                    // Otherwise, fold the variable initializer. If requires were found
                    // in the expression, they will be hoisted into module_items. If the
                    // length increases, then we need to split the variable declaration
                    // into multiple to preserve side effect ordering.
                    // var x = 2, y = doSomething(require('foo')), z = 3;
                    //   -> var x = 2; import 'foo'; var y = doSomething($id$import$foo), z = 3;
                    let items_len = self.module_items.len();
                    let d = v.clone().fold_with(self);
                    if self.module_items.len() > items_len && !decls.is_empty() {
                      let var = VarDecl {
                        span: var.span,
                        kind: var.kind,
                        declare: var.declare,
                        decls: std::mem::take(&mut decls),
                      };
                      self.module_items.insert(
                        items_len,
                        ModuleItem::Stmt(Stmt::Decl(Decl::Var(Box::new(var)))),
                      );
                    }
                    decls.push(d);
                  }

                  // Push whatever declarators are left.
                  if !decls.is_empty() {
                    let var = VarDecl {
                      span: var.span,
                      kind: var.kind,
                      declare: var.declare,
                      decls,
                    };
                    self
                      .module_items
                      .push(ModuleItem::Stmt(Stmt::Decl(Decl::Var(Box::new(var)))))
                  }
                }
                item => {
                  let d = item.fold_with(self);
                  self.module_items.push(ModuleItem::Stmt(Stmt::Decl(d)))
                }
              }
            }
            Stmt::Expr(ExprStmt { expr, span }) => {
              if let Some(source) =
                match_require(&expr, self.unresolved_mark, self.collect.ignore_mark)
              {
                // Require in statement position (`require('other');`) should behave just
                // like `import 'other';` in that it doesn't add any symbols (not even '*').
                self.add_require(&source, ImportKind::Require);
              } else {
                let d = expr.fold_with(self);
                self
                  .module_items
                  .push(ModuleItem::Stmt(Stmt::Expr(ExprStmt { expr: d, span })))
              }
            }
            item => {
              let d = item.fold_with(self);
              self.module_items.push(ModuleItem::Stmt(d))
            }
          }
        }
      }
    }

    self.module_items.splice(
      0..0,
      std::mem::take(&mut self.hoisted_imports).into_values(),
    );
    node.body = std::mem::take(&mut self.module_items);
    node
  }

  hoist_visit_fn!(fold_function, Function);
  hoist_visit_fn!(fold_class, Class);
  hoist_visit_fn!(fold_getter_prop, GetterProp);
  hoist_visit_fn!(fold_setter_prop, SetterProp);

  fn fold_expr(&mut self, node: Expr) -> Expr {
    match node {
      Expr::OptChain(opt) => {
        return Expr::OptChain(OptChainExpr {
          span: opt.span,
          optional: opt.optional,
          base: Box::new(match *opt.base {
            OptChainBase::Call(call) => OptChainBase::Call(call.fold_with(self)),
            OptChainBase::Member(member) => {
              if match_property_name(&member).is_some() {
                OptChainBase::Member(MemberExpr {
                  span: member.span,
                  obj: member.obj.fold_with(self),
                  // Don't visit member.prop so we avoid the ident visitor.
                  prop: member.prop,
                })
              } else {
                OptChainBase::Member(member.fold_children_with(self))
              }
            }
          }),
        });
      }
      Expr::Member(member) => {
        if !self.collect.should_wrap {
          if match_member_expr(&member, vec!["module", "exports"], self.unresolved_mark) {
            self.self_references.insert("*".into());
            return Expr::Ident(self.get_export_ident(member.span, &"*".into()));
          }

          if match_member_expr(&member, vec!["module", "hot"], self.unresolved_mark) {
            return Expr::Lit(Lit::Null(Null { span: member.span }));
          }
        }

        let key = match match_property_name(&member) {
          Some(v) => v.0,
          _ => return Expr::Member(member.fold_children_with(self)),
        };

        match &*member.obj {
          Expr::Ident(ident) => {
            // import * as y from 'x'; OR const y = require('x'); OR const y = await import('x');
            // y.foo -> $id$import$d141bba7fdc215a3$y
            if let Some(Import {
              source,
              specifier,
              kind,
              ..
            }) = self.collect.imports.get(&id!(ident))
            {
              // If there are any non-static accesses of the namespace, don't perform any replacement.
              // This will be handled in the Ident visitor below, which replaces y -> $id$import$d141bba7fdc215a3.
              if specifier == "*"
                && !self.collect.non_static_access.contains_key(&id!(ident))
                && !self.collect.non_const_bindings.contains_key(&id!(ident))
                && !self.collect.non_static_requires.contains(source)
              {
                if *kind == ImportKind::DynamicImport {
                  let name: JsWord = format!(
                    "${}$importAsync${:x}${:x}",
                    self.module_id,
                    hash!(source),
                    hash!(key)
                  )
                  .into();
                  self.imported_symbols.push(ImportedSymbol {
                    source: source.clone(),
                    local: name,
                    imported: key.clone(),
                    loc: SourceLocation::from(&self.collect.source_map, member.span),
                    kind: *kind,
                  });
                } else {
                  return Expr::Ident(self.get_import_ident(
                    member.span,
                    source,
                    &key,
                    SourceLocation::from(&self.collect.source_map, member.span),
                    *kind,
                  ));
                }
              }
            }

            // exports.foo -> $id$export$foo
            if &*ident.sym == "exports"
              && is_unresolved(&ident, self.unresolved_mark)
              && self.collect.static_cjs_exports
              && !self.collect.should_wrap
            {
              self.self_references.insert(key.clone());
              return Expr::Ident(self.get_export_ident(member.span, &key));
            }
          }
          Expr::Call(_) => {
            // require('foo').bar -> $id$import$foo$bar
            if let Some(source) =
              match_require(&member.obj, self.unresolved_mark, self.collect.ignore_mark)
            {
              self.add_require(&source, ImportKind::Require);
              return Expr::Ident(self.get_import_ident(
                member.span,
                &source,
                &key,
                SourceLocation::from(&self.collect.source_map, member.span),
                ImportKind::Require,
              ));
            }
          }
          Expr::Member(mem) => {
            // module.exports.foo -> $id$export$foo
            if self.collect.static_cjs_exports
              && !self.collect.should_wrap
              && match_member_expr(mem, vec!["module", "exports"], self.unresolved_mark)
            {
              self.self_references.insert(key.clone());
              return Expr::Ident(self.get_export_ident(member.span, &key));
            }
          }
          Expr::This(_) => {
            // this.foo -> $id$export$foo
            if self.collect.static_cjs_exports
              && !self.collect.should_wrap
              && !self.in_function_scope
              && !self.collect.is_esm
            {
              self.self_references.insert(key.clone());
              return Expr::Ident(self.get_export_ident(member.span, &key));
            }
          }
          _ => {}
        }

        // Don't visit member.prop so we avoid the ident visitor.
        return Expr::Member(MemberExpr {
          span: member.span,
          obj: member.obj.fold_with(self),
          prop: member.prop,
        });
      }
      Expr::Call(ref call) => {
        // require('foo') -> $id$import$foo
        if let Some(source) = match_require(&node, self.unresolved_mark, self.collect.ignore_mark) {
          self.add_require(&source, ImportKind::Require);
          return Expr::Ident(self.get_import_ident(
            call.span,
            &source,
            &("*".into()),
            SourceLocation::from(&self.collect.source_map, call.span),
            ImportKind::Require,
          ));
        }

        if let Some(source) = match_import(&node, self.collect.ignore_mark) {
          self.add_require(&source, ImportKind::DynamicImport);
          let name: JsWord = format!("${}$importAsync${:x}", self.module_id, hash!(source)).into();
          self.dynamic_imports.insert(name.clone(), source.clone());
          if self.collect.non_static_requires.contains(&source) || self.collect.should_wrap {
            self.imported_symbols.push(ImportedSymbol {
              source,
              local: name.clone(),
              imported: "*".into(),
              loc: SourceLocation::from(&self.collect.source_map, call.span),
              kind: ImportKind::DynamicImport,
            });
          }
          return Expr::Ident(Ident::new(name, call.span));
        }
      }
      Expr::This(this) => {
        if !self.in_function_scope {
          // If ESM, replace `this` with `undefined`, otherwise with the CJS exports object.
          if self.collect.is_esm {
            return Expr::Ident(get_undefined_ident(self.unresolved_mark));
          } else if !self.collect.should_wrap {
            self.self_references.insert("*".into());
            return Expr::Ident(self.get_export_ident(this.span, &"*".into()));
          }
        }
      }
      Expr::Ident(ident) => {
        // import { foo } from "..."; foo();
        // ->
        // import { foo } from "..."; (0, foo)();
        if let Some(Import {
          specifier, kind, ..
        }) = self.collect.imports.get(&id!(ident))
        {
          if kind == &ImportKind::Import && specifier != "*" {
            return Expr::Seq(SeqExpr {
              span: ident.span,
              exprs: vec![0.into(), Box::new(Expr::Ident(ident.fold_with(self)))],
            });
          }
        }
        return Expr::Ident(ident.fold_with(self));
      }
      _ => {}
    }

    maybe_grow_default(|| node.fold_children_with(self))
  }

  fn fold_seq_expr(&mut self, node: SeqExpr) -> SeqExpr {
    // This is a hack to work around the SWC fixer pass removing identifiers in sequence expressions
    // that aren't at the end. In general this makes sense, but we need to preserve these so that they
    // can be replaced with a parcelRequire call in the linker. We just wrap with a unary expression to
    // get around this for now.
    let len = node.exprs.len();
    let exprs = node
      .exprs
      .into_iter()
      .enumerate()
      .map(|(i, expr)| {
        if i != len - 1
          && match_require(&expr, self.unresolved_mark, self.collect.ignore_mark).is_some()
        {
          return Box::new(Expr::Unary(UnaryExpr {
            op: UnaryOp::Bang,
            arg: expr.fold_with(self),
            span: DUMMY_SP,
          }));
        }

        expr.fold_with(self)
      })
      .collect();

    SeqExpr { exprs, ..node }
  }

  fn fold_ident(&mut self, node: Ident) -> Ident {
    // import {x} from 'y'; OR const {x} = require('y');
    // x -> $id$import$y$x
    //
    // import * as x from 'y'; OR const x = require('y');
    // x -> $id$import$y
    if let Some(Import {
      source,
      specifier,
      kind,
      loc,
      ..
    }) = self.collect.imports.get(&id!(node))
    {
      // If the require is accessed in a way we cannot analyze, do not replace.
      // e.g. const {x: {y: z}} = require('x');
      if !self.collect.non_static_requires.contains(source) {
        if *kind == ImportKind::DynamicImport {
          if specifier != "*" {
            let name: JsWord = format!(
              "${}$importAsync${:x}${:x}",
              self.module_id,
              hash!(source),
              hash!(specifier)
            )
            .into();
            self.imported_symbols.push(ImportedSymbol {
              source: source.clone(),
              local: name,
              imported: specifier.clone(),
              loc: loc.clone(),
              kind: *kind,
            });
          } else if self.collect.non_static_access.contains_key(&id!(node)) {
            let name: JsWord =
              format!("${}$importAsync${:x}", self.module_id, hash!(source)).into();
            self.imported_symbols.push(ImportedSymbol {
              source: source.clone(),
              local: name,
              imported: "*".into(),
              loc: loc.clone(),
              kind: *kind,
            });
          }
        } else {
          // If this identifier is not constant, we cannot directly reference the imported
          // value. Instead, a new local variable is created that originally points to the
          // required value, and we reference that instead. This allows the local variable
          // to be re-assigned without affecting the original exported variable.
          // See handle_non_const_require, below.
          if self.collect.non_const_bindings.contains_key(&id!(node)) {
            return self.get_require_ident(&node.sym);
          }

          return self.get_import_ident(node.span, source, specifier, loc.clone(), *kind);
        }
      }
    }

    if let Some(exported) = self.collect.exports_locals.get(&id!(node)) {
      // If wrapped, mark the original symbol as exported.
      // Otherwise replace with an export identifier.
      if self.collect.should_wrap {
        self.exported_symbols.push(ExportedSymbol {
          local: node.sym.clone(),
          exported: exported.clone(),
          loc: SourceLocation::from(&self.collect.source_map, node.span),
          is_esm: false,
        });
        return node;
      } else {
        return self.get_export_ident(node.span, exported);
      }
    }

    if &*node.sym == "exports"
      && is_unresolved(&node, self.unresolved_mark)
      && !self.collect.should_wrap
    {
      self.self_references.insert("*".into());
      return self.get_export_ident(node.span, &"*".into());
    }

    if node.sym == js_word!("global") && is_unresolved(&node, self.unresolved_mark) {
      return Ident::new("$parcel$global".into(), node.span);
    }

    if node.span.has_mark(self.collect.global_mark)
      && !is_unresolved(&node, self.unresolved_mark)
      && !self.collect.should_wrap
    {
      let new_name: JsWord = format!("${}$var${}", self.module_id, node.sym).into();
      return Ident::new(new_name, node.span);
    }

    node
  }

  fn fold_assign_expr(&mut self, node: AssignExpr) -> AssignExpr {
    if self.collect.should_wrap {
      return node.fold_children_with(self);
    }

    if let AssignTarget::Simple(SimpleAssignTarget::Member(member)) = &node.left {
      if match_member_expr(member, vec!["module", "exports"], self.unresolved_mark) {
        let ident = BindingIdent::from(self.get_export_ident(member.span, &"*".into()));
        return AssignExpr {
          span: node.span,
          op: node.op,
          left: AssignTarget::Simple(SimpleAssignTarget::Ident(ident.into())),
          right: node.right.fold_with(self),
        };
      }

      let is_cjs_exports = match &*member.obj {
        Expr::Member(member) => {
          match_member_expr(member, vec!["module", "exports"], self.unresolved_mark)
        }
        Expr::Ident(ident) => {
          &*ident.sym == "exports" && is_unresolved(&ident, self.unresolved_mark)
        }
        Expr::This(_) if !self.in_function_scope => true,
        _ => false,
      };

      if is_cjs_exports {
        let key: JsWord = if self.collect.static_cjs_exports {
          if let Some((name, _)) = match_property_name(member) {
            name
          } else {
            unreachable!("Unexpected non-static CJS export");
          }
        } else {
          "*".into()
        };

        let ident = BindingIdent::from(self.get_export_ident(member.span, &key));
        if self.collect.static_cjs_exports && self.export_decls.insert(ident.id.sym.clone()) {
          self.hoisted_imports.insert(
            ident.id.sym.clone(),
            ModuleItem::Stmt(Stmt::Decl(Decl::Var(Box::new(VarDecl {
              declare: false,
              kind: VarDeclKind::Var,
              span: node.span,
              decls: vec![VarDeclarator {
                definite: false,
                span: node.span,
                name: Pat::Ident(BindingIdent::from(Ident::new(
                  ident.id.sym.clone(),
                  DUMMY_SP,
                ))),
                init: None,
              }],
            })))),
          );
        }

        return AssignExpr {
          span: node.span,
          op: node.op,
          left: if self.collect.static_cjs_exports {
            AssignTarget::Simple(SimpleAssignTarget::Ident(ident.into()))
          } else {
            AssignTarget::Simple(SimpleAssignTarget::Member(MemberExpr {
              span: member.span,
              obj: Box::new(Expr::Ident(ident.id)),
              prop: member.prop.clone().fold_with(self),
            }))
          },
          right: node.right.fold_with(self),
        };
      }
    }

    node.fold_children_with(self)
  }

  fn fold_prop(&mut self, node: Prop) -> Prop {
    match node {
      Prop::Shorthand(ident) => Prop::KeyValue(KeyValueProp {
        key: PropName::Ident(Ident::new(ident.sym.clone(), DUMMY_SP)),
        value: Box::new(Expr::Ident(ident.fold_with(self))),
      }),
      _ => node.fold_children_with(self),
    }
  }

  fn fold_prop_name(&mut self, node: PropName) -> PropName {
    match node {
      PropName::Computed(k) => PropName::Computed(k.fold_with(self)),
      k => k,
    }
  }

  fn fold_object_pat_prop(&mut self, node: ObjectPatProp) -> ObjectPatProp {
    if self.collect.should_wrap {
      return node.fold_children_with(self);
    }

    // var {a, b} = foo; -> var {a: $id$var$a, b: $id$var$b} = foo;
    match node {
      ObjectPatProp::Assign(assign) => ObjectPatProp::KeyValue(KeyValuePatProp {
        key: PropName::Ident(Ident::new(assign.key.sym.clone(), DUMMY_SP)),
        value: Box::new(match assign.value {
          Some(value) => Pat::Assign(AssignPat {
            left: Box::new(Pat::Ident(BindingIdent::from(assign.key.fold_with(self)))),
            right: value.fold_with(self),
            span: DUMMY_SP,
          }),
          None => Pat::Ident(BindingIdent::from(assign.key.fold_with(self))),
        }),
      }),
      _ => node.fold_children_with(self),
    }
  }
}

impl<'a> Hoist<'a> {
  fn add_require(&mut self, source: &JsWord, import_kind: ImportKind) {
    let src = match import_kind {
      ImportKind::Import => format!("{}:{}:{}", self.module_id, source, "esm"),
      ImportKind::DynamicImport | ImportKind::Require => format!("{}:{}", self.module_id, source),
    };
    self
      .module_items
      .push(ModuleItem::ModuleDecl(ModuleDecl::Import(ImportDecl {
        specifiers: vec![],
        with: None,
        span: DUMMY_SP,
        src: Box::new(src.into()),
        type_only: false,
        phase: Default::default(),
      })));
  }

  fn get_import_name(&self, source: &JsWord, local: &JsWord) -> JsWord {
    if local == "*" {
      format!("${}$import${:x}", self.module_id, hash!(source)).into()
    } else {
      format!(
        "${}$import${:x}${:x}",
        self.module_id,
        hash!(source),
        hash!(local)
      )
      .into()
    }
  }

  fn get_import_ident(
    &mut self,
    span: Span,
    source: &JsWord,
    imported: &JsWord,
    loc: SourceLocation,
    kind: ImportKind,
  ) -> Ident {
    let new_name = self.get_import_name(source, imported);
    self.imported_symbols.push(ImportedSymbol {
      source: source.clone(),
      local: new_name.clone(),
      imported: imported.clone(),
      loc,
      kind,
    });
    Ident::new(new_name, span)
  }

  fn get_require_ident(&self, local: &JsWord) -> Ident {
    Ident::new(
      format!("${}$require${}", self.module_id, local).into(),
      DUMMY_SP,
    )
  }

  fn get_export_ident(&mut self, span: Span, exported: &JsWord) -> Ident {
    let new_name: JsWord = if exported == "*" {
      format!("${}$exports", self.module_id).into()
    } else {
      format!("${}$export${:x}", self.module_id, hash!(exported)).into()
    };

    let is_esm = matches!(
      self.collect.exports.get(exported),
      Some(Export { is_esm: true, .. })
    );

    self.exported_symbols.push(ExportedSymbol {
      local: new_name.clone(),
      exported: exported.clone(),
      loc: SourceLocation::from(&self.collect.source_map, span),
      is_esm,
    });

    let mut span = span;
    span.ctxt = SyntaxContext::empty();
    Ident::new(new_name, span)
  }

  fn handle_non_const_require(&mut self, v: &VarDeclarator, source: &JsWord) {
    // If any of the bindings in this declarator are not constant, we need to create
    // a local variable referencing them so that we can safely re-assign the local variable
    // without affecting the original export. This is only possible in CommonJS since ESM
    // imports are constant (this is ensured by the diagnostic in fold_module above).
    let mut non_const_bindings = vec![];
    self
      .collect
      .get_non_const_binding_idents(&v.name, &mut non_const_bindings);

    for ident in non_const_bindings {
      if let Some(Import {
        specifier, kind, ..
      }) = self.collect.imports.get(&id!(ident))
      {
        let require_id = self.get_require_ident(&ident.sym);
        let import_id = self.get_import_ident(
          v.span,
          source,
          specifier,
          SourceLocation::from(&self.collect.source_map, v.span),
          *kind,
        );
        self
          .module_items
          .push(ModuleItem::Stmt(Stmt::Decl(Decl::Var(Box::new(VarDecl {
            declare: false,
            kind: VarDeclKind::Var,
            span: DUMMY_SP,
            decls: vec![VarDeclarator {
              definite: false,
              span: DUMMY_SP,
              name: Pat::Ident(BindingIdent::from(require_id)),
              init: Some(Box::new(Expr::Ident(import_id))),
            }],
          })))));
      }
    }
  }
}

#[cfg(test)]
mod tests {
  use std::iter::FromIterator;

  use swc_core::common::chain;
  use swc_core::common::comments::SingleThreadedComments;
  use swc_core::common::sync::Lrc;
  use swc_core::common::FileName;
  use swc_core::common::Globals;
  use swc_core::common::Mark;
  use swc_core::common::SourceMap;
  use swc_core::ecma::codegen::text_writer::JsWriter;
  use swc_core::ecma::parser::lexer::Lexer;
  use swc_core::ecma::parser::Parser;
  use swc_core::ecma::parser::StringInput;
  use swc_core::ecma::transforms::base::fixer::fixer;
  use swc_core::ecma::transforms::base::hygiene::hygiene;
  use swc_core::ecma::transforms::base::resolver;
  use swc_core::ecma::visit::VisitWith;

  use super::*;
  use crate::utils::BailoutReason;
  extern crate indoc;
  use self::indoc::indoc;

  fn parse(code: &str) -> (Collect, String, HoistResult) {
    let source_map = Lrc::new(SourceMap::default());
    let source_file = source_map.new_source_file(FileName::Anon, code.into());

    let comments = SingleThreadedComments::default();
    let lexer = Lexer::new(
      Default::default(),
      Default::default(),
      StringInput::from(&*source_file),
      Some(&comments),
    );

    let mut parser = Parser::new_from(lexer);
    match parser.parse_program() {
      Ok(program) => swc_core::common::GLOBALS.set(&Globals::new(), || {
        swc_core::ecma::transforms::base::helpers::HELPERS.set(
          &swc_core::ecma::transforms::base::helpers::Helpers::new(false),
          || {
            let is_module = program.is_module();
            let module = match program {
              Program::Module(module) => module,
              Program::Script(script) => Module {
                span: script.span,
                shebang: None,
                body: script.body.into_iter().map(ModuleItem::Stmt).collect(),
              },
            };

            let unresolved_mark = Mark::fresh(Mark::root());
            let global_mark = Mark::fresh(Mark::root());
            let module = module.fold_with(&mut resolver(unresolved_mark, global_mark, false));

            let mut collect = Collect::new(
              source_map.clone(),
              unresolved_mark,
              Mark::fresh(Mark::root()),
              global_mark,
              true,
              is_module,
            );
            module.visit_with(&mut collect);

            let (module, res) = {
              let mut hoist = Hoist::new("abc", unresolved_mark, &collect);
              let module = module.fold_with(&mut hoist);
              (module, hoist.get_result())
            };

            let module = module.fold_with(&mut chain!(hygiene(), fixer(Some(&comments))));

            let code = emit(source_map, comments, &module);
            (collect, code, res)
          },
        )
      }),
      Err(err) => {
        panic!("{:?}", err);
      }
    }
  }

  fn emit(source_map: Lrc<SourceMap>, comments: SingleThreadedComments, module: &Module) -> String {
    let mut src_map_buf = vec![];
    let mut buf = vec![];
    {
      let writer = Box::new(JsWriter::new(
        source_map.clone(),
        "\n",
        &mut buf,
        Some(&mut src_map_buf),
      ));
      let config =
        swc_core::ecma::codegen::Config::default().with_target(swc_core::ecma::ast::EsVersion::Es5);
      let mut emitter = swc_core::ecma::codegen::Emitter {
        cfg: config,
        comments: Some(&comments),
        cm: source_map,
        wr: writer,
      };

      emitter.emit_module(module).unwrap();
    }

    String::from_utf8(buf).unwrap()
  }

  macro_rules! map(
    { $($key:expr => $value:expr),* } => {
      {
        #[allow(unused_mut)]
        let mut m = HashMap::new();
        $(
          m.insert($key, $value);
        )*
        m
      }
    };
  );

  macro_rules! set(
    { $($key:expr),* } => {
      {
        #[allow(unused_mut)]
        let mut m = HashSet::new();
        $(
          m.insert($key);
        )*
        m
      }
    };
  );

  macro_rules! w {
    ($s: expr) => {{
      let w: JsWord = $s.into();
      w
    }};
  }

  macro_rules! assert_eq_imports {
    ($m: expr, $match: expr) => {{
      let mut map = HashMap::new();
      for (key, val) in $m {
        map.insert(
          key.0,
          (
            val.source,
            val.specifier,
            val.kind == ImportKind::DynamicImport,
          ),
        );
      }
      assert_eq!(map, $match);
    }};
  }

  macro_rules! assert_eq_imported_symbols {
    ($m: expr, $match: expr) => {{
      let mut map = HashMap::new();
      for sym in $m {
        map.insert(sym.local, (sym.source, sym.imported));
      }
      assert_eq!(map, $match);
    }};
  }

  macro_rules! assert_eq_exported_symbols {
    ($m: expr, $match: expr) => {{
      let mut map = HashMap::new();
      for sym in $m {
        map.insert(sym.exported, (sym.local, sym.is_esm));
      }
      assert_eq!(map, $match);
    }};
  }

  macro_rules! assert_eq_set {
    ($m: expr, $match: expr) => {{
      let mut map = HashSet::new();
      for item in $m {
        map.insert(item.0);
      }
      assert_eq!(map, $match);
    }};
  }

  #[test]
  fn collect_esm() {
    let (collect, _code, _hoist) = parse(
      r#"
    import {foo as bar} from 'other';
    export {bar as test};
    "#,
    );
    assert_eq_imports!(
      collect.imports,
      map! { w!("bar") => (w!("other"), w!("foo"), false) }
    );
    assert_eq!(
      collect.exports,
      map! {
        w!("test") => Export {
          source: Some("other".into()),
          specifier: "foo".into(),
          loc: SourceLocation {
            start_line: 3,
            start_col: 20,
            end_line: 3,
            end_col: 24
          },
          is_esm: true
        }
      }
    );

    let (collect, _code, _hoist) = parse(
      r#"
    import { a, b, c, d, e } from "other";
    import * as x from "other";
    import * as y from "other";

    log(a);
    b.x();
    c();
    log(x);
    y.foo();
    e.foo.bar();
    "#,
    );
    assert_eq_set!(
      collect.used_imports,
      set! { w!("a"), w!("b"), w!("c"), w!("e"), w!("x"), w!("y") }
    );
    assert_eq_imports!(
      collect.imports,
      map! {
        w!("a") => (w!("other"), w!("a"), false),
        w!("b") => (w!("other"), w!("b"), false),
        w!("c") => (w!("other"), w!("c"), false),
        w!("d") => (w!("other"), w!("d"), false),
        w!("e") => (w!("other"), w!("e"), false),
        w!("x") => (w!("other"), w!("*"), false),
        w!("y") => (w!("other"), w!("*"), false)
      }
    );
  }

  #[test]
  fn collect_cjs_namespace() {
    let (collect, _code, _hoist) = parse(
      r#"
    const x = require('other');
    console.log(x.foo);
    "#,
    );
    assert_eq_imports!(
      collect.imports,
      map! { w!("x") => (w!("other"), w!("*"), false) }
    );
    assert_eq!(collect.non_static_access, map! {});

    let (_collect, _code, hoist) = parse(
      r#"
      require('other');
    "#,
    );
    assert_eq_imported_symbols!(hoist.imported_symbols, map! {});
  }

  #[test]
  fn collect_cjs_namespace_non_static() {
    let (collect, _code, _hoist) = parse(
      r#"
    const x = require('other');
    console.log(x[foo]);
    "#,
    );
    assert_eq_imports!(
      collect.imports,
      map! { w!("x") => (w!("other"), w!("*"), false) }
    );
    assert_eq_set!(collect.non_static_access.into_keys(), set! { w!("x") });

    let (collect, _code, _hoist) = parse(
      r#"
    const x = require('other');
    console.log(x);
    "#,
    );
    assert_eq_imports!(
      collect.imports,
      map! { w!("x") => (w!("other"), w!("*"), false) }
    );
    assert_eq_set!(collect.non_static_access.into_keys(), set! { w!("x") });
  }

  #[test]
  fn collect_cjs_destructure() {
    let (collect, _code, _hoist) = parse(
      r#"
    const {foo: bar} = require('other');
    exports.test = bar;
    "#,
    );
    assert_eq_imports!(
      collect.imports,
      map! { w!("bar") => (w!("other"), w!("foo"), false) }
    );
    assert!(collect.static_cjs_exports);
  }

  #[test]
  fn collect_cjs_reassign() {
    let (collect, _code, _hoist) = parse(
      r#"
    exports = 2;
    "#,
    );
    assert!(collect.should_wrap);

    let (collect, _code, _hoist) = parse(
      r#"
    module = 2;
    "#,
    );
    assert!(collect.should_wrap);
  }

  #[test]
  fn collect_has_cjs_exports() {
    let (collect, _code, _hoist) = parse(
      r#"
      module.exports = {};
    "#,
    );
    assert!(collect.has_cjs_exports);

    let (collect, _code, _hoist) = parse(
      r#"
      this.someExport = 'true';
    "#,
    );
    assert!(collect.has_cjs_exports);

    // Some TSC polyfills use a pattern like below.
    // We want to avoid marking these modules as CJS
    let (collect, _code, _hoist) = parse(
      r#"
      import 'something';
      var __classPrivateFieldSet = (this && this.__classPrivateFieldSet) || function () {}
    "#,
    );
    assert!(!collect.has_cjs_exports);
  }

  #[test]
  fn collect_should_wrap() {
    let (collect, _code, _hoist) = parse(
      r#"
    eval('');
    "#,
    );
    assert!(collect.should_wrap);

    let (collect, _code, _hoist) = parse(
      r#"
    doSomething(module);
    "#,
    );
    assert!(collect.should_wrap);

    let (collect, _code, _hoist) = parse(
      r#"
    console.log(module.id);
    "#,
    );
    assert!(collect.should_wrap);

    let (collect, _code, _hoist) = parse(
      r#"
    console.log(typeof module);
    console.log(module.hot);
    "#,
    );
    assert!(!collect.should_wrap);

    let (collect, _code, _hoist) = parse(
      r#"
    exports.foo = 2;
    return;
    exports.bar = 3;
    "#,
    );
    assert!(collect.should_wrap);

    let (collect, _code, _hoist) = parse(
      r#"
    const foo = {
      get a() {
        return 1;
      },
      set b(v) {
        return;
      },
      run() {
        return 3;
      },
    };
    console.log(foo.a);
    "#,
    );
    assert!(!collect.should_wrap);
  }

  #[test]
  fn collect_cjs_non_static_exports() {
    let (collect, _code, _hoist) = parse(
      r#"
    exports[test] = 2;
    "#,
    );
    assert!(!collect.static_cjs_exports);

    let (collect, _code, _hoist) = parse(
      r#"
    module.exports[test] = 2;
    "#,
    );
    assert!(!collect.static_cjs_exports);

    let (collect, _code, _hoist) = parse(
      r#"
    this[test] = 2;
    "#,
    );
    assert!(!collect.static_cjs_exports);

    let (collect, _code, _hoist) = parse(
      r#"
    module.exports[test] = 2;
    "#,
    );
    assert!(!collect.static_cjs_exports);

    let (collect, _code, _hoist) = parse(
      r#"
    alert(exports)
    "#,
    );
    assert!(!collect.static_cjs_exports);

    let (collect, _code, _hoist) = parse(
      r#"
    alert(module.exports)
    "#,
    );
    assert!(!collect.static_cjs_exports);

    let (collect, _code, _hoist) = parse(
      r#"
    alert(this)
    "#,
    );
    assert!(!collect.static_cjs_exports);

    let (collect, _code, _hoist) = parse(
      r#"
    exports.foo = 2;
    "#,
    );
    assert!(collect.static_cjs_exports);

    let (collect, _code, _hoist) = parse(
      r#"
    module.exports.foo = 2;
    "#,
    );
    assert!(collect.static_cjs_exports);

    let (collect, _code, _hoist) = parse(
      r#"
    this.foo = 2;
    "#,
    );
    assert!(collect.static_cjs_exports);

    let (collect, _code, _hoist) = parse(
      r#"
    var exports = {};
    exports[foo] = 2;
    "#,
    );
    assert!(collect.static_cjs_exports);

    let (collect, _code, _hoist) = parse(
      r#"
    var module = {exports: {}};
    module.exports[foo] = 2;
    "#,
    );
    assert!(collect.static_cjs_exports);

    let (collect, _code, _hoist) = parse(
      r#"
    test(function(exports) { return Object.keys(exports) })
    "#,
    );
    assert!(collect.static_cjs_exports);

    let (collect, _code, _hoist) = parse(
      r#"
    test(exports => Object.keys(exports))
    "#,
    );
    assert!(collect.static_cjs_exports);
  }

  #[test]
  fn collect_dynamic_import() {
    let (collect, _code, _hoist) = parse(
      r#"
    async function test() {
      const x = await import('other');
      x.foo;
    }
    "#,
    );
    assert_eq_imports!(
      collect.imports,
      map! { w!("x") => (w!("other"), w!("*"), true) }
    );
    assert_eq_set!(collect.non_static_access.into_keys(), set! {});
    assert_eq!(collect.non_static_requires, set! {});
    assert_eq!(collect.wrapped_requires, set! {String::from("other")});

    let (collect, _code, _hoist) = parse(
      r#"
    async function test() {
      const x = await import('other');
      x[foo];
    }
    "#,
    );
    assert_eq_imports!(
      collect.imports,
      map! { w!("x") => (w!("other"), w!("*"), true) }
    );
    assert_eq_set!(collect.non_static_access.into_keys(), set! { w!("x") });
    assert_eq!(collect.non_static_requires, set! {});
    assert_eq!(collect.wrapped_requires, set! {String::from("other")});

    let (collect, _code, _hoist) = parse(
      r#"
    async function test() {
      const {foo} = await import('other');
    }
    "#,
    );
    assert_eq_imports!(
      collect.imports,
      map! { w!("foo") => (w!("other"), w!("foo"), true) }
    );
    assert_eq!(collect.non_static_requires, set! {});
    assert_eq!(collect.wrapped_requires, set! {String::from("other")});

    let (collect, _code, _hoist) = parse(
      r#"
    async function test() {
      const {foo: bar} = await import('other');
    }
    "#,
    );
    assert_eq_imports!(
      collect.imports,
      map! { w!("bar") => (w!("other"), w!("foo"), true) }
    );
    assert_eq!(collect.non_static_requires, set! {});
    assert_eq!(collect.wrapped_requires, set! {String::from("other")});

    let (collect, _code, _hoist) = parse(
      r#"
    import('other').then(x => x.foo);
    "#,
    );
    assert_eq_imports!(
      collect.imports,
      map! { w!("x") => (w!("other"), w!("*"), true) }
    );
    assert_eq_set!(collect.non_static_access.into_keys(), set! {});
    assert_eq!(collect.non_static_requires, set! {});
    assert_eq!(collect.wrapped_requires, set! {String::from("other")});

    let (collect, _code, _hoist) = parse(
      r#"
    import('other').then(x => x);
    "#,
    );
    assert_eq_imports!(
      collect.imports,
      map! { w!("x") => (w!("other"), w!("*"), true) }
    );
    assert_eq_set!(collect.non_static_access.into_keys(), set! { w!("x") });
    assert_eq!(collect.non_static_requires, set! {});
    assert_eq!(collect.wrapped_requires, set! {String::from("other")});

    let (collect, _code, _hoist) = parse(
      r#"
    import('other').then(({foo}) => foo);
    "#,
    );
    assert_eq_imports!(
      collect.imports,
      map! { w!("foo") => (w!("other"), w!("foo"), true) }
    );
    assert_eq!(collect.non_static_requires, set! {});
    assert_eq!(collect.wrapped_requires, set! {String::from("other")});

    let (collect, _code, _hoist) = parse(
      r#"
    import('other').then(({foo: bar}) => bar);
    "#,
    );
    assert_eq_imports!(
      collect.imports,
      map! { w!("bar") => (w!("other"), w!("foo"), true) }
    );
    assert_eq!(collect.non_static_requires, set! {});
    assert_eq!(collect.wrapped_requires, set! {String::from("other")});

    let (collect, _code, _hoist) = parse(
      r#"
    import('other').then(function (x) { return x.foo });
    "#,
    );
    assert_eq_imports!(
      collect.imports,
      map! { w!("x") => (w!("other"), w!("*"), true) }
    );
    assert_eq_set!(collect.non_static_access.into_keys(), set! {});
    assert_eq!(collect.non_static_requires, set! {});
    assert_eq!(collect.wrapped_requires, set! {String::from("other")});

    let (collect, _code, _hoist) = parse(
      r#"
    import('other').then(function (x) { return x });
    "#,
    );
    assert_eq_imports!(
      collect.imports,
      map! { w!("x") => (w!("other"), w!("*"), true) }
    );
    assert_eq_set!(collect.non_static_access.into_keys(), set! { w!("x") });
    assert_eq!(collect.non_static_requires, set! {});
    assert_eq!(collect.wrapped_requires, set! {String::from("other")});

    let (collect, _code, _hoist) = parse(
      r#"
    import('other').then(function ({foo}) {});
    "#,
    );
    assert_eq_imports!(
      collect.imports,
      map! { w!("foo") => (w!("other"), w!("foo"), true) }
    );
    assert_eq!(collect.non_static_requires, set! {});
    assert_eq!(collect.wrapped_requires, set! {String::from("other")});

    let (collect, _code, _hoist) = parse(
      r#"
    import('other').then(function ({foo: bar}) {});
    "#,
    );
    assert_eq_imports!(
      collect.imports,
      map! { w!("bar") => (w!("other"), w!("foo"), true) }
    );
    assert_eq!(collect.non_static_requires, set! {});
    assert_eq!(collect.wrapped_requires, set! {String::from("other")});

    let (collect, _code, _hoist) = parse(
      r#"
    import('other');
    "#,
    );
    assert_eq_imports!(collect.imports, map! {});
    assert_eq!(collect.non_static_requires, set! {w!("other")});
    assert_eq!(collect.wrapped_requires, set! {String::from("other")});

    let (collect, _code, _hoist) = parse(
      r#"
    let other = import('other');
    "#,
    );
    assert_eq_imports!(collect.imports, map! {});
    assert_eq!(collect.non_static_requires, set! {w!("other")});
    assert_eq!(collect.wrapped_requires, set! {String::from("other")});

    let (collect, _code, _hoist) = parse(
      r#"
    async function test() {
      let {...other} = await import('other');
    }
    "#,
    );
    assert_eq_imports!(collect.imports, map! {});
    assert_eq!(collect.non_static_requires, set! {w!("other")});
    assert_eq!(collect.wrapped_requires, set! {String::from("other")});
  }

  #[test]
  fn fold_import() {
    let (collect, code, _hoist) = parse(
      r#"
    import {foo as bar} from 'other';
    let test = {bar: 3};
    console.log(bar, test.bar);
    bar();
    "#,
    );

    assert!(collect.bailouts.unwrap().is_empty());

    assert_eq!(
      code,
      indoc! {r#"
    import "abc:other:esm";
    let $abc$var$test = {
        bar: 3
    };
    console.log((0, $abc$import$70a00e0a8474f72a$6a5cdcad01c973fa), $abc$var$test.bar);
    (0, $abc$import$70a00e0a8474f72a$6a5cdcad01c973fa)();
    "#}
    );

    let (collect, code, _hoist) = parse(
      r#"
    import * as foo from 'other';
    console.log(foo.bar);
    foo.bar();
    "#,
    );
    assert!(collect.bailouts.unwrap().is_empty());

    assert_eq!(
      code,
      indoc! {r#"
    import "abc:other:esm";
    console.log($abc$import$70a00e0a8474f72a$d927737047eb3867);
    $abc$import$70a00e0a8474f72a$d927737047eb3867();
    "#}
    );

    let (collect, code, _hoist) = parse(
      r#"
    import * as foo from 'other';
    foo.bar();
    let y = "bar";
    foo[y]();
    "#,
    );
    assert_eq!(
      collect
        .bailouts
        .unwrap()
        .iter()
        .map(|b| &b.reason)
        .collect::<Vec<_>>(),
      vec![&BailoutReason::NonStaticAccess]
    );

    assert_eq!(
      code,
      indoc! {r#"
    import "abc:other:esm";
    $abc$import$70a00e0a8474f72a.bar();
    let $abc$var$y = "bar";
    $abc$import$70a00e0a8474f72a[$abc$var$y]();
    "#}
    );

    let (collect, code, _hoist) = parse(
      r#"
    import other from 'other';
    console.log(other, other.bar);
    other();
    "#,
    );

    assert!(collect.bailouts.unwrap().is_empty());

    assert_eq!(
      code,
      indoc! {r#"
    import "abc:other:esm";
    console.log((0, $abc$import$70a00e0a8474f72a$2e2bcd8739ae039), (0, $abc$import$70a00e0a8474f72a$2e2bcd8739ae039).bar);
    (0, $abc$import$70a00e0a8474f72a$2e2bcd8739ae039)();
    "#}
    );
  }

  #[test]
  fn fold_import_hoist() {
    let (_collect, code, _hoist) = parse(
      r#"
    import foo from 'other';
    console.log(foo);
    import bar from 'bar';
    console.log(bar);
    "#,
    );

    assert_eq!(
      code,
      indoc! {r#"
    import "abc:other:esm";
    import "abc:bar:esm";
    console.log((0, $abc$import$70a00e0a8474f72a$2e2bcd8739ae039));
    console.log((0, $abc$import$d927737047eb3867$2e2bcd8739ae039));
    "#}
    );

    let (_collect, code, _hoist) = parse(
      r#"
    import foo from 'other';
    console.log(foo);
    const x = require('x');
    console.log(x);
    import bar from 'bar';
    console.log(bar);
    "#,
    );

    assert_eq!(
      code,
      indoc! {r#"
    import "abc:other:esm";
    import "abc:bar:esm";
    console.log((0, $abc$import$70a00e0a8474f72a$2e2bcd8739ae039));
    import "abc:x";
    console.log($abc$import$d141bba7fdc215a3);
    console.log((0, $abc$import$d927737047eb3867$2e2bcd8739ae039));
    "#}
    );
  }

  #[test]
  fn fold_static_require() {
    let (_collect, code, _hoist) = parse(
      r#"
    const x = 4, {bar} = require('other'), baz = 3;
    console.log(bar);
    "#,
    );

    assert_eq!(
      code,
      indoc! {r#"
    const $abc$var$x = 4;
    import "abc:other";
    var $abc$require$bar = $abc$import$70a00e0a8474f72a$d927737047eb3867;
    const $abc$var$baz = 3;
    console.log($abc$require$bar);
    "#}
    );

    let (_collect, code, _hoist) = parse(
      r#"
    const x = 3, foo = require('other'), bar = 2;
    console.log(foo.bar);
    "#,
    );

    assert_eq!(
      code,
      indoc! {r#"
    const $abc$var$x = 3;
    import "abc:other";
    const $abc$var$bar = 2;
    console.log($abc$import$70a00e0a8474f72a$d927737047eb3867);
    "#}
    );
  }

  #[test]
  fn fold_non_static_require() {
    let (_collect, code, _hoist) = parse(
      r#"
    const {foo, ...bar} = require('other');
    console.log(foo, bar);
    "#,
    );

    assert_eq!(
      code,
      indoc! {r#"
    import "abc:other";
    const { foo: $abc$var$foo, ...$abc$var$bar } = $abc$import$70a00e0a8474f72a;
    console.log($abc$var$foo, $abc$var$bar);
    "#}
    );

    let (_collect, code, _hoist) = parse(
      r#"
    const {x: {y: z}} = require('x');
    console.log(z);
    "#,
    );

    assert_eq!(
      code,
      indoc! {r#"
    import "abc:x";
    const { x: { y: $abc$var$z } } = $abc$import$d141bba7fdc215a3;
    console.log($abc$var$z);
    "#}
    );

    let (_collect, code, _hoist) = parse(
      r#"
    const foo = require('other');
    console.log(foo[bar]);
    "#,
    );

    assert_eq!(
      code,
      indoc! {r#"
    import "abc:other";
    console.log($abc$import$70a00e0a8474f72a[bar]);
    "#}
    );

    let (_collect, code, _hoist) = parse(
      r#"
    const foo = require('other');
    console.log(foo[bar], foo.baz);
    "#,
    );

    assert_eq!(
      code,
      indoc! {r#"
    import "abc:other";
    console.log($abc$import$70a00e0a8474f72a[bar], $abc$import$70a00e0a8474f72a.baz);
    "#}
    );
  }

  #[test]
  fn fold_require_member() {
    // let (_collect, code, _hoist) = parse(r#"
    // let foo;
    // ({foo} = require('other'));
    // console.log(foo);
    // "#);

    // println!("{}", code);

    let (_collect, code, _hoist) = parse(
      r#"
    const foo = require('other').foo;
    console.log(foo);
    "#,
    );

    assert_eq!(
      code,
      indoc! {r#"
    import "abc:other";
    var $abc$require$foo = $abc$import$70a00e0a8474f72a$6a5cdcad01c973fa;
    console.log($abc$require$foo);
    "#}
    );

    let (_collect, code, _hoist) = parse(
      r#"
    const foo = require('other')[bar];
    console.log(foo);
    "#,
    );

    assert_eq!(
      code,
      indoc! {r#"
    import "abc:other";
    const $abc$var$foo = $abc$import$70a00e0a8474f72a[bar];
    console.log($abc$var$foo);
    "#}
    );

    let (_collect, code, _hoist) = parse(
      r#"
    const {foo} = require('other').foo;
    console.log(foo);
    "#,
    );

    assert_eq!(
      code,
      indoc! {r#"
    import "abc:other";
    const { foo: $abc$var$foo } = $abc$import$70a00e0a8474f72a$6a5cdcad01c973fa;
    console.log($abc$var$foo);
    "#}
    );
  }

  #[test]
  fn fold_require_wrapped() {
    let (_collect, code, hoist) = parse(
      r#"
    function x() {
      const foo = require('other');
      console.log(foo.bar);
    }
    require('bar');
    "#,
    );

    assert_eq!(
      code,
      indoc! {r#"
    import "abc:other";
    function $abc$var$x() {
        const foo = $abc$import$70a00e0a8474f72a;
        console.log(foo.bar);
    }
    import "abc:bar";
    "#}
    );
    assert_eq!(
      hoist.wrapped_requires,
      HashSet::<String>::from_iter(vec![String::from("other")])
    );

    let (_collect, code, hoist) = parse(
      r#"
    var foo = function () {
      if (Date.now() < 0) {
        var bar = require("other");
      }
    }();
    "#,
    );

    assert_eq!(
      code,
      indoc! {r#"
    import "abc:other";
    var $abc$var$foo = function() {
        if (Date.now() < 0) {
            var bar = $abc$import$70a00e0a8474f72a;
        }
    }();
    "#}
    );
    assert_eq!(
      hoist.wrapped_requires,
      HashSet::<String>::from_iter(vec![String::from("other")])
    );

    let (_collect, code, _hoist) = parse(
      r#"
    function x() {
      const foo = require('other').foo;
      console.log(foo);
    }
    "#,
    );

    assert_eq!(
      code,
      indoc! {r#"
    import "abc:other";
    function $abc$var$x() {
        const foo = $abc$import$70a00e0a8474f72a$6a5cdcad01c973fa;
        console.log(foo);
    }
    "#}
    );

    let (_collect, code, _hoist) = parse(
      r#"
    function x() {
      console.log(require('other').foo);
    }
    "#,
    );

    assert_eq!(
      code,
      indoc! {r#"
    import "abc:other";
    function $abc$var$x() {
        console.log($abc$import$70a00e0a8474f72a$6a5cdcad01c973fa);
    }
    "#}
    );

    let (_collect, code, _hoist) = parse(
      r#"
    function x() {
      const foo = require('other')[test];
      console.log(foo);
    }
    "#,
    );

    assert_eq!(
      code,
      indoc! {r#"
    import "abc:other";
    function $abc$var$x() {
        const foo = $abc$import$70a00e0a8474f72a[test];
        console.log(foo);
    }
    "#}
    );

    let (_collect, code, _hoist) = parse(
      r#"
    function x() {
      const {foo} = require('other');
      console.log(foo);
    }
    "#,
    );

    assert_eq!(
      code,
      indoc! {r#"
    import "abc:other";
    function $abc$var$x() {
        const { foo: foo } = $abc$import$70a00e0a8474f72a;
        console.log(foo);
    }
    "#}
    );

    let (_collect, code, _hoist) = parse(
      r#"
    let x = require('a') + require('b');
    "#,
    );

    assert_eq!(
      code,
      indoc! {r#"
    import "abc:a";
    import "abc:b";
    let $abc$var$x = $abc$import$407448d2b89b1813 + $abc$import$8b22cf2602fb60ce;
    "#}
    );

    let (_collect, code, _hoist) = parse(
      r#"
    let x = (require('a'), require('b'));
    "#,
    );

    assert_eq!(
      code,
      indoc! {r#"
    import "abc:a";
    import "abc:b";
    let $abc$var$x = (!$abc$import$407448d2b89b1813, $abc$import$8b22cf2602fb60ce);
    "#}
    );

    let (_collect, code, _hoist) = parse(
      r#"
    let x = require('a') || require('b');
    "#,
    );

    assert_eq!(
      code,
      indoc! {r#"
    import "abc:a";
    import "abc:b";
    let $abc$var$x = $abc$import$407448d2b89b1813 || $abc$import$8b22cf2602fb60ce;
    "#}
    );

    let (_collect, code, _hoist) = parse(
      r#"
    let x = condition ? require('a') : require('b');
    "#,
    );

    assert_eq!(
      code,
      indoc! {r#"
    import "abc:a";
    import "abc:b";
    let $abc$var$x = condition ? $abc$import$407448d2b89b1813 : $abc$import$8b22cf2602fb60ce;
    "#}
    );

    let (_collect, code, _hoist) = parse(
      r#"
    if (condition) require('a');
    "#,
    );

    assert_eq!(
      code,
      indoc! {r#"
    import "abc:a";
    if (condition) $abc$import$407448d2b89b1813;
    "#}
    );

    let (_collect, code, _hoist) = parse(
      r#"
    for (let x = require('y'); x < 5; x++) {}
    "#,
    );

    assert_eq!(
      code,
      indoc! {r#"
    import "abc:y";
    for(let x = $abc$import$4a5767248b18ef41; x < 5; x++){}
    "#}
    );
  }

  #[test]
  fn fold_export() {
    let (_collect, code, hoist) = parse(
      r#"
    let x = 3;
    let y = 4;
    let z = 6;
    export {x, y};
    "#,
    );

    assert_eq!(
      code,
      indoc! {r#"
    let $abc$export$d141bba7fdc215a3 = 3;
    let $abc$export$4a5767248b18ef41 = 4;
    let $abc$var$z = 6;
    "#}
    );

    assert_eq_exported_symbols!(
      hoist.exported_symbols,
      map! {
        w!("x") => (w!("$abc$export$d141bba7fdc215a3"), true),
        w!("y") => (w!("$abc$export$4a5767248b18ef41"), true)
      }
    );

    let (_collect, code, hoist) = parse(
      r#"
    export default 3;
    "#,
    );

    assert_eq!(
      code,
      indoc! {r#"
    var $abc$export$2e2bcd8739ae039 = 3;
    "#}
    );

    assert_eq_exported_symbols!(
      hoist.exported_symbols,
      map! {
        w!("default") => (w!("$abc$export$2e2bcd8739ae039"), true)
      }
    );

    let (_collect, code, hoist) = parse(
      r#"
    let x = 3;
    export default x;
    "#,
    );

    assert_eq!(
      code,
      indoc! {r#"
    let $abc$var$x = 3;
    var $abc$export$2e2bcd8739ae039 = $abc$var$x;
    "#}
    );

    assert_eq_exported_symbols!(
      hoist.exported_symbols,
      map! {
        w!("default") => (w!("$abc$export$2e2bcd8739ae039"), true)
      }
    );

    let (_collect, code, hoist) = parse(
      r#"
    export default function () {}
    "#,
    );

    assert_eq!(
      code,
      indoc! {r#"
    function $abc$export$2e2bcd8739ae039() {}
    "#}
    );

    assert_eq_exported_symbols!(
      hoist.exported_symbols,
      map! {
        w!("default") => (w!("$abc$export$2e2bcd8739ae039"), true)
      }
    );

    let (_collect, code, hoist) = parse(
      r#"
    export default class {}
    "#,
    );

    assert_eq!(
      code,
      indoc! {r#"
    class $abc$export$2e2bcd8739ae039 {
    }
    "#}
    );

    assert_eq_exported_symbols!(
      hoist.exported_symbols,
      map! {
        w!("default") => (w!("$abc$export$2e2bcd8739ae039"), true)
      }
    );

    let (_collect, code, hoist) = parse(
      r#"
    console.log(module);
    export default class X {}
    "#,
    );

    assert!(hoist.should_wrap);
    assert_eq!(
      code,
      indoc! {r#"
    console.log(module);
    class X {
    }
    "#}
    );

    assert_eq_exported_symbols!(hoist.exported_symbols, map! {});

    let (_collect, code, hoist) = parse(
      r#"
    export var x = 2, y = 3;
    "#,
    );

    assert_eq!(
      code,
      indoc! {r#"
      var $abc$export$d141bba7fdc215a3 = 2, $abc$export$4a5767248b18ef41 = 3;
      "#}
    );

    assert_eq_exported_symbols!(
      hoist.exported_symbols,
      map! {
        w!("x") => (w!("$abc$export$d141bba7fdc215a3"), true),
        w!("y") => (w!("$abc$export$4a5767248b18ef41"), true)
      }
    );

    let (_collect, code, hoist) = parse(
      r#"
    export var {x, ...y} = something;
    export var [p, ...q] = something;
    export var {x = 3} = something;
    "#,
    );

    assert_eq!(
      code,
      indoc! {r#"
    var { x: $abc$export$d141bba7fdc215a3, ...$abc$export$4a5767248b18ef41 } = something;
    var [$abc$export$ffb5f4729a158638, ...$abc$export$9e5f44173e64f162] = something;
    var { x: $abc$export$d141bba7fdc215a3 = 3 } = something;
    "#}
    );

    assert_eq_exported_symbols!(
      hoist.exported_symbols,
      map! {
        w!("x") => (w!("$abc$export$d141bba7fdc215a3"), true),
        w!("y") => (w!("$abc$export$4a5767248b18ef41"), true),
        w!("p") => (w!("$abc$export$ffb5f4729a158638"), true),
        w!("q") => (w!("$abc$export$9e5f44173e64f162"), true),
        w!("x") => (w!("$abc$export$d141bba7fdc215a3"), true)
      }
    );

    let (_collect, code, hoist) = parse(
      r#"
    export function test() {}
    "#,
    );

    assert_eq!(
      code,
      indoc! {r#"
    function $abc$export$e0969da9b8fb378d() {}
    "#}
    );

    assert_eq_exported_symbols!(
      hoist.exported_symbols,
      map! {
        w!("test") => (w!("$abc$export$e0969da9b8fb378d"), true)
      }
    );

    let (_collect, code, hoist) = parse(
      r#"
    export class Test {}
    "#,
    );

    assert_eq!(
      code,
      indoc! {r#"
    class $abc$export$1b16fc9eb974a84d {
    }
    "#}
    );

    assert_eq_exported_symbols!(
      hoist.exported_symbols,
      map! {
        w!("Test") => (w!("$abc$export$1b16fc9eb974a84d"), true)
      }
    );

    let (_collect, code, hoist) = parse(
      r#"
    export {foo} from 'bar';
    "#,
    );

    assert_eq_exported_symbols!(hoist.exported_symbols, map! {});

    assert_eq!(
      code,
      indoc! {r#"
    import "abc:bar:esm";
    "#}
    );

    let (_collect, code, _hoist) = parse(
      r#"
    export * from 'bar';
    "#,
    );

    assert_eq!(
      code,
      indoc! {r#"
    import "abc:bar:esm";
    "#}
    );

    let (_collect, code, hoist) = parse(
      r#"
    export { settings as siteSettings } from "./settings";
    export const settings = "hi";
    "#,
    );

    assert_eq!(
      code,
      indoc! {r#"
    import "abc:./settings:esm";
    const $abc$export$a5a6e0b888b2c992 = "hi";
    "#}
    );

    assert_eq_exported_symbols!(
      hoist.exported_symbols,
      map! {
        w!("settings") => (w!("$abc$export$a5a6e0b888b2c992"), true)
      }
    );
    assert_eq_imported_symbols!(
      hoist.re_exports,
      map! {
        w!("siteSettings") => (w!("./settings"), w!("settings"))
      }
    );
  }

  #[test]
  fn fold_cjs_export() {
    let (_collect, code, hoist) = parse(
      r#"
    exports.foo = 2;
    "#,
    );

    assert_eq!(
      code,
      indoc! {r#"
    var $abc$export$6a5cdcad01c973fa;
    $abc$export$6a5cdcad01c973fa = 2;
    "#}
    );

    assert_eq_exported_symbols!(
      hoist.exported_symbols,
      map! {
        w!("foo") => (w!("$abc$export$6a5cdcad01c973fa"), false)
      }
    );

    let (_collect, code, hoist) = parse(
      r#"
    exports['foo'] = 2;
    "#,
    );

    assert_eq!(
      code,
      indoc! {r#"
    var $abc$export$6a5cdcad01c973fa;
    $abc$export$6a5cdcad01c973fa = 2;
    "#}
    );

    assert_eq_exported_symbols!(
      hoist.exported_symbols,
      map! {
        w!("foo") => (w!("$abc$export$6a5cdcad01c973fa"), false)
      }
    );

    let (_collect, code, hoist) = parse(
      r#"
    function init() {
      exports.foo = 2;
    }
    "#,
    );

    assert_eq!(
      code,
      indoc! {r#"
    var $abc$export$6a5cdcad01c973fa;
    function $abc$var$init() {
        $abc$export$6a5cdcad01c973fa = 2;
    }
    "#}
    );

    assert_eq_exported_symbols!(
      hoist.exported_symbols,
      map! {
        w!("foo") => (w!("$abc$export$6a5cdcad01c973fa"), false)
      }
    );

    let (_collect, code, hoist) = parse(
      r#"
    module.exports.foo = 2;
    "#,
    );

    assert_eq!(
      code,
      indoc! {r#"
    var $abc$export$6a5cdcad01c973fa;
    $abc$export$6a5cdcad01c973fa = 2;
    "#}
    );

    assert_eq_exported_symbols!(
      hoist.exported_symbols,
      map! {
        w!("foo") => (w!("$abc$export$6a5cdcad01c973fa"), false)
      }
    );

    let (_collect, code, hoist) = parse(
      r#"
    module.exports['foo'] = 2;
    "#,
    );

    assert_eq!(
      code,
      indoc! {r#"
    var $abc$export$6a5cdcad01c973fa;
    $abc$export$6a5cdcad01c973fa = 2;
    "#}
    );

    assert_eq_exported_symbols!(
      hoist.exported_symbols,
      map! {
        w!("foo") => (w!("$abc$export$6a5cdcad01c973fa"), false)
      }
    );

    let (_collect, code, _hoist) = parse(
      r#"
    exports.foo = 2;
    console.log(exports.foo)
    "#,
    );

    assert_eq!(
      code,
      indoc! {r#"
    var $abc$export$6a5cdcad01c973fa;
    $abc$export$6a5cdcad01c973fa = 2;
    console.log($abc$export$6a5cdcad01c973fa);
    "#}
    );

    let (_collect, code, _hoist) = parse(
      r#"
    module.exports.foo = 2;
    console.log(module.exports.foo)
    "#,
    );

    assert_eq!(
      code,
      indoc! {r#"
    var $abc$export$6a5cdcad01c973fa;
    $abc$export$6a5cdcad01c973fa = 2;
    console.log($abc$export$6a5cdcad01c973fa);
    "#}
    );
  }

  #[test]
  fn fold_cjs_export_non_static() {
    let (_collect, code, _hoist) = parse(
      r#"
    exports[foo] = 2;
    exports.bar = 3;
    "#,
    );

    assert_eq!(
      code,
      indoc! {r#"
    $abc$exports[foo] = 2;
    $abc$exports.bar = 3;
    "#}
    );

    let (_collect, code, _hoist) = parse(
      r#"
    module.exports[foo] = 2;
    module.exports.bar = 3;
    "#,
    );

    assert_eq!(
      code,
      indoc! {r#"
    $abc$exports[foo] = 2;
    $abc$exports.bar = 3;
    "#}
    );

    let (_collect, code, _hoist) = parse(
      r#"
    exports.foo = 2;
    sideEffects(exports);
    "#,
    );

    assert_eq!(
      code,
      indoc! {r#"
    $abc$exports.foo = 2;
    sideEffects($abc$exports);
    "#}
    );

    let (_collect, code, _hoist) = parse(
      r#"
    exports.foo = 2;
    sideEffects(module.exports);
    "#,
    );

    assert_eq!(
      code,
      indoc! {r#"
    $abc$exports.foo = 2;
    sideEffects($abc$exports);
    "#}
    );

    let (_collect, code, _hoist) = parse(
      r#"
    exports[foo] = 2;
    console.log(exports[foo]);
    "#,
    );

    assert_eq!(
      code,
      indoc! {r#"
    $abc$exports[foo] = 2;
    console.log($abc$exports[foo]);
    "#}
    );

    let (_collect, code, _hoist) = parse(
      r#"
    exports[foo] = 2;
    console.log(exports.foo);
    "#,
    );

    assert_eq!(
      code,
      indoc! {r#"
    $abc$exports[foo] = 2;
    console.log($abc$exports.foo);
    "#}
    );

    let (_collect, code, _hoist) = parse(
      r#"
    module.exports[foo] = 2;
    console.log(module.exports[foo]);
    "#,
    );

    assert_eq!(
      code,
      indoc! {r#"
    $abc$exports[foo] = 2;
    console.log($abc$exports[foo]);
    "#}
    );

    let (_collect, code, _hoist) = parse(
      r#"
    module.exports[foo] = 2;
    console.log(module.exports.foo);
    "#,
    );

    assert_eq!(
      code,
      indoc! {r#"
    $abc$exports[foo] = 2;
    console.log($abc$exports.foo);
    "#}
    );

    let (_collect, code, _hoist) = parse(
      r#"
    var module = {exports: {}};
    module.exports.foo = 2;
    console.log(module.exports.foo);
    "#,
    );

    assert_eq!(
      code,
      indoc! {r#"
    var $abc$var$module = {
        exports: {}
    };
    $abc$var$module.exports.foo = 2;
    console.log($abc$var$module.exports.foo);
    "#}
    );
  }

  #[test]
  fn test_parse_self_reference() {
    let (_collect, code, hoist) = parse(
      r#"
    exports.foo = 10;
    exports.something = function() {
       return exports.foo;
    }
    "#,
    );

    assert_eq!(
      code,
      indoc! {r#"
    var $abc$export$6a5cdcad01c973fa;
    var $abc$export$ce14ccb78c97a7d4;
    $abc$export$6a5cdcad01c973fa = 10;
    $abc$export$ce14ccb78c97a7d4 = function() {
        return $abc$export$6a5cdcad01c973fa;
    };
    "#}
    );
    assert_eq!(
      hoist
        .self_references
        .iter()
        .cloned()
        .collect::<Vec<JsWord>>(),
      vec![JsWord::from("foo")]
    );
    assert_eq!(hoist.exported_symbols.len(), 3);
    /// First exported symbol is `export foo`
    assert_eq!(
      hoist.exported_symbols[0].local,
      JsWord::from("$abc$export$6a5cdcad01c973fa")
    );
    assert_eq!(hoist.exported_symbols[0].exported, JsWord::from("foo"));

    /// Second is `export something`
    assert_eq!(
      hoist.exported_symbols[1].local,
      JsWord::from("$abc$export$ce14ccb78c97a7d4")
    );
    assert_eq!(
      hoist.exported_symbols[1].exported,
      JsWord::from("something")
    );

    /// Third is `export foo` again, but on the something location
    assert_eq!(
      hoist.exported_symbols[2].local,
      JsWord::from("$abc$export$6a5cdcad01c973fa")
    );
    assert_eq!(hoist.exported_symbols[2].exported, JsWord::from("foo"));

    assert_ne!(hoist.exported_symbols[2].loc, hoist.exported_symbols[0].loc);
  }

  #[test]
  fn test_parse_module_exports() {
    let (_collect, code, hoist) = parse(
      r#"
    module.exports.foo = 10;
    "#,
    );

    assert_eq!(
      code,
      indoc! {r#"
    var $abc$export$6a5cdcad01c973fa;
    $abc$export$6a5cdcad01c973fa = 10;
    "#}
    );
    assert_eq!(hoist.self_references.len(), 0);
    assert_eq!(hoist.exported_symbols.len(), 1);
    assert_eq!(
      hoist.exported_symbols[0].local,
      JsWord::from("$abc$export$6a5cdcad01c973fa")
    );
    assert_eq!(hoist.exported_symbols[0].exported, JsWord::from("foo"));
  }

  #[test]
  fn test_parse_this() {
    let (_collect, code, hoist) = parse(
      r#"
    this.foo = 10;
    "#,
    );

    assert_eq!(
      code,
      indoc! {r#"
    var $abc$export$6a5cdcad01c973fa;
    $abc$export$6a5cdcad01c973fa = 10;
    "#}
    );
    assert_eq!(hoist.self_references.len(), 0);
    assert_eq!(hoist.exported_symbols.len(), 1);
    assert_eq!(
      hoist.exported_symbols[0].local,
      JsWord::from("$abc$export$6a5cdcad01c973fa")
    );
    assert_eq!(hoist.exported_symbols[0].exported, JsWord::from("foo"));
  }

  #[test]
  fn test_parse_import_statement() {
    let (_collect, code, hoist) = parse(
      r#"
    import { x } from 'other';
    async function test() {
      console.log(x.foo);
    }
    "#,
    );

    assert_eq!(
      code,
      indoc! {r#"
    import "abc:other:esm";
    async function $abc$var$test() {
        console.log((0, $abc$import$70a00e0a8474f72a$d141bba7fdc215a3).foo);
    }
    "#}
    );
    assert_eq!(hoist.imported_symbols.len(), 1);
    assert_eq!(hoist.imported_symbols[0].imported, JsWord::from("x"));
    assert_eq!(
      hoist.imported_symbols[0].local,
      JsWord::from("$abc$import$70a00e0a8474f72a$d141bba7fdc215a3")
    );
    assert_eq!(hoist.imported_symbols[0].source, JsWord::from("other"));
    assert_eq!(hoist.imported_symbols[0].kind, ImportKind::Import);
  }

  #[test]
  fn fold_dynamic_import() {
    let (_collect, code, hoist) = parse(
      r#"
    async function test() {
      const x = await import('other');
      console.log(x.foo);
    }
    "#,
    );
    assert_eq_imported_symbols!(
      hoist.imported_symbols,
      map! {
        w!("$abc$importAsync$70a00e0a8474f72a$6a5cdcad01c973fa") => (w!("other"), w!("foo"))
      }
    );
    assert_eq!(
      hoist.dynamic_imports,
      map! {
        w!("$abc$importAsync$70a00e0a8474f72a") => w!("other")
      }
    );
    assert_eq!(
      code,
      indoc! {r#"
    import "abc:other";
    async function $abc$var$test() {
        const x = await $abc$importAsync$70a00e0a8474f72a;
        console.log(x.foo);
    }
    "#}
    );

    let (_collect, code, hoist) = parse(
      r#"
    async function test() {
      const x = await import('other');
      console.log(x[foo]);
    }
    "#,
    );
    assert_eq_imported_symbols!(
      hoist.imported_symbols,
      map! {
        w!("$abc$importAsync$70a00e0a8474f72a") => (w!("other"), w!("*"))
      }
    );
    assert_eq!(
      hoist.dynamic_imports,
      map! {
        w!("$abc$importAsync$70a00e0a8474f72a") => w!("other")
      }
    );
    assert_eq!(
      code,
      indoc! {r#"
    import "abc:other";
    async function $abc$var$test() {
        const x = await $abc$importAsync$70a00e0a8474f72a;
        console.log(x[foo]);
    }
    "#}
    );

    let (_collect, code, hoist) = parse(
      r#"
    async function test() {
      const {foo} = await import('other');
      console.log(foo);
    }
    "#,
    );
    assert_eq_imported_symbols!(
      hoist.imported_symbols,
      map! {
        w!("$abc$importAsync$70a00e0a8474f72a$6a5cdcad01c973fa") => (w!("other"), w!("foo"))
      }
    );
    assert_eq!(
      hoist.dynamic_imports,
      map! {
        w!("$abc$importAsync$70a00e0a8474f72a") => w!("other")
      }
    );
    assert_eq!(
      code,
      indoc! {r#"
    import "abc:other";
    async function $abc$var$test() {
        const { foo: foo } = await $abc$importAsync$70a00e0a8474f72a;
        console.log(foo);
    }
    "#}
    );

    let (_collect, code, hoist) = parse(
      r#"
    async function test() {
      const {foo: bar} = await import('other');
      console.log(bar);
    }
    "#,
    );
    assert_eq_imported_symbols!(
      hoist.imported_symbols,
      map! {
        w!("$abc$importAsync$70a00e0a8474f72a$6a5cdcad01c973fa") => (w!("other"), w!("foo"))
      }
    );
    assert_eq!(
      hoist.dynamic_imports,
      map! {
        w!("$abc$importAsync$70a00e0a8474f72a") => w!("other")
      }
    );
    assert_eq!(
      code,
      indoc! {r#"
    import "abc:other";
    async function $abc$var$test() {
        const { foo: bar } = await $abc$importAsync$70a00e0a8474f72a;
        console.log(bar);
    }
    "#}
    );

    let (_collect, code, hoist) = parse(
      r#"
    import('other').then(x => x.foo);
    "#,
    );
    assert_eq_imported_symbols!(
      hoist.imported_symbols,
      map! {
        w!("$abc$importAsync$70a00e0a8474f72a$6a5cdcad01c973fa") => (w!("other"), w!("foo"))
      }
    );
    assert_eq!(
      hoist.dynamic_imports,
      map! {
        w!("$abc$importAsync$70a00e0a8474f72a") => w!("other")
      }
    );
    assert_eq!(
      code,
      indoc! {r#"
    import "abc:other";
    $abc$importAsync$70a00e0a8474f72a.then((x)=>x.foo);
    "#}
    );

    let (_collect, code, hoist) = parse(
      r#"
    import('other').then(x => x);
    "#,
    );
    assert_eq_imported_symbols!(
      hoist.imported_symbols,
      map! {
        w!("$abc$importAsync$70a00e0a8474f72a") => (w!("other"), w!("*"))
      }
    );
    assert_eq!(
      hoist.dynamic_imports,
      map! {
        w!("$abc$importAsync$70a00e0a8474f72a") => w!("other")
      }
    );
    assert_eq!(
      code,
      indoc! {r#"
    import "abc:other";
    $abc$importAsync$70a00e0a8474f72a.then((x)=>x);
    "#}
    );

    let (_collect, code, hoist) = parse(
      r#"
    import('other').then(({foo}) => foo);
    "#,
    );
    assert_eq_imported_symbols!(
      hoist.imported_symbols,
      map! {
        w!("$abc$importAsync$70a00e0a8474f72a$6a5cdcad01c973fa") => (w!("other"), w!("foo"))
      }
    );
    assert_eq!(
      hoist.dynamic_imports,
      map! {
        w!("$abc$importAsync$70a00e0a8474f72a") => w!("other")
      }
    );
    assert_eq!(
      code,
      indoc! {r#"
    import "abc:other";
    $abc$importAsync$70a00e0a8474f72a.then(({ foo: foo })=>foo);
    "#}
    );

    let (_collect, code, hoist) = parse(
      r#"
    import('other').then(({foo: bar}) => bar);
    "#,
    );
    assert_eq_imported_symbols!(
      hoist.imported_symbols,
      map! {
        w!("$abc$importAsync$70a00e0a8474f72a$6a5cdcad01c973fa") => (w!("other"), w!("foo"))
      }
    );
    assert_eq!(
      hoist.dynamic_imports,
      map! {
        w!("$abc$importAsync$70a00e0a8474f72a") => w!("other")
      }
    );
    assert_eq!(
      code,
      indoc! {r#"
    import "abc:other";
    $abc$importAsync$70a00e0a8474f72a.then(({ foo: bar })=>bar);
    "#}
    );

    let (_collect, code, hoist) = parse(
      r#"
    import('other').then(function (x) { return x.foo });
    "#,
    );
    assert_eq_imported_symbols!(
      hoist.imported_symbols,
      map! {
        w!("$abc$importAsync$70a00e0a8474f72a$6a5cdcad01c973fa") => (w!("other"), w!("foo"))
      }
    );
    assert_eq!(
      hoist.dynamic_imports,
      map! {
        w!("$abc$importAsync$70a00e0a8474f72a") => w!("other")
      }
    );
    assert_eq!(
      code,
      indoc! {r#"
    import "abc:other";
    $abc$importAsync$70a00e0a8474f72a.then(function(x) {
        return x.foo;
    });
    "#}
    );

    let (_collect, code, hoist) = parse(
      r#"
    import('other').then(function (x) { return x });
    "#,
    );
    assert_eq_imported_symbols!(
      hoist.imported_symbols,
      map! {
        w!("$abc$importAsync$70a00e0a8474f72a") => (w!("other"), w!("*"))
      }
    );
    assert_eq!(
      hoist.dynamic_imports,
      map! {
        w!("$abc$importAsync$70a00e0a8474f72a") => w!("other")
      }
    );
    assert_eq!(
      code,
      indoc! {r#"
    import "abc:other";
    $abc$importAsync$70a00e0a8474f72a.then(function(x) {
        return x;
    });
    "#}
    );

    let (_collect, code, hoist) = parse(
      r#"
    import('other').then(function ({foo}) {});
    "#,
    );
    assert_eq_imported_symbols!(
      hoist.imported_symbols,
      map! {
        w!("$abc$importAsync$70a00e0a8474f72a$6a5cdcad01c973fa") => (w!("other"), w!("foo"))
      }
    );
    assert_eq!(
      hoist.dynamic_imports,
      map! {
        w!("$abc$importAsync$70a00e0a8474f72a") => w!("other")
      }
    );
    assert_eq!(
      code,
      indoc! {r#"
    import "abc:other";
    $abc$importAsync$70a00e0a8474f72a.then(function({ foo: foo }) {});
    "#}
    );

    let (_collect, code, hoist) = parse(
      r#"
    import('other').then(function ({foo: bar}) {});
    "#,
    );
    assert_eq_imported_symbols!(
      hoist.imported_symbols,
      map! {
        w!("$abc$importAsync$70a00e0a8474f72a$6a5cdcad01c973fa") => (w!("other"), w!("foo"))
      }
    );
    assert_eq!(
      hoist.dynamic_imports,
      map! {
        w!("$abc$importAsync$70a00e0a8474f72a") => w!("other")
      }
    );
    assert_eq!(
      code,
      indoc! {r#"
    import "abc:other";
    $abc$importAsync$70a00e0a8474f72a.then(function({ foo: bar }) {});
    "#}
    );
  }

  #[test]
  fn fold_hoist_vars() {
    let (_collect, code, _hoist) = parse(
      r#"
    var x = 2;
    var y = {x};
    var z = {x: 3};
    var w = {[x]: 4};

    function test() {
      var x = 3;
    }
    "#,
    );
    assert_eq!(
      code,
      indoc! {r#"
    var $abc$var$x = 2;
    var $abc$var$y = {
        x: $abc$var$x
    };
    var $abc$var$z = {
        x: 3
    };
    var $abc$var$w = {
        [$abc$var$x]: 4
    };
    function $abc$var$test() {
        var x = 3;
    }
    "#}
    );
  }

  #[test]
  fn collect_exports() {
    let (collect, _code, _hoist) = parse("export default function () {};");
    assert_eq!(
      collect.exports,
      map! {
        w!("default") => Export {
          source: None,
          specifier: "default".into(),
          loc: SourceLocation {
            start_line: 1,
            start_col: 1,
            end_line: 1,
            end_col: 30
          },
          is_esm: true
        }
      }
    );

    let (collect, _code, _hoist) = parse("export default function test () {};");
    assert_eq!(
      collect.exports,
      map! {
        w!("default") => Export {
          source: None,
          specifier: "test".into(),
          loc: SourceLocation {
            start_line: 1,
            start_col: 1,
            end_line: 1,
            end_col: 35
          },
          is_esm: true
        }
      }
    );

    let (collect, _code, _hoist) = parse("export default class {};");
    assert_eq!(
      collect.exports,
      map! {
        w!("default") => Export {
          source: None,
          specifier: "default".into(),
          loc: SourceLocation {
            start_line: 1,
            start_col: 1,
            end_line: 1,
            end_col: 24
          },
          is_esm: true
        }
      }
    );

    let (collect, _code, _hoist) = parse("export default class test {};");
    assert_eq!(
      collect.exports,
      map! {
        w!("default") => Export {
          source: None,
          specifier: "test".into(),
          loc: SourceLocation {
            start_line: 1,
            start_col: 1,
            end_line: 1,
            end_col: 29
          },
          is_esm: true
        }
      }
    );

    let (collect, _code, _hoist) = parse("export default foo;");
    assert_eq!(
      collect.exports,
      map! {
        w!("default") => Export {
          source: None,
          specifier: "default".into(),
          loc: SourceLocation {
            start_line: 1,
            start_col: 1,
            end_line: 1,
            end_col: 20
          },
          is_esm: true
        }
      }
    );

    let (collect, _code, _hoist) = parse("module.exports.foo = 2;");
    assert_eq!(
      collect.exports,
      map! {
        w!("foo") => Export {
          source: None,
          specifier: "foo".into(),
          loc: SourceLocation {
            start_line: 1,
            start_col: 16,
            end_line: 1,
            end_col: 19
          },
          is_esm: false
        }
      }
    );

    let (collect, _code, _hoist) = parse("module.exports['foo'] = 2;");
    assert_eq!(
      collect.exports,
      map! {
        w!("foo") => Export {
          source: None,
          specifier: "foo".into(),
          loc: SourceLocation {
            start_line: 1,
            start_col: 16,
            end_line: 1,
            end_col: 21
          },
          is_esm: false
        }
      }
    );

    let (collect, _code, _hoist) = parse("module.exports[`foo`] = 2;");
    assert_eq!(
      collect.exports,
      map! {
        w!("foo") => Export {
          source: None,
          specifier: "foo".into(),
          loc: SourceLocation {
            start_line: 1,
            start_col: 16,
            end_line: 1,
            end_col: 21
          },
          is_esm: false
        }
      }
    );

    let (collect, _code, _hoist) = parse("exports.foo = 2;");
    assert_eq!(
      collect.exports,
      map! {
        w!("foo") => Export {
          source: None,
          specifier: "foo".into(),
          loc: SourceLocation {
            start_line: 1,
            start_col: 9,
            end_line: 1,
            end_col: 12
          },
          is_esm: false
        }
      }
    );

    let (collect, _code, _hoist) = parse("this.foo = 2;");
    assert_eq!(
      collect.exports,
      map! {
        w!("foo") => Export {
          source: None,
          specifier: "foo".into(),
          loc: SourceLocation {
            start_line: 1,
            start_col: 6,
            end_line: 1,
            end_col: 9
          },
          is_esm: false
        }
      }
    );
  }

  #[test]
  fn collect_this_exports() {
    // module is wrapped when `this` accessor matches an export
    let (collect, _code, _hoist) = parse(
      r#"
      exports.foo = function() {
        exports.bar()
      }

      exports.bar = function() {
        this.baz()
      }

      exports.baz = function() {
        return 2
      }
      "#,
    );
    assert_eq!(
      collect
        .bailouts
        .unwrap()
        .iter()
        .map(|b| &b.reason)
        .collect::<Vec<_>>(),
      vec![&BailoutReason::ThisInExport]
    );
    assert!(collect.should_wrap);

    // module is not wrapped when `this` inside a class collides with an export
    let (collect, _code, _hoist) = parse(
      r#"
      class Foo {
        constructor() {
          this.a = 4
        }

        bar() {
          return this.baz()
        }

        baz() {
          return this.a
        }
      }

      exports.baz = new Foo()
      exports.a = 2
      "#,
    );
    assert_eq!(
      collect
        .bailouts
        .unwrap()
        .iter()
        .map(|b| &b.reason)
        .collect::<Vec<_>>(),
      Vec::<&BailoutReason>::new()
    );
    assert!(!collect.should_wrap);
  }
}<|MERGE_RESOLUTION|>--- conflicted
+++ resolved
@@ -220,11 +220,7 @@
   pub exported_symbols: Vec<ExportedSymbol>,
   /// Symbols re-exported from other modules.
   ///
-<<<<<<< HEAD
-  /// If a symbol is re-exported from another module, parcel will remove delete the export statement
-=======
   /// If a symbol is re-exported from another module, parcel will remove the export statement
->>>>>>> 2ce9b6b5
   /// from the asset.
   ///
   /// For example, if an input file is:
