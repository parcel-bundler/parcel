use std::collections::{HashMap, HashSet};
use std::vec;

use glob_match::glob_match;
use swc_core::common::{Mark, DUMMY_SP};
use swc_core::ecma::ast;
use swc_core::ecma::atoms::JsWord;
use swc_core::ecma::visit::{Fold, FoldWith};

use crate::{utils::*, InlineEnvironment};
use ast::*;

pub struct EnvReplacer<'a> {
  pub replace_env: bool,
  pub is_browser: bool,
<<<<<<< HEAD
  pub env: &'a HashMap<String, String>,
  pub inline_environment: &'a InlineEnvironment,
  pub decls: &'a HashSet<Id>,
=======
  pub env: &'a HashMap<swc_core::ecma::atoms::JsWord, swc_core::ecma::atoms::JsWord>,
>>>>>>> a2cf988d
  pub used_env: &'a mut HashSet<JsWord>,
  pub source_map: &'a swc_core::common::SourceMap,
  pub diagnostics: &'a mut Vec<Diagnostic>,
  pub unresolved_mark: Mark,
}

impl<'a> Fold for EnvReplacer<'a> {
  fn fold_expr(&mut self, node: Expr) -> Expr {
    // Replace assignments to process.browser with `true`
    // TODO: this seems questionable but we did it in the JS version??
    if let Expr::Assign(ref assign) = node {
      if let PatOrExpr::Pat(ref pat) = assign.left {
        if let Pat::Expr(ref expr) = &**pat {
          if let Expr::Member(ref member) = &**expr {
            if self.is_browser
              && match_member_expr(member, vec!["process", "browser"], self.unresolved_mark)
            {
              let mut res = assign.clone();
              res.right = Box::new(Expr::Lit(Lit::Bool(Bool {
                value: true,
                span: DUMMY_SP,
              })));
              return Expr::Assign(res);
            }
          }
        }
      }
    }

    // Replace `'foo' in process.env` with a boolean.
    match &node {
      Expr::Bin(binary) if binary.op == BinaryOp::In => {
        if let (Expr::Lit(Lit::Str(left)), Expr::Member(member)) = (&*binary.left, &*binary.right) {
<<<<<<< HEAD
          if match_member_expr(member, vec!["process", "env"], self.decls) {
            let name = left.value.as_ref();
=======
          if match_member_expr(member, vec!["process", "env"], self.unresolved_mark) {
>>>>>>> a2cf988d
            return Expr::Lit(Lit::Bool(Bool {
              value: self.should_inline(name) && self.env.contains_key(name),
              span: DUMMY_SP,
            }));
          }
        }
      }
      _ => {}
    }

    if let Expr::Member(ref member) = node {
      if self.is_browser
        && match_member_expr(member, vec!["process", "browser"], self.unresolved_mark)
      {
        return Expr::Lit(Lit::Bool(Bool {
          value: true,
          span: DUMMY_SP,
        }));
      }

      if !self.replace_env {
        return node.fold_children_with(self);
      }

      if let Expr::Member(obj) = &*member.obj {
        if match_member_expr(obj, vec!["process", "env"], self.unresolved_mark) {
          if let Some((sym, _)) = match_property_name(member) {
            if let Some(replacement) = self.replace(&sym, true) {
              return replacement;
            }
          }
        }
      }
    }

    if let Expr::Assign(assign) = &node {
      if !self.replace_env {
        return node.fold_children_with(self);
      }

      let expr = match &assign.left {
        PatOrExpr::Pat(pat) => {
          if let Pat::Expr(expr) = &**pat {
            Some(&**expr)
          } else if let Expr::Member(member) = &*assign.right {
            if assign.op == AssignOp::Assign
              && match_member_expr(member, vec!["process", "env"], self.unresolved_mark)
            {
              let mut decls = vec![];
              self.collect_pat_bindings(pat, &mut decls);

              let mut exprs: Vec<Box<Expr>> = decls
                .iter()
                .map(|decl| {
                  Box::new(Expr::Assign(AssignExpr {
                    span: DUMMY_SP,
                    op: AssignOp::Assign,
                    left: PatOrExpr::Pat(Box::new(decl.name.clone())),
                    right: Box::new(if let Some(init) = &decl.init {
                      *init.clone()
                    } else {
                      Expr::Ident(get_undefined_ident(self.unresolved_mark))
                    }),
                  }))
                })
                .collect();

              exprs.push(Box::new(Expr::Object(ObjectLit {
                span: DUMMY_SP,
                props: vec![],
              })));

              return Expr::Seq(SeqExpr {
                span: assign.span,
                exprs,
              });
            }
            None
          } else {
            None
          }
        }
        PatOrExpr::Expr(expr) => Some(&**expr),
      };

      if let Some(Expr::Member(MemberExpr { obj, .. })) = &expr {
        if let Expr::Member(member) = &**obj {
          if match_member_expr(member, vec!["process", "env"], self.unresolved_mark) {
            self.emit_mutating_error(assign.span);
            return *assign.right.clone().fold_with(self);
          }
        }
      }
    }

    if self.replace_env {
      match &node {
        // e.g. delete process.env.SOMETHING
        Expr::Unary(UnaryExpr { op: UnaryOp::Delete, arg, span, .. }) |
        // e.g. process.env.UPDATE++
        Expr::Update(UpdateExpr { arg, span, .. }) => {
          if let Expr::Member(MemberExpr { ref obj, .. }) = &**arg {
            if let Expr::Member(member) = &**obj {
              if match_member_expr(member, vec!["process", "env"], self.unresolved_mark) {
                self.emit_mutating_error(*span);
                return match &node {
                  Expr::Unary(_) => Expr::Lit(Lit::Bool(Bool { span: *span, value: true })),
                  Expr::Update(_) => *arg.clone().fold_with(self),
                  _ => unreachable!()
                }
              }
            }
          }
        },
        _ => {}
      }
    }

    node.fold_children_with(self)
  }

  fn fold_var_decl(&mut self, node: VarDecl) -> VarDecl {
    if !self.replace_env {
      return node.fold_children_with(self);
    }

    let mut decls = vec![];
    for decl in &node.decls {
      if let Some(init) = &decl.init {
        if let Expr::Member(member) = &**init {
          if match_member_expr(member, vec!["process", "env"], self.unresolved_mark) {
            self.collect_pat_bindings(&decl.name, &mut decls);
            continue;
          }
        }
      }

      decls.push(decl.clone().fold_with(self));
    }

    VarDecl {
      span: node.span,
      kind: node.kind,
      decls,
      declare: node.declare,
    }
  }
}

impl<'a> EnvReplacer<'a> {
  fn should_inline(&self, name: &str) -> bool {
    match &self.inline_environment {
      InlineEnvironment::Bool(false) => name == "NODE_ENV",
      InlineEnvironment::Bool(true) => true,
      InlineEnvironment::Array(globs) => globs.iter().any(|glob| glob_match(glob, name)),
    }
  }

  fn replace(&mut self, sym: &JsWord, fallback_undefined: bool) -> Option<Expr> {
    let name = sym.as_ref();
    if self.should_inline(name) {
      if let Some(val) = self.env.get(sym.as_ref()) {
        self.used_env.insert(sym.clone());
        return Some(Expr::Lit(Lit::Str(Str {
          span: DUMMY_SP,
          value: val.clone().into(),
          raw: None,
        })));
      }
    }

    if fallback_undefined {
      match sym as &str {
        // don't replace process.env.hasOwnProperty with undefined
        "hasOwnProperty"
        | "isPrototypeOf"
        | "propertyIsEnumerable"
        | "toLocaleString"
        | "toSource"
        | "toString"
        | "valueOf" => {}
        _ => {
          self.used_env.insert(sym.clone());
          return Some(Expr::Ident(get_undefined_ident(self.unresolved_mark)));
        }
      };
    }
    None
  }

  fn collect_pat_bindings(&mut self, pat: &Pat, decls: &mut Vec<VarDeclarator>) {
    match pat {
      Pat::Object(object) => {
        for prop in &object.props {
          match prop {
            ObjectPatProp::KeyValue(kv) => {
              let key = match &kv.key {
                PropName::Ident(ident) => Some(ident.sym.clone()),
                PropName::Str(str) => Some(str.value.clone()),
                // Non-static. E.g. computed property.
                _ => None,
              };

              decls.push(VarDeclarator {
                span: DUMMY_SP,
                name: *kv.value.clone().fold_with(self),
                init: if let Some(key) = key {
                  self.replace(&key, false).map(Box::new)
                } else {
                  None
                },
                definite: false,
              });
            }
            ObjectPatProp::Assign(assign) => {
              // let {x} = process.env;
              // let {x = 2} = process.env;
              decls.push(VarDeclarator {
                span: DUMMY_SP,
                name: Pat::Ident(BindingIdent::from(assign.key.clone())),
                init: if let Some(init) = self.replace(&assign.key.sym, false) {
                  Some(Box::new(init))
                } else {
                  assign.value.clone().fold_with(self)
                },
                definite: false,
              })
            }
            ObjectPatProp::Rest(rest) => {
              if let Pat::Ident(ident) = &*rest.arg {
                decls.push(VarDeclarator {
                  span: DUMMY_SP,
                  name: Pat::Ident(ident.clone()),
                  init: Some(Box::new(Expr::Object(ObjectLit {
                    span: DUMMY_SP,
                    props: vec![],
                  }))),
                  definite: false,
                })
              }
            }
          }
        }
      }
      Pat::Ident(ident) => decls.push(VarDeclarator {
        span: DUMMY_SP,
        name: Pat::Ident(ident.clone()),
        init: Some(Box::new(Expr::Object(ObjectLit {
          span: DUMMY_SP,
          props: vec![],
        }))),
        definite: false,
      }),
      _ => {}
    }
  }

  fn emit_mutating_error(&mut self, span: swc_core::common::Span) {
    self.diagnostics.push(Diagnostic {
      message: "Mutating process.env is not supported".into(),
      code_highlights: Some(vec![CodeHighlight {
        message: None,
        loc: SourceLocation::from(self.source_map, span),
      }]),
      hints: None,
      show_environment: false,
      severity: DiagnosticSeverity::SourceError,
      documentation_url: None,
    });
  }
}<|MERGE_RESOLUTION|>--- conflicted
+++ resolved
@@ -13,13 +13,8 @@
 pub struct EnvReplacer<'a> {
   pub replace_env: bool,
   pub is_browser: bool,
-<<<<<<< HEAD
   pub env: &'a HashMap<String, String>,
   pub inline_environment: &'a InlineEnvironment,
-  pub decls: &'a HashSet<Id>,
-=======
-  pub env: &'a HashMap<swc_core::ecma::atoms::JsWord, swc_core::ecma::atoms::JsWord>,
->>>>>>> a2cf988d
   pub used_env: &'a mut HashSet<JsWord>,
   pub source_map: &'a swc_core::common::SourceMap,
   pub diagnostics: &'a mut Vec<Diagnostic>,
@@ -53,12 +48,8 @@
     match &node {
       Expr::Bin(binary) if binary.op == BinaryOp::In => {
         if let (Expr::Lit(Lit::Str(left)), Expr::Member(member)) = (&*binary.left, &*binary.right) {
-<<<<<<< HEAD
-          if match_member_expr(member, vec!["process", "env"], self.decls) {
+          if match_member_expr(member, vec!["process", "env"], self.unresolved_mark) {
             let name = left.value.as_ref();
-=======
-          if match_member_expr(member, vec!["process", "env"], self.unresolved_mark) {
->>>>>>> a2cf988d
             return Expr::Lit(Lit::Bool(Bool {
               value: self.should_inline(name) && self.env.contains_key(name),
               span: DUMMY_SP,
