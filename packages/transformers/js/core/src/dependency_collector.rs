use std::collections::{HashMap, HashSet};
use std::fmt;

use serde::{Deserialize, Serialize};
use swc_atoms::JsWord;
<<<<<<< HEAD
use swc_common::{SourceMap, Span, SyntaxContext, DUMMY_SP};
=======
use swc_common::{Mark, SourceMap, SyntaxContext, DUMMY_SP};
>>>>>>> aaf0e237
use swc_ecmascript::ast;
use swc_ecmascript::utils::ident::IdentLike;
use swc_ecmascript::visit::{Fold, FoldWith};

use crate::utils::*;

#[derive(Clone, Debug, Eq, PartialEq, Serialize, Deserialize)]
pub enum DependencyKind {
  Import,
  Export,
  DynamicImport,
  Require,
  WebWorker,
  ServiceWorker,
  Worklet,
  URL,
  File,
}

impl fmt::Display for DependencyKind {
  fn fmt(&self, f: &mut fmt::Formatter) -> fmt::Result {
    write!(f, "{:?}", self)
  }
}

#[derive(Clone, Debug, Eq, PartialEq, Serialize, Deserialize)]
pub struct DependencyDescriptor {
  pub kind: DependencyKind,
  pub loc: SourceLocation,
  /// The text specifier associated with the import/export statement.
  pub specifier: swc_atoms::JsWord,
  pub attributes: Option<HashMap<swc_atoms::JsWord, bool>>,
  pub is_optional: bool,
  pub is_helper: bool,
  pub source_type: Option<SourceType>,
}

/// This pass collects dependencies in a module and compiles references as needed to work with Parcel's JSRuntime.
pub fn dependency_collector<'a>(
  source_map: &'a SourceMap,
  items: &'a mut Vec<DependencyDescriptor>,
  decls: &'a HashSet<(JsWord, SyntaxContext)>,
  ignore_mark: swc_common::Mark,
  scope_hoist: bool,
  source_type: SourceType,
  supports_module_workers: bool,
  diagnostics: &'a mut Vec<Diagnostic>,
) -> impl Fold + 'a {
  DependencyCollector {
    source_map,
    items,
    in_try: false,
    in_promise: false,
    require_node: None,
    decls,
    ignore_mark,
    scope_hoist,
    source_type,
    supports_module_workers,
    diagnostics,
  }
}

struct DependencyCollector<'a> {
  source_map: &'a SourceMap,
  items: &'a mut Vec<DependencyDescriptor>,
  in_try: bool,
  in_promise: bool,
  require_node: Option<ast::CallExpr>,
  decls: &'a HashSet<(JsWord, SyntaxContext)>,
  ignore_mark: swc_common::Mark,
  scope_hoist: bool,
  source_type: SourceType,
  supports_module_workers: bool,
  diagnostics: &'a mut Vec<Diagnostic>,
}

impl<'a> DependencyCollector<'a> {
  fn add_dependency(
    &mut self,
    specifier: JsWord,
    span: swc_common::Span,
    kind: DependencyKind,
    attributes: Option<HashMap<swc_atoms::JsWord, bool>>,
    is_optional: bool,
    source_type: SourceType,
  ) {
    self.items.push(DependencyDescriptor {
      kind,
      loc: SourceLocation::from(self.source_map, span),
      specifier,
      attributes,
      is_optional,
      is_helper: span.is_dummy(),
      source_type: Some(source_type),
    });
  }

  fn create_require(&mut self, specifier: JsWord) -> ast::CallExpr {
    let mut res = create_require(specifier);

    // For scripts, we replace with __parcel__require__, which is later replaced
    // by a real parcelRequire of the resolved asset in the packager.
    if self.source_type == SourceType::Script {
      res.callee = ast::ExprOrSuper::Expr(Box::new(ast::Expr::Ident(ast::Ident::new(
        "__parcel__require__".into(),
        DUMMY_SP,
      ))));
    }
    res
  }

  fn add_script_error(&mut self, span: Span) {
    // Only add the diagnostic for imports/exports in scripts once.
    if self.diagnostics.iter().any(|d| d.message == "SCRIPT_ERROR") {
      return;
    }

    self.diagnostics.push(Diagnostic {
      message: "SCRIPT_ERROR".to_string(),
      code_highlights: Some(vec![CodeHighlight {
        message: None,
        loc: SourceLocation::from(self.source_map, span),
      }]),
      hints: None,
      show_environment: true,
    });
  }
}

fn rewrite_require_specifier(node: ast::CallExpr) -> ast::CallExpr {
  if let Some(arg) = node.args.get(0) {
    if let ast::Expr::Lit(lit) = &*arg.expr {
      if let ast::Lit::Str(str_) = lit {
        if str_.value.starts_with("node:") {
          // create_require will take care of replacing the node: prefix...
          return create_require(str_.value.clone());
        }
      }
    }
  }
  node
}

impl<'a> Fold for DependencyCollector<'a> {
  fn fold_module_decl(&mut self, node: ast::ModuleDecl) -> ast::ModuleDecl {
    // If an import or export is seen within a script, flag it to throw an error from JS.
    if self.source_type == SourceType::Script {
      match node {
        ast::ModuleDecl::Import(ast::ImportDecl { span, .. })
        | ast::ModuleDecl::ExportAll(ast::ExportAll { span, .. })
        | ast::ModuleDecl::ExportDecl(ast::ExportDecl { span, .. })
        | ast::ModuleDecl::ExportDefaultDecl(ast::ExportDefaultDecl { span, .. })
        | ast::ModuleDecl::ExportDefaultExpr(ast::ExportDefaultExpr { span, .. })
        | ast::ModuleDecl::ExportNamed(ast::NamedExport { span, .. }) => {
          self.add_script_error(span)
        }
        _ => {}
      }
      return node;
    }

    node.fold_children_with(self)
  }

  fn fold_import_decl(&mut self, node: ast::ImportDecl) -> ast::ImportDecl {
    if node.type_only {
      return node;
    }

    self.add_dependency(
      node.src.value.clone(),
      node.src.span,
      DependencyKind::Import,
      None,
      false,
      self.source_type,
    );

    return node;
  }

  fn fold_named_export(&mut self, node: ast::NamedExport) -> ast::NamedExport {
    if let Some(src) = &node.src {
      if node.type_only {
        return node;
      }

      self.add_dependency(
        src.value.clone(),
        src.span,
        DependencyKind::Export,
        None,
        false,
        self.source_type,
      );
    }

    return node;
  }

  fn fold_export_all(&mut self, node: ast::ExportAll) -> ast::ExportAll {
    self.add_dependency(
      node.src.value.clone(),
      node.src.span,
      DependencyKind::Export,
      None,
      false,
      self.source_type,
    );

    return node;
  }

  fn fold_try_stmt(&mut self, node: ast::TryStmt) -> ast::TryStmt {
    // Track if we're inside a try block to mark dependencies as optional.
    self.in_try = true;
    let block = node.block.fold_with(self);
    self.in_try = false;

    let handler = match node.handler {
      Some(handler) => Some(handler.fold_with(self)),
      None => None,
    };

    let finalizer = match node.finalizer {
      Some(finalizer) => Some(finalizer.fold_with(self)),
      None => None,
    };

    ast::TryStmt {
      span: node.span,
      block,
      handler,
      finalizer,
    }
  }

  fn fold_call_expr(&mut self, node: ast::CallExpr) -> ast::CallExpr {
    use ast::{Expr::*, ExprOrSuper::*, Ident};

    let call_expr = match node.callee.clone() {
      Super(_) => return node,
      Expr(boxed) => boxed,
    };

    let kind = match &*call_expr {
      Ident(ident) => {
        // Bail if defined in scope
        if self.decls.contains(&ident.to_id()) {
          return node.fold_children_with(self);
        }

        match ident.sym.to_string().as_str() {
          "import" => DependencyKind::DynamicImport,
          "require" => {
            if self.in_promise {
              DependencyKind::DynamicImport
            } else {
              DependencyKind::Require
            }
          }
          "importScripts" => {
            let msg = if self.source_type == SourceType::Script {
              "importScripts() is not supported in worker scripts."
            } else {
              "importScripts() is not supported in module workers."
            };
            self.diagnostics.push(Diagnostic {
              message: msg.to_string(),
              code_highlights: Some(vec![CodeHighlight {
                message: None,
                loc: SourceLocation::from(self.source_map, node.span),
              }]),
              hints: Some(vec![String::from(
                "Use a static `import`, or dynamic `import()` instead.",
              )]),
              show_environment: self.source_type == SourceType::Script,
            });
            return node.fold_children_with(self);
          }
          "__parcel__require__" => {
            let mut call = node.clone().fold_children_with(self);
            call.callee = ast::ExprOrSuper::Expr(Box::new(ast::Expr::Ident(ast::Ident::new(
              "require".into(),
              DUMMY_SP.apply_mark(self.ignore_mark),
            ))));
            return call;
          }
          "__parcel__import__" => {
            let mut call = node.clone().fold_children_with(self);
            call.callee = ast::ExprOrSuper::Expr(Box::new(ast::Expr::Ident(ast::Ident::new(
              "import".into(),
              DUMMY_SP.apply_mark(self.ignore_mark),
            ))));
            return call;
          }
          _ => return node.fold_children_with(self),
        }
      }
      Member(member) => {
        if match_member_expr(
          member,
          vec!["navigator", "serviceWorker", "register"],
          self.decls,
        ) {
          DependencyKind::ServiceWorker
        } else if match_member_expr(member, vec!["CSS", "paintWorklet", "addModule"], self.decls) {
          DependencyKind::Worklet
        } else {
          let was_in_promise = self.in_promise;

          // Match compiled dynamic imports (Parcel)
          // Promise.resolve(require('foo'))
          if match_member_expr(member, vec!["Promise", "resolve"], self.decls) {
            if let Some(expr) = node.args.get(0) {
              if let Some(_) = match_require(&*expr.expr, self.decls, Mark::fresh(Mark::root())) {
                self.in_promise = true;
                let node = node.fold_children_with(self);
                self.in_promise = was_in_promise;
                return node;
              }
            }
          }

          // Match compiled dynamic imports (TypeScript)
          // Promise.resolve().then(() => require('foo'))
          // Promise.resolve().then(() => { return require('foo') })
          // Promise.resolve().then(function () { return require('foo') })
          if let Expr(ref expr) = member.obj {
            if let Call(call) = &**expr {
              if let Expr(e) = &call.callee {
                if let Member(m) = &**e {
                  if match_member_expr(m, vec!["Promise", "resolve"], self.decls) {
                    if let Ident(id) = &*member.prop {
                      if id.sym.to_string().as_str() == "then" {
                        if let Some(arg) = node.args.get(0) {
                          match &*arg.expr {
                            Fn(_) | Arrow(_) => {
                              self.in_promise = true;
                              let node = swc_ecmascript::visit::fold_call_expr(self, node.clone());
                              self.in_promise = was_in_promise;

                              // Transform Promise.resolve().then(() => __importStar(require('foo')))
                              //   => Promise.resolve().then(() => require('foo')).then(res => __importStar(res))
                              if let Some(require_node) = self.require_node.clone() {
                                self.require_node = None;
                                return build_promise_chain(node.clone(), require_node);
                              }
                            }
                            _ => {}
                          }
                        }
                      }
                    }
                  }
                }
              }
            }
          }

          return node.fold_children_with(self);
        }
      }
      _ => return node.fold_children_with(self),
    };

    // Convert import attributes for dynamic import
    let mut attributes = None;
    if kind == DependencyKind::DynamicImport {
      if let Some(arg) = node.args.get(1) {
        if let Object(arg) = &*arg.expr {
          let mut attrs = HashMap::new();
          for key in &arg.props {
            let prop = match key {
              ast::PropOrSpread::Prop(prop) => prop,
              _ => continue,
            };

            let kv = match &**prop {
              ast::Prop::KeyValue(kv) => kv,
              _ => continue,
            };

            let k = match &kv.key {
              ast::PropName::Ident(Ident { sym, .. })
              | ast::PropName::Str(ast::Str { value: sym, .. }) => sym.clone(),
              _ => continue,
            };

            let v = match &*kv.value {
              Lit(ast::Lit::Bool(ast::Bool { value, .. })) => *value,
              _ => continue,
            };

            attrs.insert(k, v);
          }

          attributes = Some(attrs);
        }
      }
    }

    if let Some(arg) = node.args.get(0) {
      if kind == DependencyKind::ServiceWorker || kind == DependencyKind::Worklet {
        let (source_type, opts) = if kind == DependencyKind::ServiceWorker {
          match_worker_type(node.args.get(1))
        } else {
          // Worklets are always modules
          (SourceType::Module, None)
        };
        let mut node = node.clone();

        let (specifier, span) = if let Some(s) = self.match_import_meta_url(&*arg.expr, self.decls)
        {
          s
        } else if let Lit(lit) = &*arg.expr {
          if let ast::Lit::Str(str_) = lit {
            let msg = if kind == DependencyKind::ServiceWorker {
              "Registering service workers with a string literal is not supported."
            } else {
              "Registering worklets with a string literal is not supported."
            };
            self.diagnostics.push(Diagnostic {
              message: msg.to_string(),
              code_highlights: Some(vec![CodeHighlight {
                message: None,
                loc: SourceLocation::from(self.source_map, str_.span),
              }]),
              hints: Some(vec![format!(
                "Replace with: new URL('{}', import.meta.url)",
                str_.value,
              )]),
              show_environment: false,
            });
            return node;
          } else {
            return node;
          }
        } else {
          return node;
        };

        self.add_dependency(
          specifier.clone(),
          span,
          kind.clone(),
          attributes,
          false,
          source_type,
        );

        node.args[0].expr = Box::new(Call(self.create_require(specifier)));
        match opts {
          Some(opts) => {
            node.args[1] = opts;
          }
          None => {
            node.args.truncate(1);
          }
        }
        return node;
      }

      if let Lit(lit) = &*arg.expr {
        if let ast::Lit::Str(str_) = lit {
          // require() calls aren't allowed in scripts, flag as an error.
          if kind == DependencyKind::Require && self.source_type == SourceType::Script {
            self.add_script_error(node.span);
            return node;
          }

          self.add_dependency(
            str_.value.clone(),
            str_.span,
            kind.clone(),
            attributes,
            kind == DependencyKind::Require && self.in_try,
            self.source_type,
          );
        }
      }
    }

    // Replace import() with require()
    if kind == DependencyKind::DynamicImport {
      let mut call = node.clone();
      if !self.scope_hoist {
        let name = match &self.source_type {
          SourceType::Module => "require",
          SourceType::Script => "__parcel__require__",
        };
        call.callee = ast::ExprOrSuper::Expr(Box::new(ast::Expr::Ident(ast::Ident::new(
          name.into(),
          DUMMY_SP,
        ))));
      }

      // Drop import attributes
      call.args.truncate(1);

      // Track the returned require call to be replaced with a promise chain.
      let rewritten_call = rewrite_require_specifier(call);
      self.require_node = Some(rewritten_call.clone());
      rewritten_call
    } else if kind == DependencyKind::Require {
      // Don't continue traversing so that the `require` isn't replaced with undefined
      rewrite_require_specifier(node)
    } else {
      node.fold_children_with(self)
    }
  }

  fn fold_unary_expr(&mut self, node: ast::UnaryExpr) -> ast::UnaryExpr {
    // Don't traverse `typeof require` further to not replace `require` with undefined
    if let ast::UnaryExpr {
      op: ast::UnaryOp::TypeOf,
      arg,
      ..
    } = &node
    {
      if let ast::Expr::Ident(ast::Ident { sym, .. }) = &**arg {
        if sym == &js_word!("require") && !self.decls.contains(&(sym.clone(), node.span.ctxt())) {
          return node;
        }
      }
    }

    node.fold_children_with(self)
  }

  fn fold_new_expr(&mut self, node: ast::NewExpr) -> ast::NewExpr {
    use ast::Expr::*;

    let matched = match &*node.callee {
      Ident(id) => {
        match id.sym {
          js_word!("Worker") | js_word!("SharedWorker") => {
            // Bail if defined in scope
            !self.decls.contains(&id.to_id())
          }
          js_word!("Promise") => {
            // Match requires inside promises (e.g. Rollup compiled dynamic imports)
            // new Promise(resolve => resolve(require('foo')))
            // new Promise(resolve => { resolve(require('foo')) })
            // new Promise(function (resolve) { resolve(require('foo')) })
            return self.fold_new_promise(node);
          }
          _ => false,
        }
      }
      _ => false,
    };

    if !matched {
      return node.fold_children_with(self);
    }

    if let Some(args) = &node.args {
      if args.len() > 0 {
        let (specifier, span) =
          if let Some(s) = self.match_import_meta_url(&*args[0].expr, self.decls) {
            s
          } else if let Lit(lit) = &*args[0].expr {
            if let ast::Lit::Str(str_) = lit {
              let constructor = match &*node.callee {
                Ident(id) => id.sym.to_string(),
                _ => "Worker".to_string(),
              };
              self.diagnostics.push(Diagnostic {
                message: format!(
                  "Constructing a {} with a string literal is not supported.",
                  constructor
                ),
                code_highlights: Some(vec![CodeHighlight {
                  message: None,
                  loc: SourceLocation::from(self.source_map, str_.span),
                }]),
                hints: Some(vec![format!(
                  "Replace with: new URL('{}', import.meta.url)",
                  str_.value
                )]),
                show_environment: false,
              });
              return node;
            } else {
              return node;
            }
          } else {
            return node;
          };

        let (source_type, opts) = match_worker_type(args.get(1));
        self.add_dependency(
          specifier.clone(),
          span,
          DependencyKind::WebWorker,
          None,
          false,
          source_type,
        );

        // Replace argument with a require call to resolve the URL at runtime.
        let mut node = node.clone();
        if let Some(mut args) = node.args.clone() {
          args[0].expr = Box::new(Call(self.create_require(specifier)));

          // If module workers aren't supported natively, remove the `type: 'module'` option.
          // If no other options are passed, remove the argument entirely.
          if !self.supports_module_workers {
            match opts {
              None => {
                args.truncate(1);
              }
              Some(opts) => {
                args[1] = opts;
              }
            }
          }
          node.args = Some(args);
        }

        return node;
      }
    }

    return node.fold_children_with(self);
  }

  fn fold_member_expr(&mut self, mut node: ast::MemberExpr) -> ast::MemberExpr {
    node.obj = node.obj.fold_children_with(self);

    // To ensure that fold_expr doesn't replace `require` in non-computed member expressions
    if node.computed {
      node.prop = node.prop.fold_children_with(self);
    }

    node
  }

  fn fold_expr(&mut self, node: ast::Expr) -> ast::Expr {
<<<<<<< HEAD
    if let Some((specifier, span)) = self.match_import_meta_url(&node, self.decls) {
=======
    use ast::*;

    if let Some((specifier, span)) = match_import_meta_url(&node, self.decls) {
>>>>>>> aaf0e237
      self.add_dependency(
        specifier.clone(),
        span,
        DependencyKind::URL,
        None,
        false,
        self.source_type,
      );
      return ast::Expr::Call(self.create_require(specifier));
    }

    let is_require = match &node {
      Expr::Ident(Ident { sym, span, .. }) => {
        // Free `require` -> undefined
        sym == &js_word!("require") && !self.decls.contains(&(sym.clone(), span.ctxt()))
      }
      Expr::Member(MemberExpr {
        obj: ExprOrSuper::Expr(expr),
        ..
      }) => {
        // e.g. `require.extensions` -> undefined
        if let Expr::Ident(Ident { sym, span, .. }) = &**expr {
          sym == &js_word!("require") && !self.decls.contains(&(sym.clone(), span.ctxt()))
        } else {
          false
        }
      }
      _ => false,
    };

    if is_require {
      return ast::Expr::Ident(ast::Ident::new("undefined".into(), DUMMY_SP));
    }

    node.fold_children_with(self)
  }
}

impl<'a> DependencyCollector<'a> {
  fn fold_new_promise(&mut self, node: ast::NewExpr) -> ast::NewExpr {
    use ast::Expr::*;

    // Match requires inside promises (e.g. Rollup compiled dynamic imports)
    // new Promise(resolve => resolve(require('foo')))
    // new Promise(resolve => { resolve(require('foo')) })
    // new Promise(function (resolve) { resolve(require('foo')) })
    // new Promise(function (resolve) { return resolve(require('foo')) })
    if let Some(args) = &node.args {
      if let Some(arg) = args.get(0) {
        let (resolve, expr) = match &*arg.expr {
          Fn(f) => {
            let param = if let Some(param) = f.function.params.get(0) {
              Some(&param.pat)
            } else {
              None
            };
            let body = if let Some(body) = &f.function.body {
              self.match_block_stmt_expr(body)
            } else {
              None
            };
            (param, body)
          }
          Arrow(f) => {
            let param = f.params.get(0);
            let body = match &f.body {
              ast::BlockStmtOrExpr::Expr(expr) => Some(&**expr),
              ast::BlockStmtOrExpr::BlockStmt(block) => self.match_block_stmt_expr(block),
            };
            (param, body)
          }
          _ => (None, None),
        };

        let resolve_id = match resolve {
          Some(ast::Pat::Ident(id)) => id.to_id(),
          _ => return node.fold_children_with(self),
        };

        match expr {
          Some(ast::Expr::Call(call)) => {
            if let ast::ExprOrSuper::Expr(callee) = &call.callee {
              if let ast::Expr::Ident(id) = &**callee {
                if id.to_id() == resolve_id {
                  if let Some(arg) = call.args.get(0) {
                    if let Some(_) =
                      match_require(&*arg.expr, self.decls, Mark::fresh(Mark::root()))
                    {
                      let was_in_promise = self.in_promise;
                      self.in_promise = true;
                      let node = node.fold_children_with(self);
                      self.in_promise = was_in_promise;
                      return node;
                    }
                  }
                }
              }
            }
          }
          _ => {}
        }
      }
    }

    return node.fold_children_with(self);
  }

  fn match_block_stmt_expr<'x>(&self, block: &'x ast::BlockStmt) -> Option<&'x ast::Expr> {
    match block.stmts.last() {
      Some(ast::Stmt::Expr(ast::ExprStmt { expr, .. })) => Some(&**expr),
      Some(ast::Stmt::Return(ast::ReturnStmt { arg, .. })) => {
        if let Some(arg) = arg {
          Some(&**arg)
        } else {
          None
        }
      }
      _ => None,
    }
  }
}

// If the `require` call is not immediately returned (e.g. wrapped in another function),
// then transform the AST to create a promise chain so that the require is by itself.
// This is because the require will return a promise rather than the module synchronously.
// For example, TypeScript generates the following with the esModuleInterop flag:
//   Promise.resolve().then(() => __importStar(require('./foo')));
// This is transformed into:
//   Promise.resolve().then(() => require('./foo')).then(res => __importStar(res));
fn build_promise_chain(node: ast::CallExpr, require_node: ast::CallExpr) -> ast::CallExpr {
  let mut transformer = PromiseTransformer {
    require_node: Some(require_node),
  };

  let node = node.fold_with(&mut transformer);

  if let Some(require_node) = &transformer.require_node {
    if let Some(f) = node.args.get(0) {
      // Add `res` as an argument to the original function
      let f = match &*f.expr {
        ast::Expr::Fn(f) => {
          let mut f = f.clone();
          f.function.params.insert(
            0,
            ast::Param {
              pat: ast::Pat::Ident(ast::BindingIdent::from(ast::Ident::new(
                "res".into(),
                DUMMY_SP,
              ))),
              decorators: vec![],
              span: DUMMY_SP,
            },
          );
          ast::Expr::Fn(f)
        }
        ast::Expr::Arrow(f) => {
          let mut f = f.clone();
          f.params.insert(
            0,
            ast::Pat::Ident(ast::BindingIdent::from(ast::Ident::new(
              "res".into(),
              DUMMY_SP,
            ))),
          );
          ast::Expr::Arrow(f)
        }
        _ => return node,
      };

      return ast::CallExpr {
        callee: ast::ExprOrSuper::Expr(Box::new(ast::Expr::Member(ast::MemberExpr {
          span: DUMMY_SP,
          computed: false,
          obj: ast::ExprOrSuper::Expr(Box::new(ast::Expr::Call(ast::CallExpr {
            callee: node.callee,
            args: vec![ast::ExprOrSpread {
              expr: Box::new(ast::Expr::Fn(ast::FnExpr {
                ident: None,
                function: ast::Function {
                  body: Some(ast::BlockStmt {
                    span: DUMMY_SP,
                    stmts: vec![ast::Stmt::Return(ast::ReturnStmt {
                      span: DUMMY_SP,
                      arg: Some(Box::new(ast::Expr::Call(require_node.clone()))),
                    })],
                  }),
                  params: vec![],
                  decorators: vec![],
                  is_async: false,
                  is_generator: false,
                  return_type: None,
                  type_params: None,
                  span: DUMMY_SP,
                },
              })),
              spread: None,
            }],
            span: DUMMY_SP,
            type_args: None,
          }))),
          prop: Box::new(ast::Expr::Ident(ast::Ident::new("then".into(), DUMMY_SP))),
        }))),
        args: vec![ast::ExprOrSpread {
          expr: Box::new(f),
          spread: None,
        }],
        span: DUMMY_SP,
        type_args: None,
      };
    }
  }

  return node;
}

struct PromiseTransformer {
  require_node: Option<ast::CallExpr>,
}

impl Fold for PromiseTransformer {
  fn fold_return_stmt(&mut self, node: ast::ReturnStmt) -> ast::ReturnStmt {
    // If the require node is returned, no need to do any replacement.
    if let Some(arg) = &node.arg {
      if let ast::Expr::Call(call) = &**arg {
        if let Some(require_node) = &self.require_node {
          if require_node == call {
            self.require_node = None
          }
        }
      }
    }

    return swc_ecmascript::visit::fold_return_stmt(self, node);
  }

  fn fold_arrow_expr(&mut self, node: ast::ArrowExpr) -> ast::ArrowExpr {
    if let ast::BlockStmtOrExpr::Expr(expr) = &node.body {
      if let ast::Expr::Call(call) = &**expr {
        if let Some(require_node) = &self.require_node {
          if require_node == call {
            self.require_node = None
          }
        }
      }
    }

    return swc_ecmascript::visit::fold_arrow_expr(self, node);
  }

  fn fold_expr(&mut self, node: ast::Expr) -> ast::Expr {
    let node = swc_ecmascript::visit::fold_expr(self, node);

    // Replace the original require node with a reference to a variable `res`,
    // which will be added as a parameter to the parent function.
    if let ast::Expr::Call(call) = &node {
      if let Some(require_node) = &self.require_node {
        if require_node == call {
          return ast::Expr::Ident(ast::Ident::new("res".into(), DUMMY_SP));
        }
      }
    }

    return node;
  }
}

<<<<<<< HEAD
impl<'a> DependencyCollector<'a> {
  fn match_import_meta_url(
    &mut self,
    expr: &ast::Expr,
    decls: &HashSet<(JsWord, SyntaxContext)>,
  ) -> Option<(JsWord, swc_common::Span)> {
    match expr {
      ast::Expr::New(new) => {
        let is_url = match &*new.callee {
          ast::Expr::Ident(id) => {
            id.sym == js_word!("URL") && !decls.contains(&(id.sym.clone(), id.span.ctxt()))
=======
fn match_import_meta_url(
  expr: &ast::Expr,
  decls: &HashSet<(JsWord, SyntaxContext)>,
) -> Option<(JsWord, swc_common::Span)> {
  match expr {
    ast::Expr::New(new) => {
      let is_url = match &*new.callee {
        ast::Expr::Ident(id) => id.sym == js_word!("URL") && !decls.contains(&id.to_id()),
        _ => false,
      };

      if !is_url {
        return None;
      }

      if let Some(args) = &new.args {
        let specifier = if let Some(arg) = args.get(0) {
          match &*arg.expr {
            ast::Expr::Lit(ast::Lit::Str(s)) => s,
            _ => return None,
>>>>>>> aaf0e237
          }
          _ => false,
        };

        if !is_url {
          return None;
        }

        if let Some(args) = &new.args {
          let specifier = if let Some(arg) = args.get(0) {
            match &*arg.expr {
              ast::Expr::Lit(ast::Lit::Str(s)) => s,
              _ => return None,
            }
          } else {
            return None;
          };

          if let Some(arg) = args.get(1) {
            match &*arg.expr {
              ast::Expr::Member(member) => {
                match &member.obj {
                  ast::ExprOrSuper::Expr(expr) => match &**expr {
                    ast::Expr::MetaProp(ast::MetaPropExpr {
                      meta:
                        ast::Ident {
                          sym: js_word!("import"),
                          ..
                        },
                      prop:
                        ast::Ident {
                          sym: js_word!("meta"),
                          ..
                        },
                    }) => {}
                    _ => return None,
                  },
                  _ => return None,
                }

                let is_url = match &*member.prop {
                  ast::Expr::Ident(id) => id.sym == js_word!("url") && !member.computed,
                  ast::Expr::Lit(ast::Lit::Str(str)) => str.value == js_word!("url"),
                  _ => false,
                };

                if !is_url {
                  return None;
                }

                if self.source_type == SourceType::Script {
                  self.diagnostics.push(Diagnostic {
                    message: "`import.meta` is not supported outside a module.".to_string(),
                    code_highlights: Some(vec![CodeHighlight {
                      message: None,
                      loc: SourceLocation::from(self.source_map, member.span),
                    }]),
                    hints: None,
                    show_environment: true,
                  })
                }

                return Some((specifier.value.clone(), specifier.span));
              }
              _ => return None,
            }
          }
        }
      }
      _ => {}
    }

    None
  }
}

// matches the `type: 'module'` option of workers
fn match_worker_type(expr: Option<&ast::ExprOrSpread>) -> (SourceType, Option<ast::ExprOrSpread>) {
  use ast::*;

  if let Some(expr_or_spread) = expr {
    if let Expr::Object(obj) = &*expr_or_spread.expr {
      let mut source_type: Option<SourceType> = None;
      let props: Vec<PropOrSpread> = obj
        .props
        .iter()
        .filter(|key| {
          let prop = match key {
            PropOrSpread::Prop(prop) => prop,
            _ => return true,
          };

          let kv = match &**prop {
            Prop::KeyValue(kv) => kv,
            _ => return true,
          };

          match &kv.key {
            PropName::Ident(Ident {
              sym: js_word!("type"),
              ..
            })
            | PropName::Str(Str {
              value: js_word!("type"),
              ..
            }) => {}
            _ => return true,
          };

          let v = match &*kv.value {
            Expr::Lit(Lit::Str(Str { value, .. })) => value,
            _ => return true,
          };

          source_type = Some(match *v {
            js_word!("module") => SourceType::Module,
            _ => SourceType::Script,
          });

          return false;
        })
        .cloned()
        .collect();

      if let Some(source_type) = source_type {
        let e = if props.len() == 0 {
          None
        } else {
          Some(ExprOrSpread {
            spread: None,
            expr: Box::new(Expr::Object(ObjectLit {
              props,
              span: obj.span,
            })),
          })
        };

        return (source_type, e);
      }
    }
  }

  let expr = match expr {
    None => None,
    Some(e) => Some(e.clone()),
  };

  (SourceType::Script, expr)
}<|MERGE_RESOLUTION|>--- conflicted
+++ resolved
@@ -3,11 +3,7 @@
 
 use serde::{Deserialize, Serialize};
 use swc_atoms::JsWord;
-<<<<<<< HEAD
-use swc_common::{SourceMap, Span, SyntaxContext, DUMMY_SP};
-=======
-use swc_common::{Mark, SourceMap, SyntaxContext, DUMMY_SP};
->>>>>>> aaf0e237
+use swc_common::{Mark, SourceMap, Span, SyntaxContext, DUMMY_SP};
 use swc_ecmascript::ast;
 use swc_ecmascript::utils::ident::IdentLike;
 use swc_ecmascript::visit::{Fold, FoldWith};
@@ -649,13 +645,9 @@
   }
 
   fn fold_expr(&mut self, node: ast::Expr) -> ast::Expr {
-<<<<<<< HEAD
+    use ast::*;
+
     if let Some((specifier, span)) = self.match_import_meta_url(&node, self.decls) {
-=======
-    use ast::*;
-
-    if let Some((specifier, span)) = match_import_meta_url(&node, self.decls) {
->>>>>>> aaf0e237
       self.add_dependency(
         specifier.clone(),
         span,
@@ -922,7 +914,6 @@
   }
 }
 
-<<<<<<< HEAD
 impl<'a> DependencyCollector<'a> {
   fn match_import_meta_url(
     &mut self,
@@ -934,28 +925,6 @@
         let is_url = match &*new.callee {
           ast::Expr::Ident(id) => {
             id.sym == js_word!("URL") && !decls.contains(&(id.sym.clone(), id.span.ctxt()))
-=======
-fn match_import_meta_url(
-  expr: &ast::Expr,
-  decls: &HashSet<(JsWord, SyntaxContext)>,
-) -> Option<(JsWord, swc_common::Span)> {
-  match expr {
-    ast::Expr::New(new) => {
-      let is_url = match &*new.callee {
-        ast::Expr::Ident(id) => id.sym == js_word!("URL") && !decls.contains(&id.to_id()),
-        _ => false,
-      };
-
-      if !is_url {
-        return None;
-      }
-
-      if let Some(args) = &new.args {
-        let specifier = if let Some(arg) = args.get(0) {
-          match &*arg.expr {
-            ast::Expr::Lit(ast::Lit::Str(s)) => s,
-            _ => return None,
->>>>>>> aaf0e237
           }
           _ => false,
         };
