--- conflicted
+++ resolved
@@ -20,17 +20,10 @@
     "parcel": "^2.0.0-beta.1"
   },
   "dependencies": {
-<<<<<<< HEAD
-    "@parcel/diagnostic": "2.0.0-beta.1",
-    "@parcel/plugin": "2.0.0-beta.1",
-    "@parcel/source-map": "2.0.0-alpha.4.22",
-    "@parcel/utils": "2.0.0-beta.1",
-=======
     "@parcel/diagnostic": "2.0.0-beta.2",
     "@parcel/plugin": "2.0.0-beta.2",
     "@parcel/source-map": "2.0.0-alpha.4.21",
     "@parcel/utils": "2.0.0-beta.2",
->>>>>>> 39ff8330
     "@vue/compiler-sfc": "^3.0.0",
     "consolidate": "^0.16.0",
     "nullthrows": "^1.1.1",
