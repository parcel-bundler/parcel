--- conflicted
+++ resolved
@@ -1,10 +1,6 @@
 {
   "name": "@parcel/transformer-toml",
-<<<<<<< HEAD
   "version": "2.0.12",
-=======
-  "version": "2.2.1",
->>>>>>> 74fcc3fb
   "license": "MIT",
   "publishConfig": {
     "access": "public"
@@ -25,10 +21,6 @@
   },
   "dependencies": {
     "@iarna/toml": "^2.2.3",
-<<<<<<< HEAD
     "@parcel/plugin": "2.0.12"
-=======
-    "@parcel/plugin": "^2.2.1"
->>>>>>> 74fcc3fb
   }
 }