--- conflicted
+++ resolved
@@ -3,6 +3,7 @@
 import nullthrows from 'nullthrows';
 import {minify} from 'terser';
 import {Optimizer} from '@parcel/plugin';
+import {loadConfig} from '@parcel/utils';
 import SourceMap from '@parcel/source-map';
 import path from 'path';
 
@@ -18,30 +19,22 @@
       );
     }
 
-<<<<<<< HEAD
-    let userConfig = await bundle
-      .getEntryAssets()[0]
-      .getConfig(['.terserrc', '.uglifyrc', '.uglifyrc.js', '.terserrc.js'], {
-        packageKey: 'terser'
-      });
-=======
-    let userConfig = await loadConfig(options.inputFS, bundle.filePath, [
-      '.terserrc',
-      '.uglifyrc',
-      '.uglifyrc.js',
-      '.terserrc.js'
-    ]);
->>>>>>> 8b5883c3
+    let userConfig = await loadConfig(
+      options.inputFS,
+      bundle.getEntryAssets()[0].filePath,
+      ['.terserrc', '.uglifyrc', '.uglifyrc.js', '.terserrc.js']
+    );
 
     let config = {
       warnings: true,
-      ...userConfig,
+      ...userConfig?.config,
       sourceMap: {filename: path.relative(options.projectRoot, bundle.filePath)}
     };
 
     let sourceMap = null;
     if (options.sourceMaps) {
       sourceMap = new SourceMap();
+      // $FlowFixMe
       config.output = {
         source_map: {
           add(source, gen_line, gen_col, orig_line, orig_col, name) {
