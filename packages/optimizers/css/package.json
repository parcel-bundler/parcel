--- conflicted
+++ resolved
@@ -1,10 +1,6 @@
 {
   "name": "@parcel/optimizer-css",
-<<<<<<< HEAD
-  "version": "2.0.2",
-=======
   "version": "2.2.1",
->>>>>>> 74fcc3fb
   "license": "MIT",
   "publishConfig": {
     "access": "public"
@@ -24,19 +20,11 @@
     "parcel": "^2.2.1"
   },
   "dependencies": {
-<<<<<<< HEAD
-    "@parcel/css": "1.0.0-alpha.7",
+    "@parcel/css": "^1.0.3",
     "@parcel/plugin": "2.0.12",
     "@parcel/source-map": "^2.0.0",
     "@parcel/utils": "2.0.12",
-    "browserslist": "^4.6.6"
-=======
-    "@parcel/css": "^1.0.3",
-    "@parcel/plugin": "^2.2.1",
-    "@parcel/source-map": "^2.0.0",
-    "@parcel/utils": "^2.2.1",
     "browserslist": "^4.6.6",
     "nullthrows": "^1.1.1"
->>>>>>> 74fcc3fb
   }
 }