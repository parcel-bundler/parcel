--- conflicted
+++ resolved
@@ -20,12 +20,7 @@
     "parcel": "^2.0.0-beta.1"
   },
   "dependencies": {
-<<<<<<< HEAD
     "@parcel/plugin": "2.0.0-frontbucket.77",
-    "@parcel/utils": "2.0.0-frontbucket.77",
-=======
-    "@parcel/plugin": "2.0.0-beta.3.1",
->>>>>>> db75d9cf
     "htmlnano": "^1.0.0",
     "nullthrows": "^1.1.1",
     "posthtml": "^0.15.1"
