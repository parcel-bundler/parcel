{
  "name": "@parcel/optimizer-htmlnano",
  "version": "2.0.10",
  "license": "MIT",
  "publishConfig": {
    "access": "public"
  },
  "funding": {
    "type": "opencollective",
    "url": "https://opencollective.com/parcel"
  },
  "repository": {
    "type": "git",
    "url": "https://github.com/parcel-bundler/parcel.git"
  },
  "main": "lib/HTMLNanoOptimizer.js",
  "source": "src/HTMLNanoOptimizer.js",
  "engines": {
    "node": ">= 12.0.0",
    "parcel": "^2.0.0-beta.1"
  },
  "dependencies": {
<<<<<<< HEAD
    "@parcel/plugin": "2.0.10",
    "htmlnano": "^1.0.0",
=======
    "@parcel/plugin": "2.0.0-rc.0",
    "htmlnano": "^1.0.1",
>>>>>>> fb9818a7
    "nullthrows": "^1.1.1",
    "posthtml": "^0.16.4",
    "svgo": "^2.4.0"
  }
}<|MERGE_RESOLUTION|>--- conflicted
+++ resolved
@@ -20,13 +20,8 @@
     "parcel": "^2.0.0-beta.1"
   },
   "dependencies": {
-<<<<<<< HEAD
     "@parcel/plugin": "2.0.10",
-    "htmlnano": "^1.0.0",
-=======
-    "@parcel/plugin": "2.0.0-rc.0",
     "htmlnano": "^1.0.1",
->>>>>>> fb9818a7
     "nullthrows": "^1.1.1",
     "posthtml": "^0.16.4",
     "svgo": "^2.4.0"
