// @flow strict-local
import type {PostHTMLNode} from 'posthtml';

import htmlnano from 'htmlnano';
import {Optimizer} from '@parcel/plugin';
import posthtml from 'posthtml';
import path from 'path';
import {SVG_ATTRS, SVG_TAG_NAMES} from './svgMappings';
// $FlowFixMe
import {extendDefaultPlugins} from 'svgo';

export default (new Optimizer({
  async loadConfig({config, options}) {
    let userConfig = await config.getConfigFrom(
<<<<<<< HEAD
      path.join(options.projectRoot, 'index.html'),
      ['.htmlnanorc', '.htmlnanorc.js'],
=======
      path.join(options.entryRoot, 'index.html'),
      [
        '.htmlnanorc',
        '.htmlnanorc.json',
        '.htmlnanorc.js',
        'htmlnano.config.js',
      ],
      {
        packageKey: 'htmlnano',
      },
>>>>>>> 8cf93f3b
    );

    if (userConfig) {
      let isJavascript = path.extname(userConfig.filePath) === '.js';
      if (isJavascript) {
        config.invalidateOnStartup();
      }
    }

    return userConfig?.contents;
  },
  async optimize({bundle, contents, map, config}) {
    if (!bundle.env.shouldOptimize) {
      return {contents, map};
    }

    if (typeof contents !== 'string') {
      throw new Error(
        'HTMLNanoOptimizer: Only string contents are currently supported',
      );
    }

    const clonedConfig = config || {};

    // $FlowFixMe
    const presets = htmlnano.presets;
    const preset =
      typeof clonedConfig.preset === 'string'
        ? presets[clonedConfig.preset]
        : {};
    delete clonedConfig.preset;

    const htmlNanoConfig = {
      minifyJs: false,
      minifySvg: {
        plugins: extendDefaultPlugins([
          // Copied from htmlnano defaults.
          {
            name: 'collapseGroups',
            active: false,
          },
          {
            name: 'convertShapeToPath',
            active: false,
          },
          // Additional defaults to preserve accessibility information.
          {
            name: 'removeTitle',
            active: false,
          },
          {
            name: 'removeDesc',
            active: false,
          },
          {
            name: 'removeUnknownsAndDefaults',
            params: {
              keepAriaAttrs: true,
              keepRoleAttr: true,
            },
          },
        ]),
      },
      ...(preset || {}),
      ...clonedConfig,
      // TODO: Uncomment this line once we update htmlnano, new version isn't out yet
      // skipConfigLoading: true,
    };

    return {
      contents: (
        await posthtml([mapSVG, htmlnano(htmlNanoConfig)]).process(contents)
      ).html,
    };
  },
}): Optimizer);

// HTML tags and attributes are case insensitive. The HTML transformer normalizes them so it can
// more easily process any case. But SVGO requires case sensitive tags and attributes to work correctly.
// So map lowercased tag and attribute names back to their case-sensitive equivalents.
function mapSVG(
  node: string | PostHTMLNode | Array<string | PostHTMLNode>,
  inSVG = false,
) {
  if (Array.isArray(node)) {
    for (let i = 0; i < node.length; i++) {
      // $FlowFixMe
      node[i] = mapSVG(node[i], inSVG);
    }
  } else if (node && typeof node === 'object') {
    let {tag, attrs} = node;
    if (inSVG || tag === 'svg') {
      if (SVG_TAG_NAMES[tag]) {
        node.tag = SVG_TAG_NAMES[tag];
      }

      if (attrs) {
        for (let key in attrs) {
          if (SVG_ATTRS[key]) {
            attrs[SVG_ATTRS[key]] = attrs[key];
            delete attrs[key];
          }
        }
      }
    }

    if (node.content != null) {
      mapSVG(node.content, inSVG || tag === 'svg');
    }
  }

  return node;
}<|MERGE_RESOLUTION|>--- conflicted
+++ resolved
@@ -12,11 +12,7 @@
 export default (new Optimizer({
   async loadConfig({config, options}) {
     let userConfig = await config.getConfigFrom(
-<<<<<<< HEAD
       path.join(options.projectRoot, 'index.html'),
-      ['.htmlnanorc', '.htmlnanorc.js'],
-=======
-      path.join(options.entryRoot, 'index.html'),
       [
         '.htmlnanorc',
         '.htmlnanorc.json',
@@ -26,7 +22,6 @@
       {
         packageKey: 'htmlnano',
       },
->>>>>>> 8cf93f3b
     );
 
     if (userConfig) {
