--- conflicted
+++ resolved
@@ -1,10 +1,6 @@
 {
   "name": "@parcel/optimizer-image",
-<<<<<<< HEAD
   "version": "2.0.20",
-=======
-  "version": "2.4.0",
->>>>>>> d3ea2551
   "license": "MIT",
   "main": "lib/ImageOptimizer.js",
   "source": "src/ImageOptimizer.js",
@@ -21,11 +17,7 @@
   },
   "engines": {
     "node": ">= 12.0.0",
-<<<<<<< HEAD
     "parcel": "^2.0.1"
-=======
-    "parcel": "^2.4.0"
->>>>>>> d3ea2551
   },
   "files": [
     "lib",
@@ -40,20 +32,12 @@
     "build-release": "napi build --platform --release"
   },
   "dependencies": {
-<<<<<<< HEAD
     "@parcel/diagnostic": "2.0.20",
     "@parcel/plugin": "2.0.20",
     "@parcel/utils": "2.0.20",
     "@parcel/workers": "2.0.20",
     "detect-libc": "^1.0.3",
-    "self-published": "npm:@parcel/optimizer-image@2.3.3-nightly.2635"
-=======
-    "@parcel/diagnostic": "2.4.0",
-    "@parcel/plugin": "2.4.0",
-    "@parcel/utils": "2.4.0",
-    "@parcel/workers": "2.4.0",
-    "detect-libc": "^1.0.3"
->>>>>>> d3ea2551
+    "self-published": "npm:@parcel/optimizer-image@2.4.1-nightly.2654"
   },
   "devDependencies": {
     "@napi-rs/cli": "1.0.4",
