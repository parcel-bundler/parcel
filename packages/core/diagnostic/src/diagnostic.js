// @flow strict-local
import type {FilePath} from '@parcel/types';

import invariant from 'assert';
// flowlint-next-line untyped-import:off
import jsonMap from 'json-source-map';
import nullthrows from 'nullthrows';

/** These positions are 1-based (so <code>1</code> is the first line/column) */
export type DiagnosticHighlightLocation = {|
  +line: number,
  +column: number,
|};

export type DiagnosticSeverity = 'error' | 'warn' | 'info';

/**
 * Note: A tab character is always counted as a single character
 * This is to prevent any mismatch of highlighting across machines
 */
export type DiagnosticCodeHighlight = {|
  /** Location of the first character that should get highlighted for this highlight. */
  start: DiagnosticHighlightLocation,
  /** Location of the last character that should get highlighted for this highlight. */
  end: DiagnosticHighlightLocation,
  /** A message that should be displayed at this location in the code (optional). */
  message?: string,
|};

/**
 * Describes how to format a code frame.
 * A code frame is a visualization of a piece of code with a certain amount of
 * code highlights that point to certain chunk(s) inside the code.
 */
export type DiagnosticCodeFrame = {|
  /**
   * The contents of the source file.
   *
   * If no code is passed, it will be read in from Diagnostic#filePath, remember that
   * the asset's current code could be different from the input contents.
   *
   */
  code?: string,
  codeHighlights: Array<DiagnosticCodeHighlight>,
|};

/**
 * A style agnostic way of emitting errors, warnings and info.
 * Reporters are responsible for rendering the message, codeframes, hints, ...
 */
export type Diagnostic = {|
  /** This is the message you want to log. */
  message: string,
  /** Name of plugin or file that threw this error */
  origin?: string,

  /** A stacktrace of the error (optional) */
  stack?: string,
  /** Name of the error (optional) */
  name?: string,

  /** Path to the file this diagnostic is about (optional, absolute or relative to the project root) */
  filePath?: FilePath,
  /** Language of the file this diagnostic is about (optional) */
  language?: string,

  /** A code frame points to a certain location(s) in the file this diagnostic is linked to (optional) */
  codeFrame?: DiagnosticCodeFrame,

  /** An optional list of strings that suggest ways to resolve this issue */
  hints?: Array<string>,

  /** @private */
  skipFormatting?: boolean,
|};

// This type should represent all error formats Parcel can encounter...
export type PrintableError = Error & {
  fileName?: string,
  filePath?: string,
  codeFrame?: string,
  highlightedCodeFrame?: string,
  loc?: ?{
    column: number,
    line: number,
    ...
  },
  source?: string,
  ...
};

export type DiagnosticWithoutOrigin = {|
  ...Diagnostic,
  origin?: string,
|};

/** Something that can be turned into a diagnostic. */
export type Diagnostifiable =
  | Diagnostic
  | Array<Diagnostic>
  | ThrowableDiagnostic
  | PrintableError
  | string;

<<<<<<< HEAD
export function anyToDiagnostic(input: Diagnostifiable): Array<Diagnostic> {
=======
/** Normalize the given value into a diagnostic. */
export function anyToDiagnostic(
  input: Diagnostifiable,
): Diagnostic | Array<Diagnostic> {
>>>>>>> 288396a5
  // $FlowFixMe
  let diagnostic: Array<Diagnostic> = input;

  if (input instanceof ThrowableDiagnostic) {
    diagnostic = input.diagnostics;
  } else if (input instanceof Error) {
    diagnostic = errorToDiagnostic(input);
  }

  return Array.isArray(diagnostic) ? diagnostic : [diagnostic];
}

/** Normalize the given error into a diagnostic. */
export function errorToDiagnostic(
  error: ThrowableDiagnostic | PrintableError | string,
  realOrigin?: string,
): Array<Diagnostic> {
  let codeFrame: DiagnosticCodeFrame | void = undefined;

  if (typeof error === 'string') {
<<<<<<< HEAD
    return [
      {
        origin: realOrigin || 'Error',
        message: error,
        codeFrame,
      },
    ];
=======
    return {
      origin: realOrigin ?? 'Error',
      message: error,
      codeFrame,
    };
>>>>>>> 288396a5
  }

  if (error instanceof ThrowableDiagnostic) {
    return error.diagnostics.map(d => {
      return {
        ...d,
        origin: realOrigin ?? d.origin ?? 'unknown',
      };
    });
  }

  if (error.loc && error.source != null) {
    codeFrame = {
      code: error.source,
      codeHighlights: [
        {
          start: {
            line: error.loc.line,
            column: error.loc.column,
          },
          end: {
            line: error.loc.line,
            column: error.loc.column,
          },
        },
      ],
    };
  }

<<<<<<< HEAD
  return [
    {
      origin: realOrigin || 'Error',
      message: error.message,
      name: error.name,
      filePath: error.filePath || error.fileName,
      stack: error.highlightedCodeFrame || error.codeFrame || error.stack,
      codeFrame,
    },
  ];
}

type ThrowableDiagnosticOpts = {
  diagnostics: Array<Diagnostic>,
  // Backwards compatibility
  diagnostic?: Diagnostic | Array<Diagnostic>,
  ...
};

export default class ThrowableDiagnostic extends Error {
  diagnostics: Array<Diagnostic>;

  constructor(opts: ThrowableDiagnosticOpts) {
    let diagnostics = opts.diagnostics;

    // Backwards compatibility
    if (!diagnostics && opts.diagnostic) {
      diagnostics = Array.isArray(opts.diagnostic)
        ? opts.diagnostic
        : [opts.diagnostic];
    }
=======
  return {
    origin: realOrigin ?? 'Error',
    message: error.message,
    name: error.name,
    filePath: error.filePath ?? error.fileName,
    stack: error.highlightedCodeFrame ?? error.codeFrame ?? error.stack,
    codeFrame,
  };
}

/**
 * An error wrapper around a diagnostic that can be <code>throw</code>n (e.g. to signal a
 * build error).
 */
export default class ThrowableDiagnostic extends Error {
  diagnostics: Array<Diagnostic>;

  constructor(opts: {diagnostic: Diagnostic | Array<Diagnostic>, ...}) {
    let diagnostics = Array.isArray(opts.diagnostic)
      ? opts.diagnostic
      : [opts.diagnostic];
>>>>>>> 288396a5

    // Construct error from diagnostics
    super(diagnostics[0].message);
    this.stack = diagnostics[0].stack ?? super.stack;
    this.name = diagnostics[0].name ?? super.name;

    this.diagnostics = diagnostics;
  }
}

/**
 * Turns a list of positions in a JSON file with messages into a list of diagnostics.
 * Uses <a href="https://github.com/epoberezkin/json-source-map">epoberezkin/json-source-map</a>.
 *
 * @param code the JSON code
 * @param ids A list of JSON keypaths (<code>key: "/some/parent/child"</code>) with corresponding messages, \
 * <code>type</code> signifies whether the key of the value in a JSON object should be highlighted.
 */
export function generateJSONCodeHighlights(
  code: string,
  ids: Array<{|key: string, type?: ?'key' | 'value', message?: string|}>,
): Array<DiagnosticCodeHighlight> {
  // json-source-map doesn't support a tabWidth option (yet)
  let map = jsonMap.parse(code.replace(/\t/g, ' '));
  return ids.map(({key, type, message}) => {
    let pos = nullthrows(map.pointers[key]);
    return {
      ...getJSONSourceLocation(pos, type),
      message,
    };
  });
}

/**
 * Converts entries in <a href="https://github.com/epoberezkin/json-source-map">epoberezkin/json-source-map</a>'s
 * <code>result.pointers</code> array.
 */
export function getJSONSourceLocation(
  pos: {|
    value: {|line: number, column: number|},
    valueEnd: {|line: number, column: number|},
    ...
      | {||}
      | {|
          key: {|line: number, column: number|},
          keyEnd: {|line: number, column: number|},
        |},
  |},
  type?: ?'key' | 'value',
): {|
  start: DiagnosticHighlightLocation,
  end: DiagnosticHighlightLocation,
|} {
  if (!type && pos.key && pos.value) {
    // key and value
    return {
      start: {line: pos.key.line + 1, column: pos.key.column + 1},
      end: {line: pos.valueEnd.line + 1, column: pos.valueEnd.column},
    };
  } else if (type == 'key' || !pos.value) {
    invariant(pos.key);
    return {
      start: {line: pos.key.line + 1, column: pos.key.column + 1},
      end: {line: pos.keyEnd.line + 1, column: pos.keyEnd.column},
    };
  } else {
    return {
      start: {line: pos.value.line + 1, column: pos.value.column + 1},
      end: {line: pos.valueEnd.line + 1, column: pos.valueEnd.column},
    };
  }
}

/** Sanitizes object keys before using them as <code>key</code> in generateJSONCodeHighlights */
export function encodeJSONKeyComponent(component: string): string {
  return component.replace(/\//g, '~1');
}<|MERGE_RESOLUTION|>--- conflicted
+++ resolved
@@ -102,14 +102,7 @@
   | PrintableError
   | string;
 
-<<<<<<< HEAD
 export function anyToDiagnostic(input: Diagnostifiable): Array<Diagnostic> {
-=======
-/** Normalize the given value into a diagnostic. */
-export function anyToDiagnostic(
-  input: Diagnostifiable,
-): Diagnostic | Array<Diagnostic> {
->>>>>>> 288396a5
   // $FlowFixMe
   let diagnostic: Array<Diagnostic> = input;
 
@@ -130,21 +123,13 @@
   let codeFrame: DiagnosticCodeFrame | void = undefined;
 
   if (typeof error === 'string') {
-<<<<<<< HEAD
     return [
       {
-        origin: realOrigin || 'Error',
+        origin: realOrigin ?? 'Error',
         message: error,
         codeFrame,
       },
     ];
-=======
-    return {
-      origin: realOrigin ?? 'Error',
-      message: error,
-      codeFrame,
-    };
->>>>>>> 288396a5
   }
 
   if (error instanceof ThrowableDiagnostic) {
@@ -174,14 +159,13 @@
     };
   }
 
-<<<<<<< HEAD
   return [
     {
-      origin: realOrigin || 'Error',
+      origin: realOrigin ?? 'Error',
       message: error.message,
       name: error.name,
-      filePath: error.filePath || error.fileName,
-      stack: error.highlightedCodeFrame || error.codeFrame || error.stack,
+      filePath: error.filePath ?? error.fileName,
+      stack: error.highlightedCodeFrame ?? error.codeFrame ?? error.stack,
       codeFrame,
     },
   ];
@@ -194,6 +178,10 @@
   ...
 };
 
+/**
+ * An error wrapper around a diagnostic that can be <code>throw</code>n (e.g. to signal a
+ * build error).
+ */
 export default class ThrowableDiagnostic extends Error {
   diagnostics: Array<Diagnostic>;
 
@@ -206,29 +194,6 @@
         ? opts.diagnostic
         : [opts.diagnostic];
     }
-=======
-  return {
-    origin: realOrigin ?? 'Error',
-    message: error.message,
-    name: error.name,
-    filePath: error.filePath ?? error.fileName,
-    stack: error.highlightedCodeFrame ?? error.codeFrame ?? error.stack,
-    codeFrame,
-  };
-}
-
-/**
- * An error wrapper around a diagnostic that can be <code>throw</code>n (e.g. to signal a
- * build error).
- */
-export default class ThrowableDiagnostic extends Error {
-  diagnostics: Array<Diagnostic>;
-
-  constructor(opts: {diagnostic: Diagnostic | Array<Diagnostic>, ...}) {
-    let diagnostics = Array.isArray(opts.diagnostic)
-      ? opts.diagnostic
-      : [opts.diagnostic];
->>>>>>> 288396a5
 
     // Construct error from diagnostics
     super(diagnostics[0].message);
