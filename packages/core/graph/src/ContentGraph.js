// @flow
import type {GraphOpts, SerializedGraph} from './Graph';
import type {ContentKey, NodeId} from './types';

<<<<<<< HEAD
import SharedGraph from './Graph';
import InProcessGraph from './InProcessGraph';
=======
import Graph, {type SerializedGraph, type GraphOpts} from './Graph';
>>>>>>> d2bc9c8e
import nullthrows from 'nullthrows';

export type ContentGraphOpts<TNode, TEdgeType: number = 1> = {|
  ...GraphOpts<TNode, TEdgeType>,
  _contentKeyToNodeId: Map<ContentKey, NodeId>,
  _nodeIdToContentKey: Map<NodeId, ContentKey>,
|};
export type SerializedContentGraph<TNode, TEdgeType: number = 1> = {|
  ...SerializedGraph<TNode, TEdgeType>,
  _contentKeyToNodeId: Map<ContentKey, NodeId>,
|};
<<<<<<< HEAD

const Graph: typeof SharedGraph =
  process.env.PARCEL_SHARE_MEM != null ? SharedGraph : (InProcessGraph: any);
=======
>>>>>>> d2bc9c8e

export default class ContentGraph<TNode, TEdgeType: number = 1> extends Graph<
  TNode,
  TEdgeType,
> {
  _contentKeyToNodeId: Map<ContentKey, NodeId>;
  _nodeIdToContentKey: Map<NodeId, ContentKey>;

  constructor(opts: ?ContentGraphOpts<TNode, TEdgeType>) {
    if (opts) {
      let {_contentKeyToNodeId, _nodeIdToContentKey, ...rest} = opts;
      super(rest);
      this._contentKeyToNodeId = _contentKeyToNodeId;
      this._nodeIdToContentKey = _nodeIdToContentKey;
    } else {
      super();
      this._contentKeyToNodeId = new Map();
      this._nodeIdToContentKey = new Map();
    }
  }

  // $FlowFixMe[prop-missing]
  static deserialize(
    opts: ContentGraphOpts<TNode, TEdgeType>,
  ): ContentGraph<TNode, TEdgeType> {
    return new ContentGraph(opts);
  }

  // $FlowFixMe[prop-missing]
  serialize(): SerializedContentGraph<TNode, TEdgeType> {
    // $FlowFixMe[prop-missing]
    return {
      ...super.serialize(),
      _contentKeyToNodeId: this._contentKeyToNodeId,
      _nodeIdToContentKey: this._nodeIdToContentKey,
    };
  }

  addNodeByContentKey(contentKey: ContentKey, node: TNode): NodeId {
    if (this.hasContentKey(contentKey)) {
      throw new Error('Graph already has content key ' + contentKey);
    }

    let nodeId = super.addNode(node);
    this._contentKeyToNodeId.set(contentKey, nodeId);
    this._nodeIdToContentKey.set(nodeId, contentKey);
    return nodeId;
  }

  getNodeByContentKey(contentKey: ContentKey): ?TNode {
    let nodeId = this._contentKeyToNodeId.get(contentKey);
    if (nodeId != null) {
      return super.getNode(nodeId);
    }
  }

  getNodeIdByContentKey(contentKey: ContentKey): NodeId {
    return nullthrows(
      this._contentKeyToNodeId.get(contentKey),
      `Expected content key ${contentKey} to exist`,
    );
  }

  hasContentKey(contentKey: ContentKey): boolean {
    return this._contentKeyToNodeId.has(contentKey);
  }

  removeNode(nodeId: NodeId): void {
    this._assertHasNodeId(nodeId);
    let contentKey = nullthrows(this._nodeIdToContentKey.get(nodeId));
    this._contentKeyToNodeId.delete(contentKey);
    this._nodeIdToContentKey.delete(nodeId);
    super.removeNode(nodeId);
  }
}<|MERGE_RESOLUTION|>--- conflicted
+++ resolved
@@ -1,13 +1,7 @@
 // @flow
-import type {GraphOpts, SerializedGraph} from './Graph';
 import type {ContentKey, NodeId} from './types';
 
-<<<<<<< HEAD
-import SharedGraph from './Graph';
-import InProcessGraph from './InProcessGraph';
-=======
 import Graph, {type SerializedGraph, type GraphOpts} from './Graph';
->>>>>>> d2bc9c8e
 import nullthrows from 'nullthrows';
 
 export type ContentGraphOpts<TNode, TEdgeType: number = 1> = {|
@@ -19,12 +13,6 @@
   ...SerializedGraph<TNode, TEdgeType>,
   _contentKeyToNodeId: Map<ContentKey, NodeId>,
 |};
-<<<<<<< HEAD
-
-const Graph: typeof SharedGraph =
-  process.env.PARCEL_SHARE_MEM != null ? SharedGraph : (InProcessGraph: any);
-=======
->>>>>>> d2bc9c8e
 
 export default class ContentGraph<TNode, TEdgeType: number = 1> extends Graph<
   TNode,
