--- conflicted
+++ resolved
@@ -96,10 +96,11 @@
       awaitResponse: ?boolean = true
     ): Promise<mixed> => {
       // $FlowFixMe
-      return this.processRequest({
+      let result = await this.processRequest({
         ...request,
         awaitResponse
       });
+      return deserialize(serialize(result));
     }
   };
 
@@ -409,26 +410,6 @@
       : cpuCount();
   }
 
-<<<<<<< HEAD
-  static async callMaster(
-    request: CallRequest,
-    awaitResponse: boolean = true
-  ): Promise<mixed> {
-    if (child) {
-      return child.addCall(request, awaitResponse);
-    } else {
-      // $FlowFixMe
-      let result = await (await WorkerFarm.getShared()).processRequest({
-        ...request,
-        awaitResponse
-      });
-
-      return deserialize(serialize(result));
-    }
-  }
-
-=======
->>>>>>> 4bc2722b
   static isWorker() {
     return !!child;
   }
