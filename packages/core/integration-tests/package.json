{
  "name": "@parcel/integration-tests",
  "version": "2.0.0-frontbucket.24",
  "private": true,
  "license": "MIT",
  "repository": {
    "type": "git",
    "url": "https://github.com/parcel-bundler/parcel.git"
  },
  "scripts": {
    "test": "cross-env NODE_ENV=test mocha",
    "test-ci": "yarn test --reporter mocha-multi-reporters --reporter-options configFile=./test/mochareporters.json"
  },
  "devDependencies": {
    "@babel/core": "^7.4.4",
    "@babel/plugin-syntax-export-default-from": "^7.2.0",
    "@babel/plugin-syntax-export-namespace-from": "^7.2.0",
    "@babel/preset-env": "^7.1.0",
    "@jetbrains/kotlinc-js-api": "^1.2.12",
    "@mdx-js/react": "^1.5.3",
    "chalk": "^2.1.0",
    "codecov": "^3.0.0",
    "command-exists": "^1.2.6",
    "core-js": "^3.2.1",
    "cross-env": "^7.0.0",
    "get-port": "^5.0.0",
    "graphql": "^0.11.7",
    "graphql-tag": "^2.6.0",
    "http-proxy-middleware": "^0.19.1",
    "jsdom": "^15.2.1",
    "json5": "^1.0.1",
    "kotlin": "^1.3.11",
    "lodash": "^4.17.15",
    "marked": "^0.6.1",
    "ncp": "^2.0.0",
<<<<<<< HEAD
    "nyc": "^11.1.0",
    "parcel": "^2.0.0-frontbucket.23",
    "parcel-bundler": "^2.0.0-frontbucket.18",
=======
    "parcel": "^2.0.0-alpha.3.2",
    "parcel-bundler": "^2.0.0-alpha.3.1",
>>>>>>> c34a2a31
    "postcss-custom-properties": "^8.0.9",
    "postcss-import": "^12.0.1",
    "react": "^16.11.0",
    "react-dom": "^16.11.0",
    "rimraf": "^2.6.1",
    "sinon": "^5.0.1",
    "tempy": "^0.3.0",
    "ws": "^5.1.1"
  }
}<|MERGE_RESOLUTION|>--- conflicted
+++ resolved
@@ -33,14 +33,8 @@
     "lodash": "^4.17.15",
     "marked": "^0.6.1",
     "ncp": "^2.0.0",
-<<<<<<< HEAD
-    "nyc": "^11.1.0",
     "parcel": "^2.0.0-frontbucket.23",
     "parcel-bundler": "^2.0.0-frontbucket.18",
-=======
-    "parcel": "^2.0.0-alpha.3.2",
-    "parcel-bundler": "^2.0.0-alpha.3.1",
->>>>>>> c34a2a31
     "postcss-custom-properties": "^8.0.9",
     "postcss-import": "^12.0.1",
     "react": "^16.11.0",
