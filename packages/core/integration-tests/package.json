{
  "name": "@parcel/integration-tests",
<<<<<<< HEAD
  "version": "1.12.1",
=======
  "version": "1.12.2",
>>>>>>> 2edae260
  "private": true,
  "license": "MIT",
  "repository": {
    "type": "git",
    "url": "https://github.com/parcel-bundler/parcel.git"
  },
  "scripts": {
    "test": "cross-env NODE_ENV=test mocha",
    "test-ci": "yarn test --reporter mocha-multi-reporters --reporter-options configFile=./test/mochareporters.json"
  },
  "devDependencies": {
    "@babel/core": "^7.2.0",
    "@jetbrains/kotlinc-js-api": "^1.2.12",
    "@parcel/fs": "^1.11.0",
    "@parcel/test-utils": "^1.12.0",
    "codecov": "^3.0.0",
    "command-exists": "^1.2.6",
    "graphql-tag": "^2.6.0",
    "json5": "^1.0.1",
    "kotlin": "^1.3.11",
    "marked": "^0.6.1",
    "mocha": "^5.1.1",
    "mocha-junit-reporter": "^1.18.0",
    "mocha-multi-reporters": "^1.1.7",
    "ncp": "^2.0.0",
    "nyc": "^11.1.0",
<<<<<<< HEAD
    "parcel-bundler": "^1.12.1",
=======
    "parcel-bundler": "^1.12.2",
>>>>>>> 2edae260
    "rimraf": "^2.6.1",
    "sinon": "^5.0.1",
    "sourcemap-validator": "^1.0.6",
    "ws": "^5.1.1"
  }
}<|MERGE_RESOLUTION|>--- conflicted
+++ resolved
@@ -1,10 +1,6 @@
 {
   "name": "@parcel/integration-tests",
-<<<<<<< HEAD
-  "version": "1.12.1",
-=======
   "version": "1.12.2",
->>>>>>> 2edae260
   "private": true,
   "license": "MIT",
   "repository": {
@@ -31,11 +27,7 @@
     "mocha-multi-reporters": "^1.1.7",
     "ncp": "^2.0.0",
     "nyc": "^11.1.0",
-<<<<<<< HEAD
-    "parcel-bundler": "^1.12.1",
-=======
     "parcel-bundler": "^1.12.2",
->>>>>>> 2edae260
     "rimraf": "^2.6.1",
     "sinon": "^5.0.1",
     "sourcemap-validator": "^1.0.6",
