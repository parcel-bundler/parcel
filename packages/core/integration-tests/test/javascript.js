import assert from 'assert';
import path from 'path';
import url from 'url';
import {
  assertDependencyWasExcluded,
  bundle,
  bundler,
  findAsset,
  findDependency,
  getNextBuild,
  run,
  runBundle,
  runBundles,
  assertBundles,
  ncp,
  overlayFS,
  removeDistDirectory,
  distDir,
  outputFS,
  inputFS,
} from '@parcel/test-utils';
import {makeDeferredWithPromise, normalizePath} from '@parcel/utils';
import vm from 'vm';
import Logger from '@parcel/logger';
import nullthrows from 'nullthrows';

describe('javascript', function () {
  beforeEach(async () => {
    await removeDistDirectory();
  });

  it('should produce a basic JS bundle with CommonJS requires', async function () {
    let b = await bundle(
      path.join(__dirname, '/integration/commonjs/index.js'),
    );

    // assert.equal(b.assets.size, 8);
    // assert.equal(b.childBundles.size, 1);

    let output = await run(b);
    assert.equal(typeof output, 'function');
    assert.equal(output(), 3);
  });

  it('should support url: imports with CommonJS output', async function () {
    let b = await bundle(
      path.join(__dirname, '/integration/commonjs-import-url/index.js'),
    );

    assertBundles(b, [
      {
        name: 'index.js',
        assets: ['index.js', 'esmodule-helpers.js'],
      },
      {
        type: 'txt',
        assets: ['x.txt'],
      },
    ]);

    let txtBundle = b.getBundles().find(b => b.type === 'txt').filePath;

    let output = await run(b);
    assert.strictEqual(path.basename(output), path.basename(txtBundle));
  });

  it('should support url: imports of another javascript file', async function () {
    let b = await bundle(
      path.join(__dirname, '/integration/worklet/pipeline.js'),
      {
        mode: 'production',
      },
    );

    assertBundles(b, [
      {
        name: 'pipeline.js',
        assets: ['bundle-url.js', 'pipeline.js', 'bundle-manifest.js'],
      },
      {
        type: 'js',
        assets: ['worklet.js', 'colors.js'],
      },
    ]);

    let url;
    await run(b, {
      CSS: {
        paintWorklet: {
          addModule(u) {
            url = u;
          },
        },
      },
    });
    assert(/^http:\/\/localhost\/worklet\.[0-9a-f]+\.js$/.test(url));

    let name;
    await runBundle(
      b,
      b.getBundles()[1],
      {
        registerPaint(n) {
          name = n;
        },
      },
      {require: false},
    );

    assert.equal(name, 'checkerboard');
  });

  it('should support new URL() of another javascript file', async function () {
    let b = await bundle(path.join(__dirname, '/integration/worklet/url.js'));

    assertBundles(b, [
      {
        name: 'url.js',
        assets: ['bundle-url.js', 'esmodule-helpers.js', 'url.js'],
      },
      {
        type: 'js',
        assets: ['worklet.js', 'colors.js', 'esmodule-helpers.js'],
      },
    ]);

    let res = await run(b);
    assert(/^http:\/\/localhost\/worklet\.[0-9a-f]+\.js$/.test(res.default));

    let name;
    await runBundle(
      b,
      b.getBundles()[1],
      {
        registerPaint(n) {
          name = n;
        },
      },
      {require: false},
    );

    assert.equal(name, 'checkerboard');
  });

  it('should support CSS paint worklets', async function () {
    let b = await bundle(
      path.join(__dirname, '/integration/worklet/url-worklet.js'),
    );

    assertBundles(b, [
      {
        name: 'url-worklet.js',
        assets: ['bundle-url.js', 'url-worklet.js'],
      },
      {
        type: 'js',
        assets: ['worklet.js', 'colors.js', 'esmodule-helpers.js'],
      },
    ]);

    let url;
    await run(b, {
      CSS: {
        paintWorklet: {
          addModule(u) {
            url = u;
          },
        },
      },
    });
    assert(/^http:\/\/localhost\/worklet\.[0-9a-f]+\.js$/.test(url));

    let name;
    await runBundle(
      b,
      b.getBundles()[1],
      {
        registerPaint(n) {
          name = n;
        },
      },
      {require: false},
    );

    assert.equal(name, 'checkerboard');
  });

  it('should error on dynamic import() inside worklets', async function () {
    let errored = false;
    try {
      await bundle(
        path.join(__dirname, '/integration/worklet/url-worklet-error.js'),
      );
    } catch (err) {
      errored = true;
      assert.equal(err.message, 'import() is not allowed in worklets.');
      assert.deepEqual(err.diagnostics, [
        {
          message: 'import() is not allowed in worklets.',
          origin: '@parcel/transformer-js',
          codeFrames: [
            {
              filePath: path.join(
                __dirname,
                '/integration/worklet/worklet-error.js',
              ),
              codeHighlights: [
                {
                  start: {
                    line: 1,
                    column: 8,
                  },
                  end: {
                    line: 1,
                    column: 18,
                  },
                },
              ],
            },
            {
              filePath: path.join(
                __dirname,
                'integration/worklet/url-worklet-error.js',
              ),
              codeHighlights: [
                {
                  message: 'The environment was originally created here',
                  start: {
                    line: 1,
                    column: 36,
                  },
                  end: {
                    line: 1,
                    column: 53,
                  },
                },
              ],
            },
          ],
          hints: ['Try using a static `import`.'],
        },
      ]);
    }

    assert(errored);
  });

  it('should support audio worklets via a pipeline', async function () {
    let b = await bundle(
      path.join(__dirname, '/integration/worklet/worklet-pipeline.js'),
      {
        mode: 'production',
      },
    );

    assertBundles(b, [
      {
        name: 'worklet-pipeline.js',
        assets: ['bundle-url.js', 'bundle-manifest.js', 'worklet-pipeline.js'],
      },
      {
        type: 'js',
        assets: ['worklet.js', 'colors.js'],
      },
    ]);

    let res = await run(b);
    assert(/^http:\/\/localhost\/worklet\.[0-9a-f]+\.js$/.test(res));

    let name;
    await runBundle(
      b,
      b.getBundles()[1],
      {
        registerPaint(n) {
          name = n;
        },
      },
      {require: false},
    );

    assert.equal(name, 'checkerboard');
  });

  it('should error on dynamic import() inside worklets imported via a pipeline', async function () {
    let errored = false;
    try {
      await bundle(
        path.join(__dirname, '/integration/worklet/worklet-pipeline-error.js'),
      );
    } catch (err) {
      errored = true;
      assert.equal(err.message, 'import() is not allowed in worklets.');
      assert.deepEqual(err.diagnostics, [
        {
          message: 'import() is not allowed in worklets.',
          origin: '@parcel/transformer-js',
          codeFrames: [
            {
              filePath: path.join(
                __dirname,
                '/integration/worklet/worklet-error.js',
              ),
              codeHighlights: [
                {
                  start: {
                    line: 1,
                    column: 8,
                  },
                  end: {
                    line: 1,
                    column: 18,
                  },
                },
              ],
            },
          ],
          hints: ['Try using a static `import`.'],
        },
      ]);
    }

    assert(errored);
  });

  it('should produce a basic JS bundle with ES6 imports', async function () {
    let b = await bundle(path.join(__dirname, '/integration/es6/index.js'));

    // assert.equal(b.assets.size, 8);
    // assert.equal(b.childBundles.size, 1);

    let output = await run(b);
    assert.equal(typeof output, 'object');
    assert.equal(typeof output.default, 'function');
    assert.equal(output.default(), 3);
  });

  it('should detect dependencies inserted by a prior transform', async () => {
    let b = await bundle(
      path.join(__dirname, '/integration/dependency-prior-transform/index.js'),
    );

    let jsBundle = b.getBundles()[0];
    let contents = await outputFS.readFile(jsBundle.filePath);

    assert(!contents.includes('import'));
  });

  it('should produce a basic JS bundle with object rest spread support', async function () {
    let b = await bundle(
      path.join(
        __dirname,
        '/integration/object-rest-spread/object-rest-spread.js',
      ),
    );

    // assert.equal(b.assets.size, 1);

    let output = await run(b);
    assert.equal(typeof output, 'object');
    assert.equal(typeof output.default, 'function');

    let res = output.default();
    assert.equal(res.y, 'a');
    assert.deepEqual(res.z, {y: 'a', b: 'b'});
    assert.deepEqual(res.ys, {b: 'b'});
  });

  it('should bundle node_modules for a browser environment', async function () {
    let b = await bundle(
      path.join(__dirname, '/integration/node_require_browser/main.js'),
    );

    assertBundles(b, [
      {
        name: 'main.js',
        assets: ['main.js', 'local.js', 'index.js'],
      },
    ]);

    let output = await run(b);
    assert.equal(typeof output, 'function');
    assert.equal(output(), 3);
  });

  it('should not bundle node_modules for a node environment', async function () {
    let b = await bundle(
      path.join(__dirname, '/integration/node_require/main.js'),
    );

    assertBundles(b, [
      {
        name: 'main.js',
        assets: ['main.js', 'local.js'],
      },
    ]);

    await outputFS.mkdirp(path.join(distDir, 'node_modules/testmodule'));
    await outputFS.writeFile(
      path.join(distDir, 'node_modules/testmodule/index.js'),
      'exports.a = 5;',
    );

    let output = await run(b);
    assert.equal(typeof output, 'function');
    assert.equal(output(), 7);
  });

  it.skip('should not bundle node_modules on --target=electron', async function () {
    let b = await bundle(
      path.join(__dirname, '/integration/node_require/main.js'),
      {
        target: 'electron',
      },
    );

    assertBundles(b, {
      name: 'main.js',
      assets: ['main.js', 'local.js'],
    });

    await outputFS.mkdirp(path.join(distDir, 'node_modules/testmodule'));
    await outputFS.writeFile(
      path.join(distDir, 'node_modules/testmodule/index.js'),
      'exports.a = 5;',
    );

    let output = await run(b);
    assert.equal(typeof output, 'function');
    assert.equal(output(), 7);
  });

  it('should preserve hashbangs in bundles and preserve executable file mode', async () => {
    let fixturePath = path.join(__dirname, '/integration/node_hashbang');
    await bundle(path.join(fixturePath, 'main.js'));

    let mainPath = path.join(fixturePath, 'dist', 'node', 'main.js');
    let main = await outputFS.readFile(mainPath, 'utf8');
    assert.equal(main.lastIndexOf('#!/usr/bin/env node\n'), 0);
    assert.equal(
      (await outputFS.stat(mainPath)).mode,
      (await inputFS.stat(path.join(fixturePath, 'main.js'))).mode,
    );
    await outputFS.rimraf(path.join(fixturePath, 'dist'));
  });

  it('should not preserve hashbangs in browser bundles', async () => {
    let fixturePath = path.join(__dirname, '/integration/node_hashbang');
    await bundle(path.join(fixturePath, 'main.js'));

    let main = await outputFS.readFile(
      path.join(fixturePath, 'dist', 'browser', 'main.js'),
      'utf8',
    );
    assert(!main.includes('#!/usr/bin/env node\n'));
    await outputFS.rimraf(path.join(fixturePath, 'dist'));
  });

  it('should preserve hashbangs in scopehoisted bundles', async () => {
    let fixturePath = path.join(__dirname, '/integration/node_hashbang');
    await bundle(path.join(__dirname, '/integration/node_hashbang/main.js'), {
      defaultTargetOptions: {
        shouldScopeHoist: true,
      },
    });

    let main = await outputFS.readFile(
      path.join(fixturePath, 'dist', 'node', 'main.js'),
      'utf8',
    );
    assert.equal(main.lastIndexOf('#!/usr/bin/env node\n'), 0);
    await outputFS.rimraf(path.join(fixturePath, 'dist'));
  });

  it('should bundle node_modules for a node environment if includeNodeModules is specified', async function () {
    let b = await bundle(
      path.join(__dirname, '/integration/include_node_modules/main.js'),
    );

    assertBundles(b, [
      {
        name: 'main.js',
        assets: ['main.js', 'local.js', 'index.js'],
      },
    ]);

    let output = await run(b);
    assert.equal(typeof output, 'function');
    assert.equal(output(), 3);
  });

  it('should bundle builtins for a browser environment', async function () {
    let b = await bundle(
      path.join(__dirname, '/integration/include_builtins-browser/main.js'),
    );

    assertBundles(b, [
      {
        name: 'main.js',
        assets: [
          '_empty.js',
          'browser.js',
          'esmodule-helpers.js',
          'index.js',
          'main.js',
        ],
      },
    ]);

    let output = await run(b);
    assert.equal(typeof output, 'function');
    let [fs, filepath] = output();
    assert.equal(filepath, path.posix.join('app', 'index.js'));
    assert.equal(typeof fs, 'object');
    assert.deepEqual(Object.keys(fs), Object.keys({}));
  });

  it('should not bundle builtins for a node environment if includeNodeModules is specified', async function () {
    let b = await bundle(
      path.join(__dirname, '/integration/include_builtins-node/main.js'),
    );

    assertBundles(b, [
      {
        name: 'main.js',
        assets: ['esmodule-helpers.js', 'main.js'],
      },
    ]);

    let output = await run(b);
    assert.equal(typeof output, 'function');
    let [fs, filepath] = output();
    assert.equal(filepath, path.join('app', 'index.js'));
    assert.equal(typeof fs.readFile, 'function');
  });

  it.skip('should bundle node_modules on --target=electron and --bundle-node-modules', async function () {
    let b = await bundle(
      path.join(__dirname, '/integration/node_require/main.js'),
      {
        target: 'electron',
        bundleNodeModules: true,
      },
    );

    assertBundles(b, {
      name: 'main.js',
      assets: ['main.js', 'local.js', 'index.js'],
    });

    let output = await run(b);
    assert.equal(typeof output, 'function');
    assert.equal(output(), 3);
  });

  it('should produce a JS bundle with default exports and no imports', async function () {
    let b = await bundle(
      path.join(__dirname, '/integration/es6-default-only/index.js'),
    );

    // assert.equal(b.assets.size, 1);
    // assert.equal(b.childBundles.size, 1);

    let output = await run(b);
    assert.equal(typeof output, 'object');
    assert.equal(typeof output.default, 'function');
    assert.equal(output.default(), 3);
  });

  it('should split bundles when a dynamic import is used a browser environment', async function () {
    let b = await bundle(path.join(__dirname, '/integration/dynamic/index.js'));

    assertBundles(b, [
      {
        name: 'index.js',
        assets: ['index.js', 'bundle-url.js', 'cacheLoader.js', 'js-loader.js'],
      },
      {
        assets: ['local.js'],
      },
    ]);

    let output = await run(b);
    assert.equal(typeof output, 'function');
    assert.equal(await output(), 3);
  });

  it('should prefetch bundles when declared as an import attribute statically', async function () {
    let b = await bundle(
      path.join(__dirname, '/integration/dynamic-static-prefetch/index.js'),
    );

    let output = await run(b);
    let headChildren = await output.default;

    assert.equal(headChildren.length, 3);

    assert(headChildren[0].tag === 'script');
    assert(headChildren[0].src.match(/async\..*\.js/));

    assert(headChildren[1].tag === 'link');
    assert(headChildren[1].rel === 'prefetch');
    assert(headChildren[1].as === 'script');
    assert(headChildren[1].href.match(/prefetched\..*\.js/));

    assert(headChildren[2].tag === 'link');
    assert(headChildren[2].rel === 'prefetch');
    assert(headChildren[2].as === 'style');
    assert(headChildren[2].href.match(/prefetched\..*\.css/));
  });

  it('should load additional links that were prefetched', async function () {
    let b = await bundle(
      path.join(
        __dirname,
        '/integration/dynamic-static-prefetch-loaded/index.js',
      ),
    );

    let output = await run(b);
    let outputReturn = await output.default;
    await outputReturn.loadDependency();

    let headChildren = outputReturn.children;
    assert.equal(headChildren.length, 5);
    let cssBundles = headChildren.filter(child =>
      child.href?.match(/prefetched-loaded\..*\.css/),
    );
    assert.equal(cssBundles.length, 2);

    assert(cssBundles[0].tag === 'link');
    assert(cssBundles[0].rel === 'prefetch');
    assert(cssBundles[0].as === 'style');
    assert(cssBundles[0].href.match(/prefetched-loaded\..*\.css/));

    assert(cssBundles[1].tag === 'link');
    assert(cssBundles[1].rel === 'stylesheet');
    assert(cssBundles[1].href.match(/prefetched-loaded\..*\.css/));
  });

  it('should preload bundles when declared as an import attribute statically', async function () {
    let b = await bundle(
      path.join(__dirname, '/integration/dynamic-static-preload/index.js'),
    );

    let output = await run(b);
    let headChildren = await output.default;

    assert(headChildren.length === 3);

    assert(headChildren[0].tag === 'script');
    assert(headChildren[0].src.match(/async\..*\.js/));

    assert(headChildren[1].tag === 'link');
    assert(headChildren[1].rel === 'preload');
    assert(headChildren[1].as === 'script');
    assert(headChildren[1].href.match(/preloaded\..*\.js/));

    assert(headChildren[2].tag === 'link');
    assert(headChildren[2].rel === 'preload');
    assert(headChildren[2].as === 'style');
    assert(headChildren[2].href.match(/preloaded\..*\.css/));
  });

  // TODO: Implement when we can evaluate bundles against esmodule targets
  it(
    'targetting esmodule, should modulepreload bundles when declared as an import attribute statically',
  );

  it('should remove import attributes', async () => {
    let b = await bundle(
      path.join(__dirname, '/integration/dynamic-import-attributes/index.js'),
    );

    let mainBundle = b.getBundles()[0];
    let mainBundleContent = await outputFS.readFile(
      mainBundle.filePath,
      'utf8',
    );
    assert(!mainBundleContent.includes('foo:'));
  });

  it('should split bundles when a dynamic import is used with a node environment', async function () {
    let b = await bundle(
      path.join(__dirname, '/integration/dynamic-node/index.js'),
    );

    assertBundles(b, [
      {
        name: 'index.js',
        assets: ['index.js'],
      },
      {
        assets: ['local.js'],
      },
    ]);

    let output = await run(b);
    assert.equal(typeof output, 'function');
    assert.equal(await output(), 3);
  });

  it('should split bundles when a dynamic import is used with an electron-main environment', async function () {
    let b = await bundle(
      path.join(__dirname, '/integration/dynamic-electron-main/index.js'),
    );

    assertBundles(b, [
      {
        name: 'index.js',
        assets: ['index.js'],
      },
      {
        assets: ['local.js'],
      },
    ]);

    let output = await run(b);
    assert.equal(typeof output, 'function');
    assert.equal(await output(), 3);
  });

  it('should split bundles when a dynamic import is used with an electron-renderer environment', async function () {
    let b = await bundle(
      path.join(__dirname, '/integration/dynamic-electron-renderer/index.js'),
    );

    assertBundles(b, [
      {
        name: 'index.js',
        assets: ['index.js'],
      },
      {
        assets: ['local.js'],
      },
    ]);

    let output = await run(b);
    assert.equal(typeof output, 'function');
    assert.equal(await output(), 3);
  });

  it.skip('should load dynamic bundle when entry is in a subdirectory', async function () {
    let bu = await bundler(
      path.join(
        __dirname,
        '/integration/dynamic-subdirectory/subdirectory/index.js',
      ),
      {
        target: 'browser',
      },
    );
    // Set the rootDir to make sure subdirectory is preserved
    bu.options.rootDir = path.join(
      __dirname,
      '/integration/dynamic-subdirectory',
    );
    let b = await bu.bundle();
    let output = await run(b);
    assert.equal(typeof output, 'function');
    assert.equal(await output(), 3);
  });

  // TODO: re-enable when this actually works
  it.skip('Should not run parcel over external modules', async function () {
    let b = await bundle(
      path.join(__dirname, '/integration/dynamic-external/index.js'),
    );

    assertBundles(b, [
      {
        name: 'index.js',
        assets: ['esmodule-helpers.js', 'index.js'],
      },
    ]);
  });

  it('should support bundling workers', async function () {
    let b = await bundle(path.join(__dirname, '/integration/workers/index.js'));

    assertBundles(b, [
      {
        name: 'index.js',
        assets: [
          'index.js',
          'common.js',
          'worker-client.js',
          'feature.js',
          'get-worker-url.js',
          'bundle-url.js',
        ],
      },
      {
        assets: ['service-worker.js'],
      },
      {
        assets: ['shared-worker.js'],
      },
      {
        assets: ['worker.js', 'common.js'],
      },
    ]);
  });

  it('should support bundling workers with dynamic import', async function () {
    let b = await bundle(
      path.join(__dirname, '/integration/worker-dynamic/index.js'),
    );

    assertBundles(b, [
      {
        name: 'index.js',
        assets: ['index.js', 'bundle-url.js', 'get-worker-url.js'],
      },
      {
        assets: [
          'worker.js',
          'bundle-url.js',
          'cacheLoader.js',
          'js-loader.js',
        ],
      },
      {
        assets: ['async.js', 'esmodule-helpers.js'],
      },
    ]);

    let res = await new Promise(resolve => {
      run(b, {
        output: resolve,
      });
    });
    assert.deepEqual(res, {default: 42});
  });

  it('should support bundling workers with dynamic import with legacy browser targets', async function () {
    let b = await bundle(
      path.join(__dirname, '/integration/worker-dynamic/index.js'),
      {
        defaultTargetOptions: {
          outputFormat: 'esmodule',
          shouldScopeHoist: true,
          engines: {
            browsers: 'IE 11',
          },
        },
      },
    );

    assertBundles(b, [
      {
        name: 'index.js',
        assets: ['index.js', 'bundle-url.js', 'get-worker-url.js'],
      },
      {
        assets: [
          'worker.js',
          'bundle-url.js',
          'cacheLoader.js',
          'js-loader.js',
        ],
      },
      {
        assets: ['async.js'],
      },
    ]);

    let res = await new Promise(resolve => {
      run(b, {
        output: resolve,
      });
    });
    assert.deepEqual(res, {default: 42});
  });

<<<<<<< HEAD
  it('dynamic imports loaded as high-priority scripts when not all engines support esmodules natively', async function() {
    let b = await bundle(
      path.join(__dirname, '/integration/dynamic-imports-high-prio/index.js'),
      {
        defaultTargetOptions: {
          engines: {
            browsers: 'IE 11',
          },
        },
      },
    );

    let output = await run(b);
    let headChildren = await output.default;

    assert(headChildren[1].tag === 'link');
    assert(headChildren[1].rel === 'preload');
    assert(headChildren[1].as === 'script');

    assert(headChildren[1].href === headChildren[2].src);

    assert(headChildren[2].tag === 'script');
    assert(headChildren[2].src.match(/async\..*\.js/));
  });

  it('should support bundling workers with dynamic import in both page and worker', async function() {
=======
  it('should support bundling workers with dynamic import in both page and worker', async function () {
>>>>>>> 90050e4e
    let b = await bundle(
      path.join(__dirname, '/integration/worker-dynamic/index-async.js'),
    );

    assertBundles(b, [
      {
        name: 'index-async.js',
        assets: [
          'index-async.js',
          'bundle-url.js',
          'get-worker-url.js',
          'cacheLoader.js',
          'js-loader.js',
        ],
      },
      {
        assets: [
          'worker.js',
          'bundle-url.js',
          'cacheLoader.js',
          'js-loader.js',
        ],
      },
      {
        assets: ['async.js', 'esmodule-helpers.js'],
      },
      {
        assets: ['async.js', 'esmodule-helpers.js'],
      },
    ]);

    let res = await new Promise(resolve => {
      run(b, {
        output: resolve,
      });
    });
    assert.deepEqual(res, {default: 42});
  });

  it('should support bundling workers with dynamic import in nested worker', async function () {
    let b = await bundle(
      path.join(__dirname, '/integration/worker-dynamic/index-nested.js'),
    );

    assertBundles(b, [
      {
        name: 'index-nested.js',
        assets: ['index-nested.js', 'bundle-url.js', 'get-worker-url.js'],
      },
      {
        assets: [
          'worker-nested.js',
          'bundle-url.js',
          'get-worker-url.js',
          'cacheLoader.js',
          'js-loader.js',
        ],
      },
      {
        assets: [
          'worker.js',
          'bundle-url.js',
          'cacheLoader.js',
          'js-loader.js',
        ],
      },
      {
        assets: ['async.js', 'esmodule-helpers.js'],
      },
    ]);

    let res = await new Promise(resolve => {
      run(b, {
        output: resolve,
      });
    });
    assert.deepEqual(res, {default: 42});
  });

  it('should support workers pointing to themselves', async function () {
    let b = await bundle(
      path.join(__dirname, '/integration/worker-self/index.js'),
    );

    assertBundles(b, [
      {
        name: 'index.js',
        assets: [
          'index.js',
          'bundle-url.js',
          'get-worker-url.js',
          'workerHelpers.js',
          'esmodule-helpers.js',
        ],
      },
      {
        assets: [
          'workerHelpers.js',
          'bundle-url.js',
          'get-worker-url.js',
          'esmodule-helpers.js',
        ],
      },
    ]);

    await run(b);
  });

  it('should support workers pointing to themselves with import.meta.url', async function () {
    let b = await bundle(
      path.join(__dirname, '/integration/worker-self/import-meta.js'),
    );

    assertBundles(b, [
      {
        assets: [
          'import-meta.js',
          'bundle-url.js',
          'get-worker-url.js',
          'esmodule-helpers.js',
        ],
      },
      {
        assets: [
          'import-meta.js',
          'bundle-url.js',
          'get-worker-url.js',
          'esmodule-helpers.js',
        ],
      },
    ]);

    await run(b);
  });

  it('should support bundling workers of type module', async function () {
    let b = await bundle(
      path.join(__dirname, '/integration/workers-module/index.js'),
      {
        defaultTargetOptions: {
          shouldScopeHoist: true,
        },
      },
    );

    assertBundles(b, [
      {
        assets: ['dedicated-worker.js', 'index.js'],
      },
      {
        name: 'index.js',
        assets: ['index.js', 'bundle-url.js', 'get-worker-url.js'],
      },
      {
        assets: ['shared-worker.js', 'index.js'],
      },
    ]);

    let dedicated, shared;
    b.traverseBundles((bundle, ctx, traversal) => {
      if (bundle.getMainEntry().filePath.endsWith('shared-worker.js')) {
        shared = bundle;
      } else if (
        bundle.getMainEntry().filePath.endsWith('dedicated-worker.js')
      ) {
        dedicated = bundle;
      }
      if (dedicated && shared) traversal.stop();
    });

    assert(dedicated);
    assert(shared);

    let main = await outputFS.readFile(b.getBundles()[0].filePath, 'utf8');
    dedicated = await outputFS.readFile(dedicated.filePath, 'utf8');
    shared = await outputFS.readFile(shared.filePath, 'utf8');
    assert(/new Worker(.*?, {[\n\s]+type: 'module'[\n\s]+})/.test(main));
    assert(/new SharedWorker(.*?, {[\n\s]+type: 'module'[\n\s]+})/.test(main));
  });

  for (let shouldScopeHoist of [true, false]) {
    it(`should compile workers to non modules if ${
      shouldScopeHoist
        ? 'browsers do not support it'
        : 'shouldScopeHoist = false'
    }`, async function () {
      let b = await bundle(
        path.join(__dirname, '/integration/workers-module/index.js'),
        {
          defaultTargetOptions: {
            shouldScopeHoist,
            engines: {
              browsers: '>= 0.25%',
            },
          },
        },
      );

      assertBundles(b, [
        {
          assets: [
            'dedicated-worker.js',
            !shouldScopeHoist && 'esmodule-helpers.js',
            'index.js',
          ].filter(Boolean),
        },
        {
          name: 'index.js',
          assets: ['index.js', 'bundle-url.js', 'get-worker-url.js'],
        },
        {
          assets: [
            !shouldScopeHoist && 'esmodule-helpers.js',
            'shared-worker.js',
            'index.js',
          ].filter(Boolean),
        },
      ]);

      let dedicated, shared;
      b.traverseBundles((bundle, ctx, traversal) => {
        if (bundle.getMainEntry().filePath.endsWith('shared-worker.js')) {
          shared = bundle;
        } else if (
          bundle.getMainEntry().filePath.endsWith('dedicated-worker.js')
        ) {
          dedicated = bundle;
        }
        if (dedicated && shared) traversal.stop();
      });

      assert(dedicated);
      assert(shared);

      let main = await outputFS.readFile(b.getBundles()[0].filePath, 'utf8');
      dedicated = await outputFS.readFile(dedicated.filePath, 'utf8');
      shared = await outputFS.readFile(shared.filePath, 'utf8');
      assert(/new Worker([^,]*?)/.test(main));
      assert(/new SharedWorker([^,]*?)/.test(main));
      assert(!/export var foo/.test(dedicated));
      assert(!/export var foo/.test(shared));
    });
  }

  for (let supported of [false, true]) {
    it(`should compile workers to ${
      supported ? '' : 'non '
    }modules when browsers do ${
      supported ? '' : 'not '
    }support it with esmodule parent script`, async function () {
      let b = await bundle(
        path.join(__dirname, '/integration/workers-module/index.js'),
        {
          mode: 'production',
          defaultTargetOptions: {
            engines: {browsers: supported ? 'Chrome 80' : 'Chrome 75'},
            outputFormat: 'esmodule',
            shouldScopeHoist: true,
            shouldOptimize: false,
          },
        },
      );

      assertBundles(b, [
        {
          type: 'js',
          assets: ['dedicated-worker.js'],
        },
        {
          name: 'index.js',
          assets: ['index.js', 'bundle-manifest.js', 'get-worker-url.js'],
        },
        {
          type: 'js',
          assets: ['shared-worker.js'],
        },
        {
          type: 'js',
          assets: ['index.js'],
        },
      ]);

      let dedicated, shared;
      b.traverseBundles((bundle, ctx, traversal) => {
        if (bundle.getMainEntry()?.filePath.endsWith('shared-worker.js')) {
          shared = bundle;
        } else if (
          bundle.getMainEntry()?.filePath.endsWith('dedicated-worker.js')
        ) {
          dedicated = bundle;
        }
        if (dedicated && shared) traversal.stop();
      });

      assert(dedicated);
      assert(shared);

      let main = await outputFS.readFile(b.getBundles()[0].filePath, 'utf8');
      assert(/new Worker([^,]*?)/.test(main));
      assert(/new SharedWorker([^,]*?)/.test(main));

      dedicated = await outputFS.readFile(dedicated.filePath, 'utf8');
      shared = await outputFS.readFile(shared.filePath, 'utf8');
      let importRegex = supported ? /importScripts\s*\(/ : /import\s*("|')/;
      assert(!importRegex.test(dedicated));
      assert(!importRegex.test(shared));
    });
  }

  it('should preserve the name option to workers', async function () {
    let b = await bundle(
      path.join(__dirname, '/integration/workers-module/named.js'),
      {
        defaultTargetOptions: {
          shouldScopeHoist: true,
          engines: {
            browsers: '>= 0.25%',
          },
        },
      },
    );

    let main = await outputFS.readFile(b.getBundles()[0].filePath, 'utf8');
    assert(/new Worker(.*?, {[\n\s]+name: 'worker'[\n\s]+})/.test(main));
    assert(/new SharedWorker(.*?, {[\n\s]+name: 'shared'[\n\s]+})/.test(main));
  });

  it('should error if importing in a worker without type: module', async function () {
    let errored = false;
    try {
      await bundle(
        path.join(__dirname, '/integration/workers-module/error.js'),
        {
          defaultTargetOptions: {
            shouldScopeHoist: true,
          },
        },
      );
    } catch (err) {
      errored = true;
      assert.equal(
        err.message,
        'Web workers cannot have imports or exports without the `type: "module"` option.',
      );
      assert.deepEqual(err.diagnostics, [
        {
          message:
            'Web workers cannot have imports or exports without the `type: "module"` option.',
          origin: '@parcel/transformer-js',
          codeFrames: [
            {
              filePath: path.join(
                __dirname,
                '/integration/workers-module/dedicated-worker.js',
              ),
              codeHighlights: [
                {
                  message: null,
                  start: {
                    line: 1,
                    column: 1,
                  },
                  end: {
                    line: 1,
                    column: 22,
                  },
                },
              ],
            },
            {
              filePath: path.join(
                __dirname,
                '/integration/workers-module/error.js',
              ),
              codeHighlights: [
                {
                  message: 'The environment was originally created here',
                  start: {
                    line: 1,
                    column: 20,
                  },
                  end: {
                    line: 1,
                    column: 40,
                  },
                },
              ],
            },
          ],
          hints: [
            "Add {type: 'module'} as a second argument to the Worker constructor.",
          ],
          documentationURL:
            'https://parceljs.org/languages/javascript/#classic-scripts',
        },
      ]);
    }

    assert(errored);
  });

  it('should support bundling workers with different order', async function () {
    let b = await bundle(
      path.join(__dirname, '/integration/workers/index-alternative.js'),
    );

    assertBundles(b, [
      {
        name: 'index-alternative.js',
        assets: [
          'index-alternative.js',
          'common.js',
          'worker-client.js',
          'feature.js',
          'bundle-url.js',
          'get-worker-url.js',
        ],
      },
      {
        assets: ['service-worker.js'],
      },
      {
        assets: ['shared-worker.js'],
      },
      {
        assets: ['worker.js', 'common.js'],
      },
    ]);
  });

  for (let workerType of ['webworker', 'serviceworker']) {
    it(`should error when ${workerType}s use importScripts`, async function () {
      let filePath = path.join(
        __dirname,
        `/integration/worker-import-scripts/index-${workerType}.js`,
      );
      let errored = false;
      try {
        await bundle(filePath);
      } catch (err) {
        errored = true;
        assert.equal(
          err.message,
          'Argument to importScripts() must be a fully qualified URL.',
        );
        assert.deepEqual(err.diagnostics, [
          {
            message:
              'Argument to importScripts() must be a fully qualified URL.',
            origin: '@parcel/transformer-js',
            codeFrames: [
              {
                filePath: path.join(
                  __dirname,
                  `/integration/worker-import-scripts/importScripts.js`,
                ),
                codeHighlights: [
                  {
                    message: null,
                    start: {
                      line: 1,
                      column: 15,
                    },
                    end: {
                      line: 1,
                      column: 27,
                    },
                  },
                ],
              },
              {
                filePath: path.join(
                  __dirname,
                  `integration/worker-import-scripts/index-${workerType}.js`,
                ),
                codeHighlights: [
                  {
                    message: 'The environment was originally created here',
                    start: {
                      line: 1,
                      column: workerType === 'webworker' ? 20 : 42,
                    },
                    end: {
                      line: 1,
                      column: workerType === 'webworker' ? 37 : 59,
                    },
                  },
                ],
              },
            ],
            hints: [
              'Use a static `import`, or dynamic `import()` instead.',
              "Add {type: 'module'} as a second argument to the " +
                (workerType === 'webworker'
                  ? 'Worker constructor.'
                  : 'navigator.serviceWorker.register() call.'),
            ],
            documentationURL:
              'https://parceljs.org/languages/javascript/#classic-script-workers',
          },
        ]);
      }

      assert(errored);
    });
  }

  it('should ignore importScripts when not in a worker context', async function () {
    let b = await bundle(
      path.join(
        __dirname,
        '/integration/worker-import-scripts/importScripts.js',
      ),
    );

    assertBundles(b, [
      {
        type: 'js',
        assets: ['importScripts.js'],
      },
    ]);

    let res = await outputFS.readFile(b.getBundles()[0].filePath, 'utf8');
    assert(res.includes("importScripts('imported.js')"));
  });

  it('should ignore importScripts in script workers when not passed a string literal', async function () {
    let b = await bundle(
      path.join(
        __dirname,
        '/integration/worker-import-scripts/index-variable.js',
      ),
    );

    assertBundles(b, [
      {
        type: 'js',
        assets: ['index-variable.js', 'bundle-url.js', 'get-worker-url.js'],
      },
      {
        type: 'js',
        assets: ['variable.js'],
      },
    ]);

    let res = await outputFS.readFile(b.getBundles()[1].filePath, 'utf8');
    assert(res.includes('importScripts(url)'));
  });

  it('should ignore importScripts in script workers a fully qualified URL is provided', async function () {
    let b = await bundle(
      path.join(
        __dirname,
        '/integration/worker-import-scripts/index-external.js',
      ),
    );

    assertBundles(b, [
      {
        type: 'js',
        assets: ['index-external.js', 'bundle-url.js', 'get-worker-url.js'],
      },
      {
        type: 'js',
        assets: ['external.js'],
      },
    ]);

    let res = await outputFS.readFile(b.getBundles()[1].filePath, 'utf8');
    assert(res.includes("importScripts('https://unpkg.com/parcel')"));
  });

  it('should support bundling service-workers', async function () {
    let b = await bundle(
      path.join(__dirname, '/integration/service-worker/a/index.js'),
    );

    assertBundles(b, [
      {
        name: 'index.js',
        assets: ['index.js', 'index.js', 'bundle-url.js'],
      },
      {
        assets: ['worker-nested.js'],
      },
      {
        assets: ['worker-outside.js'],
      },
    ]);
  });

  it('should support bundling service-workers with type: module', async function () {
    let b = await bundle(
      path.join(__dirname, '/integration/service-worker/module.js'),
      {
        defaultTargetOptions: {
          shouldScopeHoist: true,
        },
      },
    );

    assertBundles(b, [
      {
        name: 'module.js',
        assets: ['module.js', 'bundle-url.js'],
      },
      {
        assets: ['module-worker.js'],
      },
    ]);

    let bundles = b.getBundles();
    let main = bundles.find(b => !b.env.isWorker());
    let worker = bundles.find(b => b.env.isWorker());
    let mainContents = await outputFS.readFile(main.filePath, 'utf8');
    let workerContents = await outputFS.readFile(worker.filePath, 'utf8');
    assert(/navigator.serviceWorker.register\([^,]+?\)/.test(mainContents));
    assert(!/export /.test(workerContents));
  });

  it('should preserve the scope option for service workers', async function () {
    let b = await bundle(
      path.join(__dirname, '/integration/service-worker/scope.js'),
      {
        defaultTargetOptions: {
          shouldScopeHoist: true,
        },
      },
    );

    assertBundles(b, [
      {
        name: 'scope.js',
        assets: ['bundle-url.js', 'scope.js'],
      },
      {
        assets: ['module-worker.js'],
      },
    ]);

    let bundles = b.getBundles();
    let main = bundles.find(b => !b.env.isWorker());
    let mainContents = await outputFS.readFile(main.filePath, 'utf8');
    assert(
      /navigator.serviceWorker.register\(.*?, {[\n\s]*scope: 'foo'[\n\s]*}\)/.test(
        mainContents,
      ),
    );
  });

  it('should error if importing in a service worker without type: module', async function () {
    let errored = false;
    try {
      await bundle(
        path.join(__dirname, '/integration/service-worker/error.js'),
        {
          defaultTargetOptions: {
            shouldScopeHoist: true,
          },
        },
      );
    } catch (err) {
      errored = true;
      assert.equal(
        err.message,
        'Service workers cannot have imports or exports without the `type: "module"` option.',
      );
      assert.deepEqual(err.diagnostics, [
        {
          message:
            'Service workers cannot have imports or exports without the `type: "module"` option.',
          origin: '@parcel/transformer-js',
          codeFrames: [
            {
              filePath: path.join(
                __dirname,
                '/integration/service-worker/module-worker.js',
              ),
              codeHighlights: [
                {
                  message: null,
                  start: {
                    line: 1,
                    column: 1,
                  },
                  end: {
                    line: 1,
                    column: 19,
                  },
                },
              ],
            },
            {
              filePath: path.join(
                __dirname,
                'integration/service-worker/error.js',
              ),
              codeHighlights: [
                {
                  message: 'The environment was originally created here',
                  start: {
                    line: 1,
                    column: 42,
                  },
                  end: {
                    line: 1,
                    column: 59,
                  },
                },
              ],
            },
          ],
          hints: [
            "Add {type: 'module'} as a second argument to the navigator.serviceWorker.register() call.",
          ],
          documentationURL:
            'https://parceljs.org/languages/javascript/#classic-scripts',
        },
      ]);
    }

    assert(errored);
  });

  it('should expose a manifest to service workers', async function () {
    let b = await bundle(
      path.join(__dirname, '/integration/service-worker/manifest.js'),
      {
        defaultTargetOptions: {
          shouldScopeHoist: true,
        },
      },
    );

    assertBundles(b, [
      {
        name: 'manifest.js',
        assets: ['manifest.js', 'bundle-url.js'],
      },
      {
        assets: ['manifest-worker.js', 'service-worker.js'],
      },
    ]);

    let bundles = b.getBundles();
    let worker = bundles.find(b => b.env.isWorker());
    let manifest, version;
    await await runBundle(b, worker, {
      output(m, v) {
        manifest = m;
        version = v;
      },
    });
    assert.deepEqual(manifest, ['/manifest.js']);
    assert.equal(typeof version, 'string');
  });

  it('should recognize serviceWorker.register with static URL and import.meta.url', async function () {
    let b = await bundle(
      path.join(
        __dirname,
        '/integration/service-worker-import-meta-url/index.js',
      ),
    );

    assertBundles(b, [
      {
        name: 'index.js',
        assets: ['index.js', 'bundle-url.js'],
      },
      {
        assets: ['worker.js'],
      },
    ]);

    let contents = await outputFS.readFile(b.getBundles()[0].filePath, 'utf8');
    assert(!contents.includes('import.meta.url'));
  });

  it('should throw a codeframe for a missing file in serviceWorker.register with URL and import.meta.url', async function () {
    let fixture = path.join(
      __dirname,
      'integration/service-worker-import-meta-url/missing.js',
    );
    let code = await inputFS.readFileSync(fixture, 'utf8');
    await assert.rejects(() => bundle(fixture), {
      name: 'BuildError',
      diagnostics: [
        {
          codeFrames: [
            {
              filePath: fixture,
              code,
              codeHighlights: [
                {
                  end: {
                    column: 55,
                    line: 1,
                  },
                  start: {
                    column: 42,
                    line: 1,
                  },
                },
              ],
            },
          ],
          message: "Failed to resolve './invalid.js' from './missing.js'",
          origin: '@parcel/core',
        },
        {
          hints: ["Did you mean '__./index.js__'?"],
          message: "Cannot load file './invalid.js' in './'.",
          origin: '@parcel/resolver-default',
        },
      ],
    });
  });

  it('should error on dynamic import() inside service workers', async function () {
    let errored = false;
    try {
      await bundle(
        path.join(
          __dirname,
          '/integration/service-worker/dynamic-import-index.js',
        ),
      );
    } catch (err) {
      errored = true;
      assert.equal(err.message, 'import() is not allowed in service workers.');
      assert.deepEqual(err.diagnostics, [
        {
          message: 'import() is not allowed in service workers.',
          origin: '@parcel/transformer-js',
          codeFrames: [
            {
              filePath: path.join(
                __dirname,
                '/integration/service-worker/dynamic-import.js',
              ),
              codeHighlights: [
                {
                  start: {
                    line: 1,
                    column: 8,
                  },
                  end: {
                    line: 1,
                    column: 27,
                  },
                },
              ],
            },
            {
              filePath: path.join(
                __dirname,
                'integration/service-worker/dynamic-import-index.js',
              ),
              codeHighlights: [
                {
                  message: 'The environment was originally created here',
                  start: {
                    line: 1,
                    column: 42,
                  },
                  end: {
                    line: 1,
                    column: 60,
                  },
                },
              ],
            },
          ],
          hints: ['Try using a static `import`.'],
        },
      ]);
    }

    assert(errored);
  });

  it('should support bundling workers with circular dependencies', async function () {
    let b = await bundle(
      path.join(__dirname, '/integration/worker-circular/index.js'),
    );

    assertBundles(b, [
      {
        name: 'index.js',
        assets: ['index.js', 'bundle-url.js', 'get-worker-url.js'],
      },
      {
        assets: ['worker.js', 'worker-dep.js'],
      },
    ]);
  });

  it('should recognize worker constructor with static URL and import.meta.url', async function () {
    let b = await bundle(
      path.join(__dirname, '/integration/worker-import-meta-url/index.js'),
    );

    assertBundles(b, [
      {
        name: 'index.js',
        assets: ['index.js', 'bundle-url.js', 'get-worker-url.js'],
      },
      {
        assets: ['worker.js'],
      },
    ]);

    let contents = await outputFS.readFile(b.getBundles()[0].filePath, 'utf8');
    assert(!contents.includes('import.meta.url'));
  });

  it('should ignore worker constructors with dynamic URL and import.meta.url', async function () {
    let b = await bundle(
      path.join(__dirname, '/integration/worker-import-meta-url/dynamic.js'),
    );

    assertBundles(b, [
      {
        name: 'dynamic.js',
        assets: ['dynamic.js'],
      },
    ]);

    let contents = await outputFS.readFile(b.getBundles()[0].filePath, 'utf8');
    assert(contents.includes('import.meta.url'));
  });

  it('should ignore worker constructors with local URL binding and import.meta.url', async function () {
    let b = await bundle(
      path.join(__dirname, '/integration/worker-import-meta-url/local-url.js'),
    );

    assertBundles(b, [
      {
        name: 'local-url.js',
        assets: ['local-url.js'],
      },
    ]);

    let contents = await outputFS.readFile(b.getBundles()[0].filePath, 'utf8');
    assert(contents.includes('import.meta.url'));
  });

  it('should throw a codeframe for a missing file in worker constructor with URL and import.meta.url', async function () {
    let fixture = path.join(
      __dirname,
      'integration/worker-import-meta-url/missing.js',
    );
    let code = await inputFS.readFileSync(fixture, 'utf8');
    await assert.rejects(() => bundle(fixture), {
      name: 'BuildError',
      diagnostics: [
        {
          codeFrames: [
            {
              filePath: fixture,
              code,
              codeHighlights: [
                {
                  end: {
                    column: 33,
                    line: 1,
                  },
                  start: {
                    column: 20,
                    line: 1,
                  },
                },
              ],
            },
          ],
          message: "Failed to resolve './invalid.js' from './missing.js'",
          origin: '@parcel/core',
        },
        {
          hints: [
            "Did you mean '__./dynamic.js__'?",
            "Did you mean '__./index.js__'?",
          ],
          message: "Cannot load file './invalid.js' in './'.",
          origin: '@parcel/resolver-default',
        },
      ],
    });
  });

  it.skip('should support bundling in workers with other loaders', async function () {
    let b = await bundle(
      path.join(__dirname, '/integration/workers-with-other-loaders/index.js'),
    );

    assertBundles(b, {
      name: 'index.js',
      assets: [
        'index.js',
        'worker-client.js',
        'cacheLoader.js',
        'js-loader.js',
        'wasm-loader.js',
      ],
      childBundles: [
        {
          type: 'wasm',
          assets: ['add.wasm'],
          childBundles: [],
        },
        {
          type: 'map',
        },
        {
          assets: ['worker.js', 'cacheLoader.js', 'wasm-loader.js'],
          childBundles: [
            {
              type: 'map',
            },
          ],
        },
      ],
    });
  });

  it('should create a shared bundle to deduplicate assets in workers', async () => {
    let b = await bundle(
      path.join(__dirname, '/integration/worker-shared/index.js'),
      {
        mode: 'production',
        defaultTargetOptions: {
          shouldScopeHoist: false,
        },
      },
    );

    assertBundles(b, [
      {
        name: 'index.js',
        assets: [
          'index.js',
          'lodash.js',
          'bundle-url.js',
          'get-worker-url.js',
          'bundle-manifest.js',
          'esmodule-helpers.js',
        ],
      },
      {
        assets: [
          'worker-a.js',
          'bundle-url.js',
          'get-worker-url.js',
          'bundle-manifest.js',
        ],
      },
      {
        assets: ['worker-b.js'],
      },
      {
        assets: ['esmodule-helpers.js', 'lodash.js'],
      },
    ]);

    let sharedBundle = b
      .getBundles()
      .sort((a, b) => b.stats.size - a.stats.size)
      .find(b => b.name !== 'index.js');
    let workerBundle = b.getBundles().find(b => b.name.startsWith('worker-b'));
    let contents = await outputFS.readFile(workerBundle.filePath, 'utf8');
    assert(
      contents.includes(
        `importScripts("./${path.basename(sharedBundle.filePath)}")`,
      ),
    );
  });

  it('should contain duplicate assets in workers when in development', async () => {
    let b = await bundle(
      path.join(__dirname, '/integration/worker-shared/index.js'),
      {mode: 'development'},
    );

    assertBundles(b, [
      {
        name: 'index.js',
        assets: [
          'index.js',
          'bundle-url.js',
          'get-worker-url.js',
          'lodash.js',
          'esmodule-helpers.js',
        ],
      },
      {
        assets: [
          'worker-a.js',
          'bundle-url.js',
          'esmodule-helpers.js',
          'get-worker-url.js',
          'lodash.js',
        ],
      },
      {
        assets: ['worker-b.js', 'lodash.js', 'esmodule-helpers.js'],
      },
    ]);
  });

  it('should deduplicate and remove an unnecessary async bundle when it contains a cyclic reference to its entry', async () => {
    let b = await bundle(
      path.join(
        __dirname,
        '/integration/deduplicate-from-async-cyclic-bundle-entry/index.js',
      ),
    );

    assertBundles(b, [
      {
        name: 'index.js',
        assets: [
          'index.js',
          'bar.js',
          'bundle-url.js',
          'cacheLoader.js',
          'esmodule-helpers.js',
          'foo.js',
          'js-loader.js',
        ],
      },
      {
        assets: ['async.js'],
      },
    ]);

    assert.deepEqual(await Promise.all((await run(b)).default), [5, 4]);
  });

  it('does not create bundles for dynamic imports when assets are available up the graph', async () => {
    let b = await bundle(
      path.join(__dirname, '/integration/internalize-no-bundle-split/index.js'),
    );

    assertBundles(b, [
      {
        name: 'index.js',
        assets: ['index.js', 'bar.js', 'foo.js', 'esmodule-helpers.js'],
      },
    ]);

    assert.deepEqual(await (await run(b)).default, [3, 3]);
  });

  it('async dependency internalization successfully removes unneeded bundlegroups and their bundles', async () => {
    let b = await bundle(
      path.join(
        __dirname,
        '/integration/internalize-remove-bundlegroup/index.js',
      ),
    );

    assertBundles(b, [
      {
        name: 'index.js',
        assets: ['bundle-url.js', 'get-worker-url.js', 'index.js'],
      },
      {
        assets: [
          'bundle-url.js',
          'get-worker-url.js',
          'worker1.js',
          'worker2.js',
          'worker3.js',
          'core.js',
        ],
      },
      {assets: ['core.js', 'worker3.js']},
    ]);
  });

  it('should create a shared bundle between browser and worker contexts', async () => {
    let b = await bundle(
      path.join(__dirname, '/integration/html-shared-worker/index.html'),
      {mode: 'production', defaultTargetOptions: {shouldScopeHoist: false}},
    );

    assertBundles(b, [
      {
        name: 'index.html',
        assets: ['index.html'],
      },
      {
        assets: [
          'index.js',
          'bundle-url.js',
          'get-worker-url.js',
          'bundle-manifest.js',
          'lodash.js',
          'esmodule-helpers.js',
        ],
      },
      {
        assets: ['worker.js', 'lodash.js', 'esmodule-helpers.js'],
      },
    ]);

    // let sharedBundle = b
    //   .getBundles()
    //   .sort((a, b) => b.stats.size - a.stats.size)
    //   .find(b => b.name !== 'index.js');
    let workerBundle = b.getBundles().find(b => b.name.startsWith('worker'));
    // let contents = await outputFS.readFile(workerBundle.filePath, 'utf8');
    // assert(
    //   contents.includes(
    //     `importScripts("./${path.basename(sharedBundle.filePath)}")`,
    //   ),
    // );

    let outputArgs = [];
    let workerArgs = [];
    await run(b, {
      Worker: class {
        constructor(url) {
          workerArgs.push(url);
        }
      },
      output: (ctx, val) => {
        outputArgs.push([ctx, val]);
      },
    });

    assert.deepStrictEqual(outputArgs, [['main', 3]]);
    assert.deepStrictEqual(workerArgs, [
      `http://localhost/${path.basename(workerBundle.filePath)}`,
    ]);
  });

  it('should support workers with shared assets between page and worker with async imports', async function () {
    let b = await bundle(
      path.join(__dirname, '/integration/worker-shared-page/index.html'),
      {
        mode: 'production',
        defaultTargetOptions: {
          shouldOptimize: false,
        },
      },
    );

    assertBundles(b, [
      {
        name: 'index.html',
        assets: ['index.html'],
      },
      {
        assets: [
          'bundle-manifest.js',
          'bundle-url.js',
          'cacheLoader.js',
          'get-worker-url.js',
          'index.js',
          'js-loader.js',
          'large.js',
        ],
      },
      {
        assets: [
          'bundle-manifest.js',
          'bundle-url.js',
          'cacheLoader.js',
          'js-loader.js',
          'large.js',
          'worker.js',
        ],
      },
      {
        assets: [
          'bundle-manifest.js',
          'get-worker-url.js',
          'index.js',
          'large.js',
        ],
      },
      {
        assets: ['async.js'],
      },
      {
        assets: ['async.js'],
      },
      {
        assets: ['async.js'],
      },
    ]);

    await run(b);
  });

  it('should dynamic import files which import raw files', async function () {
    let b = await bundle(
      path.join(__dirname, '/integration/dynamic-references-raw/index.js'),
    );

    assertBundles(b, [
      {
        name: 'index.js',
        assets: ['index.js', 'bundle-url.js', 'cacheLoader.js', 'js-loader.js'],
      },
      {
        assets: ['local.js', 'esmodule-helpers.js'],
      },
      {
        assets: ['test.txt'],
      },
    ]);

    let output = await run(b);
    assert.equal(typeof output, 'function');
    assert.equal(await output(), 3);
  });

  it('should return all exports as an object when using ES modules', async function () {
    let b = await bundle(
      path.join(__dirname, '/integration/dynamic-esm/index.js'),
    );

    assertBundles(b, [
      {
        name: 'index.js',
        assets: [
          'index.js',
          'bundle-url.js',
          'cacheLoader.js',
          'esmodule-helpers.js',
          'js-loader.js',
        ],
      },
      {
        assets: ['local.js'],
      },
    ]);

    let output = (await run(b)).default;
    assert.equal(typeof output, 'function');
    assert.equal(await output(), 3);
  });

  it('should duplicate small modules across multiple bundles', async function () {
    let b = await bundle(
      path.join(__dirname, '/integration/dynamic-common-small/index.js'),
    );

    assertBundles(b, [
      {
        assets: ['a.js', 'common.js', 'common-dep.js'],
      },
      {
        assets: ['b.js', 'common.js', 'common-dep.js'],
      },
      {
        name: 'index.js',
        assets: ['index.js', 'bundle-url.js', 'cacheLoader.js', 'js-loader.js'],
      },
    ]);

    let output = await run(b);
    assert.equal(typeof output, 'function');
    assert.equal(await output(), 7);
  });

  it('should create a separate bundle for large modules shared between bundles', async function () {
    let b = await bundle(
      path.join(__dirname, '/integration/dynamic-common-large/index.js'),
      {
        mode: 'production',
        defaultTargetOptions: {
          shouldScopeHoist: false,
        },
      },
    );

    assertBundles(b, [
      {
        assets: ['a.js'],
      },
      {
        assets: ['b.js'],
      },
      {
        name: 'index.js',
        assets: [
          'index.js',
          'c.js',
          'bundle-url.js',
          'cacheLoader.js',
          'js-loader.js',
          'bundle-manifest.js',
        ],
      },
      {
        assets: ['common.js', 'lodash.js'],
      },
    ]);

    let output = await run(b);
    assert.equal(typeof output, 'function');
    assert.equal(await output(), 7);
  });

  it('should not duplicate a module which is already in a parent bundle', async function () {
    let b = await bundle(
      path.join(__dirname, '/integration/dynamic-hoist-dup/index.js'),
    );

    assertBundles(b, [
      {
        name: 'index.js',
        assets: [
          'index.js',
          'common.js',
          'bundle-url.js',
          'cacheLoader.js',
          'js-loader.js',
        ],
      },
      {
        assets: ['a.js'],
      },
    ]);

    let output = await run(b);
    assert.equal(typeof output, 'function');
    assert.equal(await output(), 5);
  });

  it('should duplicate an asset if it is not present in every parent bundle', async function () {
    let b = await bundle(
      ['a.js', 'b.js'].map(entry =>
        path.join(__dirname, 'integration/dynamic-hoist-no-dedupe', entry),
      ),
    );
    assertBundles(b, [
      {
        assets: ['c.js', 'common.js', 'esmodule-helpers.js'],
      },
      {
        name: 'b.js',
        assets: ['b.js', 'bundle-url.js', 'cacheLoader.js', 'js-loader.js'],
      },
      {
        name: 'a.js',
        assets: [
          'a.js',
          'bundle-url.js',
          'common.js',
          'cacheLoader.js',
          'esmodule-helpers.js',
          'js-loader.js',
        ],
      },
    ]);
  });

  it('should duplicate an asset if it is not available in all possible ancestries', async () => {
    let b = await bundle(
      path.join(
        __dirname,
        '/integration/dynamic-hoist-no-dedupe-ancestry/index.js',
      ),
    );

    assertBundles(b, [
      {
        name: 'index.js',
        assets: [
          'index.js',
          'bundle-url.js',
          'cacheLoader.js',
          'js-loader.js',
          'esmodule-helpers.js',
        ],
      },
      {
        assets: ['a.js', 'common.js'],
      },
      {
        assets: ['b.js'],
      },
      {
        assets: ['c.js'],
      },
      {
        assets: ['d.js', 'common.js'],
      },
    ]);

    let {default: promise} = await run(b);
    assert.equal(await promise, 42);
  });

  it('should support shared modules with async imports', async function () {
    let b = await bundle(
      path.join(__dirname, '/integration/dynamic-hoist-deep/index.js'),
    );

    assertBundles(b, [
      {
        name: 'index.js',
        assets: [
          'index.js',
          'bundle-url.js',
          'cacheLoader.js',
          'esmodule-helpers.js',
          'js-loader.js',
        ],
      },
      {
        assets: ['a.js', 'c.js'],
      },
      {
        assets: ['b.js', 'c.js'],
      },
      {
        assets: ['1.js'],
      },
    ]);

    let {default: promise} = await run(b);
    assert.ok(await promise);
  });

  it('should support requiring JSON files', async function () {
    let b = await bundle(path.join(__dirname, '/integration/json/index.js'));

    assertBundles(b, [
      {
        name: 'index.js',
        assets: ['index.js', 'local.json'],
      },
    ]);

    let output = await run(b);
    assert.equal(typeof output, 'function');
    assert.equal(output(), 3);
  });

  it('should support requiring JSON5 files', async function () {
    let b = await bundle(path.join(__dirname, '/integration/json5/index.js'));

    assertBundles(b, [
      {
        name: 'index.js',
        assets: ['index.js', 'local.json5'],
      },
    ]);

    let output = await run(b);
    assert.equal(typeof output, 'function');
    assert.equal(output(), 3);
  });

  it('should support importing a URL to a raw asset', async function () {
    let b = await bundle(
      path.join(__dirname, '/integration/import-raw/index.js'),
    );

    assertBundles(b, [
      {
        name: 'index.js',
        assets: ['index.js', 'bundle-url.js'],
      },
      {
        type: 'txt',
        assets: ['test.txt'],
      },
    ]);

    let output = await run(b);
    assert.equal(typeof output, 'function');
    assert(/^http:\/\/localhost\/test\.[0-9a-f]+\.txt$/.test(output()));
    let stats = await outputFS.stat(
      path.join(distDir, url.parse(output()).pathname),
    );
    assert.equal(stats.size, 9);
  });

  it('should support referencing a raw asset with static URL and import.meta.url', async function () {
    let b = await bundle(
      path.join(__dirname, '/integration/import-raw-import-meta-url/index.js'),
    );

    assertBundles(b, [
      {
        name: 'index.js',
        assets: ['index.js', 'bundle-url.js', 'esmodule-helpers.js'],
      },
      {
        type: 'txt',
        assets: ['test.txt'],
      },
    ]);

    let contents = await outputFS.readFile(b.getBundles()[0].filePath, 'utf8');
    assert(!contents.includes('import.meta.url'));

    let output = await run(b);
    assert(/^http:\/\/localhost\/test\.[0-9a-f]+\.txt$/.test(output.default));
    let stats = await outputFS.stat(
      path.join(distDir, output.default.pathname),
    );
    assert.equal(stats.size, 9);
  });

  it('should support referencing a raw asset with static URL and CJS __filename', async function () {
    let b = await bundle(
      path.join(__dirname, '/integration/import-raw-import-meta-url/cjs.js'),
    );

    assertBundles(b, [
      {
        name: 'cjs.js',
        assets: ['cjs.js', 'bundle-url.js', 'esmodule-helpers.js'],
      },
      {
        type: 'txt',
        assets: ['test.txt'],
      },
    ]);

    let contents = await outputFS.readFile(b.getBundles()[0].filePath, 'utf8');
    assert(!contents.includes('import.meta.url'));

    let output = await run(b);
    assert(/^http:\/\/localhost\/test\.[0-9a-f]+\.txt$/.test(output.default));
    let stats = await outputFS.stat(
      path.join(distDir, output.default.pathname),
    );
    assert.equal(stats.size, 9);
  });

  it('should ignore new URL and import.meta.url with local binding', async function () {
    let b = await bundle(
      path.join(
        __dirname,
        '/integration/import-raw-import-meta-url/local-url.js',
      ),
    );

    assertBundles(b, [
      {
        name: 'local-url.js',
        assets: ['esmodule-helpers.js', 'local-url.js'],
      },
    ]);

    let contents = await outputFS.readFile(b.getBundles()[0].filePath, 'utf8');
    assert(contents.includes('"file:///local-url.js"'));
  });

  it('should throw a codeframe for a missing raw asset with static URL and import.meta.url', async function () {
    let fixture = path.join(
      __dirname,
      'integration/import-raw-import-meta-url/missing.js',
    );
    let code = await inputFS.readFileSync(fixture, 'utf8');
    await assert.rejects(() => bundle(fixture), {
      name: 'BuildError',
      diagnostics: [
        {
          codeFrames: [
            {
              filePath: fixture,
              code,
              codeHighlights: [
                {
                  end: {
                    column: 36,
                    line: 1,
                  },
                  start: {
                    column: 24,
                    line: 1,
                  },
                },
              ],
            },
          ],
          message: "Failed to resolve 'invalid.txt' from './missing.js'",
          origin: '@parcel/core',
        },
        {
          hints: [],
          message: "Cannot load file './invalid.txt' in './'.",
          origin: '@parcel/resolver-default',
        },
      ],
    });
  });

  it('should support importing a URL to a large raw asset', async function () {
    // 6 megabytes, which exceeds the threshold in summarizeRequest for buffering
    // entire contents into memory and should stream content instead
    let assetSizeBytes = 6000000;

    let distDir = path.join(outputFS.cwd(), '/dist');
    let fixtureDir = path.join(__dirname, '/integration/import-raw');
    let inputDir = path.join(__dirname, 'input');

    await ncp(fixtureDir, inputDir);
    await outputFS.writeFile(
      path.join(inputDir, 'test.txt'),
      Buffer.alloc(assetSizeBytes),
    );

    let b = await bundle(path.join(inputDir, 'index.js'), {
      inputFS: overlayFS,
      defaultTargetOptions: {
        distDir,
      },
    });
    assertBundles(b, [
      {
        name: 'index.js',
        assets: ['index.js', 'bundle-url.js'],
      },
      {
        type: 'txt',
        assets: ['test.txt'],
      },
    ]);

    let output = await run(b);
    assert.equal(typeof output, 'function');
    assert(/^http:\/\/localhost\/test\.[0-9a-f]+\.txt$/.test(output()));
    let stats = await outputFS.stat(
      path.join(distDir, url.parse(output()).pathname),
    );
    assert.equal(stats.size, assetSizeBytes);
  });

  it('should minify JS in production mode', async function () {
    let b = await bundle(path.join(__dirname, '/integration/uglify/index.js'), {
      defaultTargetOptions: {
        shouldOptimize: true,
        shouldScopeHoist: false,
      },
    });

    let output = await run(b);
    assert.equal(typeof output, 'function');
    assert.equal(output(), 3);

    let js = await outputFS.readFile(path.join(distDir, 'index.js'), 'utf8');
    assert(!js.includes('local.a'));
  });

  it('should use terser config', async function () {
    await bundle(path.join(__dirname, '/integration/terser-config/index.js'), {
      defaultTargetOptions: {
        shouldOptimize: true,
        shouldScopeHoist: false,
      },
    });

    let js = await outputFS.readFile(path.join(distDir, 'index.js'), 'utf8');
    assert(!js.includes('console.log'));
    assert(!js.includes('// This is a comment'));
  });

  it('should insert global variables when needed', async function () {
    let b = await bundle(path.join(__dirname, '/integration/globals/index.js'));

    let output = await run(b);
    assert.deepEqual(output(), {
      dir: 'integration/globals',
      file: 'integration/globals/index.js',
      buf: Buffer.from('browser').toString('base64'),
      global: true,
    });
  });

  it('should work when multiple files use globals with scope hoisting', async function () {
    let b = await bundle(
      path.join(__dirname, '/integration/globals/multiple.js'),
      {
        mode: 'production',
        defaultTargetOptions: {
          shouldScopeHoist: true,
          shouldOptimize: false,
        },
      },
    );

    let output = await run(b);
    assert.deepEqual(output, {
      file: 'integration/globals/multiple.js',
      other: 'integration/globals/index.js',
    });
  });

  it('should not insert global variables when used in a module specifier', async function () {
    let b = await bundle(
      path.join(__dirname, '/integration/globals-module-specifier/a.js'),
    );

    assertBundles(b, [
      {
        assets: ['a.js', 'b.js', 'c.js', 'esmodule-helpers.js'],
      },
    ]);

    let output = await run(b);
    assert.deepEqual(output, 1234);
  });

  it('should not insert global variables in dead branches', async function () {
    let b = await bundle(
      path.join(__dirname, '/integration/globals-unused/a.js'),
    );

    assertBundles(b, [
      {
        assets: ['a.js'],
      },
    ]);

    let output = await run(b);
    assert.deepEqual(output, 'foo');
  });

  it('should handle re-declaration of the global constant', async function () {
    let b = await bundle(
      path.join(__dirname, '/integration/global-redeclare/index.js'),
    );

    let output = await run(b);
    assert.deepEqual(output(), false);
  });

  it('should insert environment variables inserted by a prior transform', async () => {
    let b = await bundle(
      path.join(__dirname, '/integration/env-prior-transform/index.js'),
    );

    let jsBundle = b.getBundles()[0];
    let contents = await outputFS.readFile(jsBundle.filePath, 'utf8');

    assert(!contents.includes('process.env'));
    assert.equal(await run(b), 'test');
  });

  it('should not insert environment variables in node environment', async function () {
    let b = await bundle(
      path.join(__dirname, '/integration/env-node/index.js'),
    );

    let output = await run(b);
    assert.ok(output.toString().includes('process.env'));
    assert.equal(output(), 'test:test');
  });

  it('should not replace process.env.hasOwnProperty with undefined', async function () {
    let b = await bundle(
      path.join(__dirname, '/integration/env-hasOwnProperty/index.js'),
    );

    let output = await run(b);
    assert.strictEqual(output, false);
  });

  it('should not insert environment variables in electron-main environment', async function () {
    let b = await bundle(path.join(__dirname, '/integration/env/index.js'), {
      targets: {
        main: {
          context: 'electron-main',
          distDir: path.join(__dirname, '/integration/env/dist.js'),
        },
      },
    });

    let output = await run(b);
    assert.ok(output.toString().includes('process.env'));
    assert.equal(output(), 'test:test');
  });

  it('should not insert environment variables in electron-renderer environment', async function () {
    let b = await bundle(path.join(__dirname, '/integration/env/index.js'), {
      targets: {
        main: {
          context: 'electron-renderer',
          distDir: path.join(__dirname, '/integration/env/dist.js'),
        },
      },
    });

    let output = await run(b);
    assert.ok(output.toString().includes('process.env'));
    assert.equal(output(), 'test:test');
  });

  it('should inline NODE_ENV environment variable in browser environment even if disabled', async function () {
    let b = await bundle(
      path.join(__dirname, '/integration/env-nodeenv/index.js'),
      {
        env: {
          FOO: 'abc',
        },
      },
    );

    let output = await run(b);
    assert.ok(!output.toString().includes('process.env'));
    assert.equal(output(), 'test:undefined');
  });

  it('should not insert environment variables in browser environment if disabled', async function () {
    let b = await bundle(
      path.join(__dirname, '/integration/env-disabled/index.js'),
      {
        env: {FOOBAR: 'abc'},
      },
    );

    let output = await run(b);
    assert.ok(!output.toString().includes('process.env'));
    assert.equal(output(), 'undefined:undefined:undefined');
  });

  it('should only insert environment variables in browser environment matching the glob', async function () {
    let b = await bundle(
      path.join(__dirname, '/integration/env-disabled-glob/index.js'),
      {
        env: {A_1: 'abc', B_1: 'def', B_2: 'ghi'},
      },
    );

    let output = await run(b);
    assert.ok(!output.toString().includes('process.env'));
    assert.equal(output(), 'undefined:def:ghi');
  });

  it('should be able to inline environment variables in browser environment', async function () {
    let b = await bundle(path.join(__dirname, '/integration/env/index.js'), {
      env: {NODE_ENV: 'abc'},
    });

    let output = await run(b);
    assert.ok(!output.toString().includes('process.env'));
    assert.equal(output(), 'abc:abc');
  });

  it("should insert the user's NODE_ENV as process.env.NODE_ENV if passed", async function () {
    let b = await bundle(path.join(__dirname, '/integration/env/index.js'), {
      env: {
        NODE_ENV: 'production',
      },
    });

    let output = await run(b);
    assert.ok(!output.toString().includes('process.env'));
    assert.equal(output(), 'production:production');
  });

  it('should not inline computed accesses to process.env', async function () {
    let b = await bundle(
      path.join(__dirname, '/integration/env-computed/index.js'),
      {
        env: {ABC: 'abc'},
      },
    );

    let contents = await outputFS.readFile(b.getBundles()[0].filePath, 'utf8');
    assert(contents.includes('process.env'));

    let output = await run(b);
    assert.strictEqual(output, undefined);
  });

  it('should inline computed accesses with string literals to process.env', async function () {
    let b = await bundle(
      path.join(__dirname, '/integration/env-computed-string/index.js'),
      {
        env: {ABC: 'XYZ'},
      },
    );

    let contents = await outputFS.readFile(b.getBundles()[0].filePath, 'utf8');
    assert(!contents.includes('process.env'));

    let output = await run(b);
    assert.strictEqual(output, 'XYZ');
  });

  it('should inline environment variables when destructured in a variable declaration', async function () {
    let b = await bundle(
      path.join(__dirname, '/integration/env-destructuring/index.js'),
      {
        env: {TEST: 'XYZ'},
        defaultTargetOptions: {
          engines: {
            browsers: '>= 0.25%',
          },
        },
      },
    );

    let contents = await outputFS.readFile(b.getBundles()[0].filePath, 'utf8');
    assert(!contents.includes('process.env'));

    let output = await run(b);
    assert.deepEqual(output, {
      env: {},
      NODE_ENV: 'test',
      renamed: 'XYZ',
      computed: undefined,
      fallback: 'yo',
      rest: {},
      other: 'hi',
    });
  });

  it('should inline environment variables when destructured in an assignment', async function () {
    let b = await bundle(
      path.join(__dirname, '/integration/env-destructuring/assign.js'),
      {
        env: {TEST: 'XYZ'},
        defaultTargetOptions: {
          engines: {
            browsers: '>= 0.25%',
          },
        },
      },
    );

    let contents = await outputFS.readFile(b.getBundles()[0].filePath, 'utf8');
    assert(!contents.includes('process.env'));

    let output = await run(b);
    assert.deepEqual(output, {
      env: {},
      NODE_ENV: 'test',
      renamed: 'XYZ',
      computed: undefined,
      fallback: 'yo',
      rest: {},
      result: {},
    });
  });

  it('should insert environment variables from a file', async function () {
    let b = await bundle(
      path.join(__dirname, '/integration/env-file/index.js'),
    );

    // Make sure dotenv doesn't leak its values into the main process's env
    assert(process.env.FOO == null);

    let output = await run(b);
    assert.equal(output, 'bartest');
  });

  it("should insert environment variables matching the user's NODE_ENV if passed", async function () {
    let b = await bundle(
      path.join(__dirname, '/integration/env-file/index.js'),
      {env: {NODE_ENV: 'production'}},
    );

    let output = await run(b);
    assert.equal(output, 'productiontest');
  });

  it('should overwrite environment variables from a file if passed', async function () {
    let b = await bundle(
      path.join(__dirname, '/integration/env-file/index.js'),
      {env: {BAR: 'baz'}},
    );

    let output = await run(b);
    assert.equal(output, 'barbaz');
  });

  it('should error on process.env mutations', async function () {
    let filePath = path.join(__dirname, '/integration/env-mutate/index.js');
    await assert.rejects(bundle(filePath), {
      diagnostics: [
        {
          origin: '@parcel/transformer-js',
          message: 'Mutating process.env is not supported',
          hints: null,
          codeFrames: [
            {
              filePath,
              codeHighlights: [
                {
                  message: null,
                  start: {
                    line: 1,
                    column: 1,
                  },
                  end: {
                    line: 1,
                    column: 29,
                  },
                },
              ],
            },
          ],
        },
        {
          origin: '@parcel/transformer-js',
          message: 'Mutating process.env is not supported',
          hints: null,
          codeFrames: [
            {
              filePath,
              codeHighlights: [
                {
                  message: null,
                  start: {
                    line: 2,
                    column: 1,
                  },
                  end: {
                    line: 2,
                    column: 30,
                  },
                },
              ],
            },
          ],
        },
        {
          origin: '@parcel/transformer-js',
          message: 'Mutating process.env is not supported',
          hints: null,
          codeFrames: [
            {
              filePath,
              codeHighlights: [
                {
                  message: null,
                  start: {
                    line: 3,
                    column: 1,
                  },
                  end: {
                    line: 3,
                    column: 28,
                  },
                },
              ],
            },
          ],
        },
        {
          origin: '@parcel/transformer-js',
          message: 'Mutating process.env is not supported',
          hints: null,
          codeFrames: [
            {
              filePath,
              codeHighlights: [
                {
                  message: null,
                  start: {
                    line: 4,
                    column: 1,
                  },
                  end: {
                    line: 4,
                    column: 23,
                  },
                },
              ],
            },
          ],
        },
      ],
    });
  });

  it('should warn on process.env mutations in node_modules', async function () {
    let logs = [];
    let disposable = Logger.onLog(d => logs.push(d));
    let b = await bundle(
      path.join(__dirname, '/integration/env-mutate/warn.js'),
    );
    disposable.dispose();

    assert.deepEqual(logs, [
      {
        type: 'log',
        level: 'warn',
        diagnostics: [
          {
            origin: '@parcel/transformer-js',
            message: 'Mutating process.env is not supported',
            hints: null,
            codeFrames: [
              {
                filePath: path.join(
                  __dirname,
                  '/integration/env-mutate/node_modules/foo/index.js',
                ),
                codeHighlights: [
                  {
                    message: null,
                    start: {
                      line: 1,
                      column: 8,
                    },
                    end: {
                      line: 1,
                      column: 36,
                    },
                  },
                ],
              },
            ],
          },
          {
            origin: '@parcel/transformer-js',
            message: 'Mutating process.env is not supported',
            hints: null,
            codeFrames: [
              {
                filePath: path.join(
                  __dirname,
                  '/integration/env-mutate/node_modules/foo/index.js',
                ),
                codeHighlights: [
                  {
                    message: null,
                    start: {
                      line: 2,
                      column: 8,
                    },
                    end: {
                      line: 2,
                      column: 35,
                    },
                  },
                ],
              },
            ],
          },
          {
            origin: '@parcel/transformer-js',
            message: 'Mutating process.env is not supported',
            hints: null,
            codeFrames: [
              {
                filePath: path.join(
                  __dirname,
                  '/integration/env-mutate/node_modules/foo/index.js',
                ),
                codeHighlights: [
                  {
                    message: null,
                    start: {
                      line: 3,
                      column: 8,
                    },
                    end: {
                      line: 3,
                      column: 30,
                    },
                  },
                ],
              },
            ],
          },
        ],
      },
    ]);

    let output = [];
    await run(b, {
      output(o) {
        output.push(o);
      },
    });
    assert.deepEqual(output, ['foo', true, undefined]);
  });

  it('should replace process.browser for target browser', async function () {
    let b = await bundle(
      path.join(__dirname, '/integration/process/index.js'),
      {
        targets: {
          main: {
            context: 'browser',
            distDir: path.join(__dirname, '/integration/process/dist.js'),
          },
        },
      },
    );

    let output = await run(b);
    assert.ok(output.toString().indexOf('process.browser') === -1);
    assert.equal(output(), true);
  });

  it('should not touch process.browser for target node', async function () {
    let b = await bundle(
      path.join(__dirname, '/integration/process/index.js'),
      {
        targets: {
          main: {
            context: 'node',
            distDir: path.join(__dirname, '/integration/process/dist.js'),
          },
        },
      },
    );

    let output = await run(b);
    assert.ok(output.toString().indexOf('process.browser') !== -1);
    assert.equal(output(), false);
  });

  it('should not touch process.browser for target electron-main', async function () {
    let b = await bundle(
      path.join(__dirname, '/integration/process/index.js'),
      {
        targets: {
          main: {
            context: 'electron-main',
            distDir: path.join(__dirname, '/integration/process/dist.js'),
          },
        },
      },
    );

    let output = await run(b);
    assert.ok(output.toString().indexOf('process.browser') !== -1);
    assert.equal(output(), false);
  });

  it('should replace process.browser for target electron-renderer', async function () {
    let b = await bundle(
      path.join(__dirname, '/integration/process/index.js'),
      {
        targets: {
          main: {
            context: 'electron-renderer',
            distDir: path.join(__dirname, '/integration/process/dist.js'),
          },
        },
      },
    );

    let output = await run(b);
    assert.ok(output.toString().indexOf('process.browser') === -1);
    assert.equal(output(), true);
    // Running the bundled code has the side effect of setting process.browser = true, which can mess
    // up the instantiation of typescript.sys within validator-typescript, so we want to reset it.
    process.browser = undefined;
  });

  it.skip('should support adding implicit dependencies', async function () {
    let b = await bundle(path.join(__dirname, '/integration/json/index.js'), {
      delegate: {
        getImplicitDependencies(asset) {
          if (asset.basename === 'index.js') {
            return [{name: '../css/index.css'}];
          }
        },
      },
    });

    assertBundles(b, {
      name: 'index.js',
      assets: ['index.js', 'local.json', 'index.css'],
      childBundles: [
        {
          type: 'css',
          assets: ['index.css'],
        },
        {
          type: 'map',
        },
      ],
    });

    let output = await run(b);
    assert.equal(typeof output, 'function');
    assert.equal(output(), 3);
  });

  it('should support requiring YAML files', async function () {
    let b = await bundle(path.join(__dirname, '/integration/yaml/index.js'));

    assertBundles(b, [
      {
        name: 'index.js',
        assets: ['index.js', 'local.yaml'],
        childBundles: [
          {
            type: 'map',
          },
        ],
      },
    ]);

    let output = await run(b);
    assert.equal(typeof output, 'function');
    assert.equal(output(), 3);
  });

  it('should support requiring TOML files', async function () {
    let b = await bundle(path.join(__dirname, '/integration/toml/index.js'));

    assertBundles(b, [
      {
        name: 'index.js',
        assets: ['index.js', 'local.toml'],
        childBundles: [
          {
            type: 'map',
          },
        ],
      },
    ]);

    let output = await run(b);
    assert.equal(typeof output, 'function');
    assert.equal(output(), 3);
  });

  it('should support requiring CoffeeScript files', async function () {
    let b = await bundle(path.join(__dirname, '/integration/coffee/index.js'));

    assertBundles(b, [
      {
        name: 'index.js',
        assets: ['index.js', 'local.coffee'],
      },
    ]);

    let output = await run(b);
    assert.equal(typeof output, 'function');
    assert.equal(output(), 3);
  });

  it('should resolve the browser field before main', async function () {
    let b = await bundle(
      path.join(__dirname, '/integration/resolve-entries/browser.js'),
    );

    assertBundles(b, [
      {
        name: 'browser.js',
        assets: ['browser.js', 'browser-module.js', 'esmodule-helpers.js'],
      },
    ]);

    let output = await run(b);

    assert.equal(typeof output.test, 'function');
    assert.equal(output.test(), 'pkg-browser');
  });

  it('should exclude resolving specifiers that map to false in the browser field in browser builds', async () => {
    let b = await bundle(
      path.join(
        __dirname,
        '/integration/resolve-entries/pkg-ignore-browser/index.js',
      ),
      {
        targets: ['browsers'],
      },
    );

    assert.deepEqual(await run(b), {});
  });

  it('should not exclude resolving specifiers that map to false in the browser field in node builds', async () => {
    let b = await bundle(
      path.join(
        __dirname,
        '/integration/resolve-entries/pkg-ignore-browser/index.js',
      ),
      {
        targets: ['node'],
      },
    );

    assert.equal(await run(b), 'this should only exist in non-browser builds');
  });

  it.skip('should not resolve the browser field for --target=node', async function () {
    let b = await bundle(
      path.join(__dirname, '/integration/resolve-entries/browser.js'),
      {
        target: 'node',
      },
    );

    assertBundles(b, {
      name: 'browser.js',
      assets: ['browser.js', 'node-module.js'],
      childBundles: [
        {
          type: 'map',
        },
      ],
    });

    let output = await run(b);

    assert.equal(typeof output.test, 'function');
    assert.equal(output.test(), 'pkg-main');
  });

  it.skip('should resolve advanced browser resolution', async function () {
    let b = await bundle(
      path.join(__dirname, '/integration/resolve-entries/browser-multiple.js'),
    );

    assertBundles(b, {
      name: 'browser-multiple.js',
      assets: [
        'browser-multiple.js',
        'projected-browser.js',
        'browser-entry.js',
      ],
      childBundles: [
        {
          type: 'map',
        },
      ],
    });

    let {test: output} = await run(b);

    assert.equal(typeof output.projected.test, 'function');
    assert.equal(typeof output.entry.test, 'function');
    assert.equal(output.projected.test(), 'pkg-browser-multiple');
    assert.equal(output.entry.test(), 'pkg-browser-multiple browser-entry');
  });

  it.skip('should not resolve advanced browser resolution with --target=node', async function () {
    let b = await bundle(
      path.join(__dirname, '/integration/resolve-entries/browser-multiple.js'),
      {
        target: 'node',
      },
    );

    assertBundles(b, {
      name: 'browser-multiple.js',
      assets: ['browser-multiple.js', 'node-entry.js', 'projected.js'],
      childBundles: [
        {
          type: 'map',
        },
      ],
    });

    let {test: output} = await run(b);

    assert.equal(typeof output.projected.test, 'function');
    assert.equal(typeof output.entry.test, 'function');
    assert.equal(output.projected.test(), 'pkg-main-multiple');
    assert.equal(output.entry.test(), 'pkg-browser-multiple main-entry');
  });

  it.skip('should resolve the module field before main if scope-hoisting is enabled', async function () {
    let b = await bundle(
      path.join(__dirname, '/integration/resolve-entries/module-field.js'),
      {
        defaultTargetOptions: {
          shouldScopeHoist: true,
        },
      },
    );

    assertBundles(b, [
      {
        name: 'module-field.js',
        assets: ['module-field.js', 'es6.module.js'],
      },
    ]);

    let output = await run(b);

    assert.equal(typeof output.test, 'function');
    assert.equal(output.test(), 'pkg-es6-module');
  });

  it.skip('should resolve the module field before main if scope-hoisting is enabled', async function () {
    let b = await bundle(
      path.join(__dirname, '/integration/resolve-entries/both-fields.js'),
      {
        defaultTargetOptions: {
          shouldScopeHoist: true,
        },
      },
    );

    assertBundles(b, [
      {
        name: 'both-fields.js',
        assets: ['both-fields.js', 'es6.module.js'],
      },
    ]);

    let output = await run(b);

    assert.equal(typeof output.test, 'function');
    assert.equal(output.test(), 'pkg-es6-module');
  });

  it('should resolve the main field', async function () {
    let b = await bundle(
      path.join(__dirname, '/integration/resolve-entries/main-field.js'),
    );

    assertBundles(b, [
      {
        name: 'main-field.js',
        assets: ['main-field.js', 'main.js', 'esmodule-helpers.js'],
      },
    ]);

    let output = await run(b);

    assert.equal(typeof output.test, 'function');
    assert.equal(output.test(), 'pkg-main-module');
  });

  it('should minify JSON files', async function () {
    let b = await bundle(
      path.join(__dirname, '/integration/uglify-json/index.json'),
      {
        defaultTargetOptions: {
          shouldOptimize: true,
          shouldScopeHoist: false,
        },
      },
    );

    let json = await outputFS.readFile(path.join(distDir, 'index.js'), 'utf8');
    assert(json.includes('{"test":"test"}'));

    let output = await run(b);
    assert.deepEqual(output, {test: 'test'});
  });

  it('should minify JSON5 files', async function () {
    let b = await bundle(
      path.join(__dirname, '/integration/uglify-json5/index.json5'),
      {
        defaultTargetOptions: {
          shouldOptimize: true,
          shouldScopeHoist: false,
        },
      },
    );

    let json = await outputFS.readFile(path.join(distDir, 'index.js'), 'utf8');
    assert(json.includes('{"test":"test"}'));

    let output = await run(b);
    assert.deepEqual(output, {test: 'test'});
  });

  it.skip('should minify YAML for production', async function () {
    let b = await bundle(path.join(__dirname, '/integration/yaml/index.js'), {
      defaultTargetOptions: {
        shouldOptimize: true,
        shouldScopeHoist: false,
      },
    });

    let output = await run(b);
    assert.equal(typeof output, 'function');
    assert.equal(output(), 3);

    let json = await outputFS.readFile('dist/index.js', 'utf8');
    assert(json.includes('{a:1,b:{c:2}}'));
  });

  it('should minify TOML for production', async function () {
    let b = await bundle(path.join(__dirname, '/integration/toml/index.js'), {
      defaultTargetOptions: {
        shouldOptimize: true,
        shouldScopeHoist: false,
      },
    });

    let output = await run(b);
    assert.equal(typeof output, 'function');
    assert.equal(output(), 3);

    let json = await outputFS.readFile(path.join(distDir, 'index.js'), 'utf8');
    assert(json.includes('{a:1,b:{c:2}}'));
  });

  it('should support optional dependencies in try...catch blocks', async function () {
    let b = await bundle(
      path.join(__dirname, '/integration/optional-dep/index.js'),
    );

    assertBundles(b, [
      {
        name: 'index.js',
        assets: ['index.js'],
      },
    ]);

    let output = await run(b);

    assert.equal(Object.getPrototypeOf(output).constructor.name, 'Error');
    assert(
      /Cannot find module ['"]optional-dep['"]/.test(output.message),
      'Should set correct error message',
    );
    assert.equal(output.code, 'MODULE_NOT_FOUND');
  });

  it('should support excluding dependencies in falsy branches', async function () {
    let b = await bundle(
      path.join(__dirname, '/integration/falsy-dep/index.js'),
    );

    assertBundles(b, [
      {
        name: 'index.js',
        assets: ['index.js', 'true-alternate.js', 'true-consequent.js'],
      },
    ]);

    let output = await run(b);
    assert.equal(output, 2);
  });

  it.skip('should not autoinstall if resolve failed on installed module', async function () {
    let error;
    try {
      await bundle(
        path.join(
          __dirname,
          '/integration/dont-autoinstall-resolve-fails/index.js',
        ),
      );
    } catch (err) {
      error = err;
    }
    assert.equal(
      error.message,
      `Cannot resolve dependency 'vue/thisDoesNotExist'`,
    );
    assert.equal(error.code, 'MODULE_NOT_FOUND');
  });

  it.skip('should not autoinstall if resolve failed on aliased module', async function () {
    let error;
    try {
      await bundle(
        path.join(
          __dirname,
          '/integration/dont-autoinstall-resolve-alias-fails/index.js',
        ),
      );
    } catch (err) {
      error = err;
    }
    assert.equal(
      error.message,
      `Cannot resolve dependency 'aliasVue/thisDoesNotExist'`,
    );
    assert.equal(error.code, 'MODULE_NOT_FOUND');
  });

  it('should ignore require if it is defined in the scope', async function () {
    let b = await bundle(
      path.join(__dirname, '/integration/require-scope/index.js'),
    );

    assertBundles(b, [
      {
        name: 'index.js',
        assets: ['index.js'],
      },
    ]);

    let output = await run(b);

    assert.equal(typeof output.test, 'object');

    let failed = Object.keys(output.test).some(
      key => output.test[key] !== 'test passed',
    );

    assert.equal(failed, false);
  });

  it('should expose to CommonJS entry point', async function () {
    let b = await bundle(
      path.join(__dirname, '/integration/entry-point/index.js'),
    );

    let module = {};
    await run(b, {module, exports: {}});
    assert.equal(module.exports(), 'Test!');
  });

  it('should expose to RequireJS entry point', async function () {
    let b = await bundle(
      path.join(__dirname, '/integration/entry-point/index.js'),
    );
    let test;
    const mockDefine = function (f) {
      test = f();
    };
    mockDefine.amd = true;

    await run(b, {define: mockDefine, module: undefined});
    assert.equal(test(), 'Test!');
  });

  it.skip('should expose variable with --browser-global', async function () {
    let b = await bundle(
      path.join(__dirname, '/integration/entry-point/index.js'),
      {
        global: 'testing',
      },
    );

    const ctx = await run(b, {module: undefined}, {require: false});
    assert.equal(ctx.window.testing(), 'Test!');
  });

  it.skip('should set `define` to undefined so AMD checks in UMD modules do not pass', async function () {
    let b = await bundle(
      path.join(__dirname, '/integration/define-amd/index.js'),
    );
    let test;
    const mockDefine = function (f) {
      test = f();
    };
    mockDefine.amd = true;

    await run(b, {define: mockDefine, module: undefined});
    assert.equal(test, 2);
  });

  it('should package successfully with comments on last line', async function () {
    let b = await bundle(
      path.join(__dirname, `/integration/js-comment/index.js`),
    );

    let output = await run(b);
    assert.equal(output, 'Hello World!');
  });

  it('should package successfully with comments on last line and minification', async function () {
    let b = await bundle(
      path.join(__dirname, `/integration/js-comment/index.js`),
    );

    let output = await run(b);
    assert.equal(output, 'Hello World!');
  });

  it('should package successfully with comments on last line and scope hoisting', async function () {
    let b = await bundle(
      path.join(__dirname, `/integration/js-comment/index.js`),
      {
        defaultTargetOptions: {
          shouldScopeHoist: true,
        },
      },
    );

    let output = await run(b);
    assert.equal(output, 'Hello World!');
  });

  it('should package successfully with comments on last line, scope hoisting and minification', async function () {
    let b = await bundle(
      path.join(__dirname, `/integration/js-comment/index.js`),
      {
        defaultTargetOptions: {
          shouldScopeHoist: true,
          shouldOptimize: true,
        },
      },
    );

    let output = await run(b);
    assert.equal(output, 'Hello World!');
  });

  it('should not replace toplevel this with undefined in CommonJS without scope-hoisting', async function () {
    let b = await bundle(
      path.join(__dirname, '/integration/js-this-commonjs/a.js'),
    );

    let output;
    function result(v) {
      output = v;
    }
    await run(b, {result});
    assert.deepEqual(output, [{foo: 2}, 1234]);
  });

  it('should not replace toplevel this with undefined in CommonJS when scope-hoisting', async function () {
    let b = await bundle(
      path.join(__dirname, '/integration/js-this-commonjs/a.js'),
      {
        defaultTargetOptions: {
          shouldScopeHoist: true,
        },
      },
    );

    let output;
    function result(v) {
      output = v;
    }
    await run(b, {result});
    assert.deepEqual(output, [{foo: 2}, 1234]);
  });

  it('should replace toplevel this with undefined in ESM without scope-hoisting', async function () {
    let b = await bundle(path.join(__dirname, '/integration/js-this-es6/a.js'));

    let output;
    function result(v) {
      output = v;
    }
    await run(b, {result});
    assert.deepEqual(output, [undefined, 1234]);
  });

  it('should replace toplevel this with undefined in ESM when scope-hoisting', async function () {
    let b = await bundle(
      path.join(__dirname, '/integration/js-this-es6/a.js'),
      {
        defaultTargetOptions: {
          shouldScopeHoist: true,
        },
      },
    );

    let output;
    function result(v) {
      output = v;
    }
    await run(b, {result});
    assert.deepEqual(output, [undefined, 1234]);
  });

  it.skip('should not dedupe imports with different contents', async function () {
    let b = await bundle(
      path.join(__dirname, `/integration/js-different-contents/index.js`),
      {
        hmr: false, // enable asset dedupe in JSPackager
      },
    );

    let module = await run(b);
    assert.equal(module.default, 'Hello World!');
  });

  it.skip('should not dedupe imports with same content but different absolute dependency paths', async function () {
    let b = await bundle(
      path.join(
        __dirname,
        `/integration/js-same-contents-different-dependencies/index.js`,
      ),
      {
        hmr: false, // enable asset dedupe in JSPackager
      },
    );

    let module = await run(b);
    assert.equal(module.default, 'Hello World!');
  });

  it.skip('should dedupe imports with same content and same dependency paths', async function () {
    let b = await bundle(
      path.join(
        __dirname,
        `/integration/js-same-contents-same-dependencies/index.js`,
      ),
      {
        hmr: false, // enable asset dedupe in JSPackager
      },
    );
    const {rootDir} = b.entryAsset.options;
    const writtenAssets = Array.from(b.offsets.keys()).map(asset => asset.name);
    assert.equal(writtenAssets.length, 2);
    assert(writtenAssets.includes(path.join(rootDir, 'index.js')));
    assert(
      writtenAssets.includes(path.join(rootDir, 'hello1.js')) ||
        writtenAssets.includes(path.join(rootDir, 'hello2.js')),
    );
    assert(
      !(
        writtenAssets.includes(path.join(rootDir, 'hello1.js')) &&
        writtenAssets.includes(path.join(rootDir, 'hello2.js'))
      ),
    );

    let module = await run(b);
    assert.equal(module.default, 'Hello Hello!');
  });

  it.skip('should not dedupe assets that exist in more than one bundle', async function () {
    let b = await bundle(
      path.join(__dirname, `/integration/js-dedup-hoist/index.js`),
      {
        hmr: false, // enable asset dedupe in JSPackager
      },
    );
    const {rootDir} = b.entryAsset.options;
    const writtenAssets = Array.from(b.offsets.keys()).map(asset => asset.name);
    assert(
      writtenAssets.includes(path.join(rootDir, 'hello1.js')) &&
        writtenAssets.includes(path.join(rootDir, 'hello2.js')),
    );

    let module = await run(b);
    assert.equal(await module.default(), 'Hello Hello! Hello');
  });

  it.skip('should support importing HTML from JS async', async function () {
    let b = await bundle(
      path.join(__dirname, '/integration/import-html-async/index.js'),
      {
        defaultTargetOptions: {
          sourceMaps: false,
        },
      },
    );

    assertBundles(b, {
      name: 'index.js',
      assets: ['index.js', 'cacheLoader.js', 'html-loader.js'],
      childBundles: [
        {
          type: 'html',
          assets: ['other.html'],
          childBundles: [
            {
              type: 'png',
              assets: ['100x100.png'],
              childBundles: [],
            },
            {
              type: 'css',
              assets: ['index.css'],
            },
          ],
        },
      ],
    });

    let output = await run(b);
    assert.equal(typeof output, 'string');
    assert(output.includes('<html>'));
    assert(output.includes('Other page'));
  });

  it.skip('should support importing HTML from JS async with --target=node', async function () {
    let b = await bundle(
      path.join(__dirname, '/integration/import-html-async/index.js'),
      {
        target: 'node',
        defaultTargetOptions: {
          sourceMaps: false,
        },
      },
    );

    assertBundles(b, {
      name: 'index.js',
      assets: ['index.js', 'cacheLoader.js', 'html-loader.js'],
      childBundles: [
        {
          type: 'html',
          assets: ['other.html'],
          childBundles: [
            {
              type: 'png',
              assets: ['100x100.png'],
              childBundles: [],
            },
            {
              type: 'css',
              assets: ['index.css'],
            },
          ],
        },
      ],
    });

    let output = await run(b);
    assert.equal(typeof output, 'string');
    assert(output.includes('<html>'));
    assert(output.includes('Other page'));
  });

  it.skip('should support importing HTML from JS sync', async function () {
    let b = await bundle(
      path.join(__dirname, '/integration/import-html-sync/index.js'),
      {
        defaultTargetOptions: {
          sourceMaps: false,
        },
      },
    );

    assertBundles(b, {
      name: 'index.js',
      assets: ['index.js', 'cacheLoader.js', 'html-loader.js'],
      childBundles: [
        {
          type: 'html',
          assets: ['other.html'],
          childBundles: [
            {
              type: 'png',
              assets: ['100x100.png'],
              childBundles: [],
            },
            {
              type: 'css',
              assets: ['index.css'],
            },
          ],
        },
      ],
    });

    let {deferred, promise} = makeDeferredWithPromise();
    await run(b, {output: deferred.resolve}, {require: false});
    let output = await promise;
    assert.equal(typeof output, 'string');
    assert(output.includes('<html>'));
    assert(output.includes('Other page'));
  });

  it.skip('should stub require.cache', async function () {
    let b = await bundle(
      path.join(__dirname, '/integration/node_require_cache/main.js'),
      {
        target: 'node',
      },
    );

    await run(b);
  });

  it('should support async importing the same module from different bundles', async () => {
    let b = await bundle(
      path.join(__dirname, '/integration/shared-bundlegroup/index.js'),
    );

    assertBundles(b, [
      {
        name: 'index.js',
        assets: [
          'index.js',
          'bundle-url.js',
          'cacheLoader.js',
          'esmodule-helpers.js',
          'js-loader.js',
        ],
      },
      {
        assets: ['a.js'],
      },
      {
        assets: ['b.js'],
      },
      {
        assets: ['c.js'],
      },
    ]);

    let {default: promise} = await run(b);
    assert.deepEqual(await promise, ['hello from a test', 'hello from b test']);
  });

  it('should not create shared bundles from contents of entries', async () => {
    let b = await bundle(
      ['a.js', 'b.js'].map(entry =>
        path.join(
          __dirname,
          '/integration/no-shared-bundles-from-entries/',
          entry,
        ),
      ),
    );

    assertBundles(b, [
      {
        name: 'a.js',
        assets: ['a.js', 'esmodule-helpers.js', 'lodash.js'],
      },
      {
        name: 'b.js',
        assets: ['b.js', 'esmodule-helpers.js', 'lodash.js'],
      },
    ]);
  });

  it('should import the same dependency multiple times in the same bundle', async () => {
    let b = await bundle(
      path.join(__dirname, '/integration/same-dependency-multiple-times/a1.js'),
    );

    await run(b);
  });

  it("should inline a bundle's compiled text with `bundle-text`", async () => {
    let b = await bundle(
      path.join(__dirname, '/integration/bundle-text/index.js'),
    );

    let cssBundleContent = (await run(b)).default;

    assert(
      cssBundleContent.startsWith(
        `body {
  background-color: #000;
}

.svg-img {
  background-image: url("data:image/svg+xml,%3Csvg%3E%0A%0A%3C%2Fsvg%3E%0A");
}`,
      ),
    );

    assert(!cssBundleContent.includes('sourceMappingURL'));
  });

  it('should not include the runtime manifest for `bundle-text`', async () => {
    let b = await bundle(
      path.join(__dirname, '/integration/bundle-text/index.js'),
      {
        mode: 'production',
        defaultTargetOptions: {shouldScopeHoist: false, shouldOptimize: false},
      },
    );

    assertBundles(b, [
      {
        name: 'index.js',
        type: 'js',
        assets: ['esmodule-helpers.js', 'index.js'],
      },
      {
        type: 'svg',
        assets: ['img.svg'],
      },
      {
        type: 'css',
        assets: ['text.scss'],
      },
    ]);

    let cssBundleContent = (await run(b)).default;

    assert(
      cssBundleContent.startsWith(
        `body {
  background-color: #000;
}

.svg-img {
  background-image: url("data:image/svg+xml,%3Csvg%3E%0A%0A%3C%2Fsvg%3E%0A");
}`,
      ),
    );

    assert(!cssBundleContent.includes('sourceMappingURL'));
  });

  it("should inline an HTML bundle's compiled text with `bundle-text`", async () => {
    let b = await bundle(
      path.join(__dirname, '/integration/bundle-text/index.html'),
    );

    let res = await run(b);
    assert.equal(res.default, '<p>test</p>\n');
  });

  it('should inline an HTML bundle and inline scripts with `bundle-text`', async () => {
    let b = await bundle(
      path.join(__dirname, '/integration/bundle-text/inline.js'),
    );

    let res = await run(b);
    assert.equal(
      res.default,
      "<p>test</p>\n<script>console.log('hi');\n\n</script>\n",
    );
  });

  it("should inline a JS bundle's compiled text with `bundle-text` and HMR enabled", async () => {
    let b = await bundle(
      path.join(__dirname, '/integration/bundle-text/javascript.js'),
      {
        hmrOptions: {},
      },
    );

    let res = await run(b);
    let log;
    let ctx = vm.createContext({
      console: {
        log(x) {
          log = x;
        },
      },
    });
    vm.runInContext(res.default, ctx);
    assert.equal(log, 'hi');
  });

  it("should inline a JS bundle's compiled text with `bundle-text` with symbol propagation", async () => {
    let b = await bundle(
      path.join(__dirname, '/integration/bundle-text/javascript.js'),
      {
        mode: 'production',
      },
    );

    let res = await run(b);
    let log;
    let ctx = vm.createContext({
      console: {
        log(x) {
          log = x;
        },
      },
    });
    vm.runInContext(res, ctx);
    assert.equal(log, 'hi');
  });

  it("should inline a bundle's compiled text with `bundle-text` asynchronously", async () => {
    let b = await bundle(
      path.join(__dirname, '/integration/bundle-text/async.js'),
    );

    let promise = (await run(b)).default;
    assert.equal(typeof promise.then, 'function');

    let cssBundleContent = await promise;

    assert(
      cssBundleContent.startsWith(
        `body {
  background-color: #000;
}

.svg-img {
  background-image: url("data:image/svg+xml,%3Csvg%3E%0A%0A%3C%2Fsvg%3E%0A");
}`,
      ),
    );

    assert(!cssBundleContent.includes('sourceMappingURL'));
  });

  it('should inline text content as url-encoded text and mime type with `data-url:*` imports', async () => {
    let b = await bundle(path.join(__dirname, '/integration/data-url/text.js'));

    assert.equal(
      (await run(b)).default,
      'data:image/svg+xml,%3Csvg%20width%3D%22120%22%20height%3D%22120%22%20xmlns%3D%22http%3A%2F%2Fwww.w3.org%2F2000%2Fsvg%22%3E%0A%20%20%3Cfilter%20id%3D%22blur-_.%21~%2a%22%3E%0A%20%20%20%20%3CfeGaussianBlur%20stdDeviation%3D%225%22%3E%3C%2FfeGaussianBlur%3E%0A%20%20%3C%2Ffilter%3E%0A%20%20%3Ccircle%20cx%3D%2260%22%20cy%3D%2260%22%20r%3D%2250%22%20fill%3D%22green%22%20filter%3D%22url%28%27%23blur-_.%21~%2a%27%29%22%3E%3C%2Fcircle%3E%0A%3C%2Fsvg%3E%0A',
    );
  });

  it('should inline binary content as url-encoded base64 and mime type with `data-url:*` imports', async () => {
    let b = await bundle(
      path.join(__dirname, '/integration/data-url/binary.js'),
    );
    ``;

    assert((await run(b)).default.startsWith('data:image/webp;base64,UklGR'));
  });

  it('should support both pipeline and non-pipeline imports', async () => {
    let b = await bundle(
      path.join(__dirname, '/integration/multi-pipeline/index.js'),
    );

    assertBundles(b, [
      {
        name: 'index.js',
        assets: ['index.js', 'esmodule-helpers.js'],
      },
      {
        name: 'index.css',
        assets: ['style.css'],
      },
      {
        type: 'css',
        assets: ['style.css'],
      },
    ]);

    assert((await run(b)).default.startsWith('.test'));
  });

  it('should detect typescript style async requires in commonjs', async () => {
    let b = await bundle(
      path.join(__dirname, '/integration/require-async/ts.js'),
    );

    assertBundles(b, [
      {
        name: 'ts.js',
        assets: ['ts.js', 'bundle-url.js', 'cacheLoader.js', 'js-loader.js'],
      },
      {
        assets: ['async.js'],
      },
    ]);

    assert.equal(await run(b), 2);
  });

  it('should detect typescript style async requires in commonjs with esModuleInterop flag', async () => {
    let b = await bundle(
      path.join(__dirname, '/integration/require-async/ts-interop.js'),
    );

    assertBundles(b, [
      {
        name: 'ts-interop.js',
        assets: [
          'ts-interop.js',
          'bundle-url.js',
          'cacheLoader.js',
          'js-loader.js',
        ],
      },
      {
        assets: ['async.js'],
      },
    ]);

    assert.deepEqual(await run(b), {default: 2});

    let jsBundle = b.getBundles()[0];
    let contents = await outputFS.readFile(jsBundle.filePath, 'utf8');
    assert(
      /.then\(function\(res\) {\n.*return __importStar\(res\)/.test(contents),
    );
  });

  it('should detect typescript style async requires in commonjs with esModuleInterop flag and arrow functions', async () => {
    let b = await bundle(
      path.join(__dirname, '/integration/require-async/ts-interop-arrow.js'),
    );

    assertBundles(b, [
      {
        name: 'ts-interop-arrow.js',
        assets: [
          'ts-interop-arrow.js',
          'bundle-url.js',
          'cacheLoader.js',
          'js-loader.js',
        ],
      },
      {
        assets: ['async.js'],
      },
    ]);

    assert.deepEqual(await run(b), {default: 2});

    let jsBundle = b.getBundles()[0];
    let contents = await outputFS.readFile(jsBundle.filePath, 'utf8');
    assert(/.then\(\(res\)=>__importStar\(res\)/.test(contents));
  });

  it('should detect rollup style async requires in commonjs', async () => {
    let b = await bundle(
      path.join(__dirname, '/integration/require-async/rollup.js'),
    );

    assertBundles(b, [
      {
        name: 'rollup.js',
        assets: [
          'rollup.js',
          'bundle-url.js',
          'cacheLoader.js',
          'js-loader.js',
        ],
      },
      {
        assets: ['async.js'],
      },
    ]);

    assert.equal(await run(b), 2);
  });

  it('should only detect requires that are returned from the promise', async () => {
    let b = await bundle(
      path.join(__dirname, '/integration/require-async/sync.js'),
    );

    assertBundles(b, [
      {
        name: 'sync.js',
        assets: ['sync.js', 'async.js'],
      },
    ]);

    assert.equal(await run(b), 5);
  });

  it('should detect parcel style async requires in commonjs', async () => {
    let b = await bundle(
      path.join(__dirname, '/integration/require-async/parcel.js'),
    );

    assertBundles(b, [
      {
        name: 'parcel.js',
        assets: [
          'parcel.js',
          'bundle-url.js',
          'cacheLoader.js',
          'js-loader.js',
        ],
      },
      {
        assets: ['async.js'],
      },
    ]);

    assert.equal(await run(b), 2);
  });

  it('should detect requires in commonjs with plain template literals', async function () {
    let b = await bundle(
      path.join(
        __dirname,
        '/integration/commonjs-template-literal-plain/index.js',
      ),
    );
    let dist = await outputFS.readFile(
      b.getBundles().find(b => b.type === 'js').filePath,
      'utf8',
    );
    assert(dist.includes('$cPUKg$lodash = require("lodash");'));

    let add = await run(b);
    assert.equal(add(2, 3), 5);
  });

  it(`should detect requires in commonjs with plain template literals`, async function () {
    let b = await bundle(
      path.join(
        __dirname,
        '/integration/commonjs-template-literal-interpolation/index.js',
      ),
    );
    let dist = await outputFS.readFile(
      b.getBundles().find(b => b.type === 'js').filePath,
      'utf8',
    );

    assert(
      dist.includes(
        'const add = require(`lodash/${$8cad8166811e0063$var$fn}`);',
      ),
    );

    let add = await run(b);
    assert.equal(add(2, 3), 5);
  });

  it('only updates bundle names of changed bundles for browsers', async () => {
    let fixtureDir = path.join(__dirname, '/integration/name-invalidation');
    let _bundle = () =>
      bundle(path.join(fixtureDir, 'index.js'), {
        inputFS: overlayFS,
        mode: 'production',
        defaultTargetOptions: {
          shouldScopeHoist: false,
          shouldOptimize: false,
        },
      });

    let first = await _bundle();
    assert.equal(await (await run(first)).default, 42);

    let bPath = path.join(fixtureDir, 'b.js');
    await overlayFS.mkdirp(fixtureDir);
    overlayFS.writeFile(
      bPath,
      (await overlayFS.readFile(bPath, 'utf8')).replace('42', '43'),
    );

    let second = await _bundle();
    assert.equal(await (await run(second)).default, 43);

    let getBundleNameWithPrefix = (b, prefix) =>
      b
        .getBundles()
        .map(bundle => path.basename(bundle.filePath))
        .find(name => name.startsWith(prefix));

    assert.equal(
      getBundleNameWithPrefix(first, 'a'),
      getBundleNameWithPrefix(second, 'a'),
    );
    assert.notEqual(
      getBundleNameWithPrefix(first, 'b'),
      getBundleNameWithPrefix(second, 'b'),
    );
  });

  it('can load the same resource when referenced in multiple bundles', async () => {
    let b = await bundle(
      path.join(
        __dirname,
        '/integration/same-resource-multiple-bundles/index.js',
      ),
    );

    let res = await run(b);
    assert(url.parse(await res.default()).pathname.startsWith('/resource'));
  });

  it('can static import and dynamic import in the same bundle without creating a new bundle', async () => {
    let b = await bundle(
      path.join(__dirname, '/integration/sync-async/same-bundle.js'),
      {mode: 'production', defaultTargetOptions: {shouldScopeHoist: false}},
    );

    assertBundles(b, [
      {
        name: 'same-bundle.js',
        assets: [
          'same-bundle.js',
          'get-dep.js',
          'get-dep-2.js',
          'dep.js',
          'esmodule-helpers.js',
        ],
      },
    ]);

    assert.deepEqual(await (await run(b)).default, [42, 42, 42]);
  });

  it('can static import and dynamic import in the same bundle ancestry without creating a new bundle', async () => {
    let b = await bundle(
      path.join(__dirname, '/integration/sync-async/same-ancestry.js'),
      {mode: 'production', defaultTargetOptions: {shouldScopeHoist: false}},
    );

    assertBundles(b, [
      {
        name: 'same-ancestry.js',
        assets: [
          'bundle-manifest.js',
          'bundle-url.js',
          'cacheLoader.js',
          'dep.js',
          'js-loader.js',
          'same-ancestry.js',
          'esmodule-helpers.js',
        ],
      },
      {
        assets: ['get-dep.js'],
      },
    ]);

    assert.deepEqual(await (await run(b)).default, [42, 42]);
  });

  it('can static import and dynamic import in the same bundle when another bundle requires async', async () => {
    let b = await bundle(
      ['same-bundle.js', 'get-dep.js'].map(entry =>
        path.join(__dirname, '/integration/sync-async/', entry),
      ),
      {
        mode: 'production',
        defaultTargetOptions: {
          shouldScopeHoist: false,
        },
      },
    );

    assertBundles(b, [
      {
        assets: ['dep.js'],
      },
      {
        name: 'same-bundle.js',
        assets: [
          'same-bundle.js',
          'get-dep.js',
          'get-dep-2.js',
          'dep.js',
          'esmodule-helpers.js',
        ],
      },
      {
        name: 'get-dep.js',
        assets: [
          'bundle-manifest.js',
          'bundle-url.js',
          'cacheLoader.js',
          'get-dep.js',
          'js-loader.js',
          'esmodule-helpers.js',
        ],
      },
    ]);

    let bundles = b.getBundles();
    let sameBundle = bundles.find(b => b.name === 'same-bundle.js');
    let getDep = bundles.find(b => b.name === 'get-dep.js');

    assert.deepEqual(
      await (
        await runBundle(b, sameBundle)
      ).default,
      [42, 42, 42],
    );
    assert.deepEqual(await (await runBundle(b, getDep)).default, 42);
  });

  it("can share dependencies between a shared bundle and its sibling's descendants", async () => {
    let b = await bundle(
      path.join(
        __dirname,
        '/integration/shared-exports-for-sibling-descendant/index.js',
      ),
      {
        mode: 'production',
        defaultTargetOptions: {
          shouldScopeHoist: false,
        },
      },
    );

    assertBundles(b, [
      {
        assets: ['wraps.js', 'lodash.js'],
      },
      {
        assets: ['a.js'],
      },
      {
        assets: ['child.js'],
      },
      {
        assets: ['grandchild.js'],
      },
      {
        assets: ['b.js'],
      },
      {
        name: 'index.js',
        assets: [
          'bundle-manifest.js',
          'bundle-url.js',
          'cacheLoader.js',
          'index.js',
          'js-loader.js',
          'esmodule-helpers.js',
        ],
      },
    ]);

    assert.deepEqual(await (await run(b)).default, [3, 5]);
  });

  it('can run an entry bundle whose entry asset is present in another bundle', async () => {
    let b = await bundle(
      ['index.js', 'value.js'].map(basename =>
        path.join(__dirname, '/integration/sync-entry-shared', basename),
      ),
    );

    assertBundles(b, [
      {
        name: 'index.js',
        assets: [
          'index.js',
          'bundle-url.js',
          'cacheLoader.js',
          'js-loader.js',
          'esmodule-helpers.js',
        ],
      },
      {name: 'value.js', assets: ['value.js', 'esmodule-helpers.js']},
      {assets: ['async.js']},
    ]);

    assert.equal(await (await run(b)).default, 43);
  });

  it('can run an async bundle whose entry asset is present in another bundle', async () => {
    let b = await bundle(
      path.join(__dirname, '/integration/async-entry-shared/index.js'),
    );

    assertBundles(b, [
      {
        name: 'index.js',
        assets: [
          'index.js',
          'bundle-url.js',
          'cacheLoader.js',
          'js-loader.js',
          'esmodule-helpers.js',
        ],
      },
      {assets: ['value.js']},
      {assets: ['async.js']},
    ]);

    assert.deepEqual(await (await run(b)).default, [42, 43]);
  });

  it('should display a codeframe on a Terser parse error', async () => {
    let fixture = path.join(__dirname, 'integration/terser-codeframe/index.js');
    let code = await inputFS.readFileSync(fixture, 'utf8');
    await assert.rejects(
      () =>
        bundle(fixture, {
          defaultTargetOptions: {
            shouldOptimize: true,
          },
        }),
      {
        name: 'BuildError',
        diagnostics: [
          {
            message: 'Name expected',
            origin: '@parcel/optimizer-terser',
            codeFrames: [
              {
                filePath: undefined,
                language: 'js',
                code,
                codeHighlights: [
                  {
                    message: 'Name expected',
                    start: {
                      column: 4,
                      line: 1,
                    },
                    end: {
                      column: 4,
                      line: 1,
                    },
                  },
                ],
              },
            ],
            hints: ["It's likely that Terser doesn't support this syntax yet."],
          },
        ],
      },
    );
  });

  it('can run an async bundle that depends on a nonentry asset in a sibling', async () => {
    let b = await bundle(
      ['index.js', 'other-entry.js'].map(basename =>
        path.join(
          __dirname,
          '/integration/async-entry-shared-sibling',
          basename,
        ),
      ),
    );

    assertBundles(b, [
      {
        name: 'index.js',
        assets: [
          'index.js',
          'bundle-url.js',
          'cacheLoader.js',
          'js-loader.js',
          'esmodule-helpers.js',
        ],
      },
      {
        name: 'other-entry.js',
        assets: [
          'other-entry.js',
          'bundle-url.js',
          'cacheLoader.js',
          'js-loader.js',
        ],
      },
      {assets: ['a.js', 'value.js', 'esmodule-helpers.js']},
      {assets: ['b.js']},
    ]);

    assert.deepEqual(await (await run(b)).default, 43);
  });

  it('can share sibling bundles reachable from a common dependency', async () => {
    let b = await bundle(
      path.join(
        __dirname,
        '/integration/shared-sibling-common-dependency/index.js',
      ),
    );

    let bundles = b.getBundles();
    let asyncJsBundles = bundles.filter(
      b => !b.needsStableName && b.type === 'js',
    );
    assert.equal(asyncJsBundles.length, 2);

    // Every bundlegroup with an async js bundle should have the corresponding css
    for (let bundle of asyncJsBundles) {
      for (let bundleGroup of b.getBundleGroupsContainingBundle(bundle)) {
        let bundlesInGroup = b.getBundlesInBundleGroup(bundleGroup);
        assert(bundlesInGroup.find(s => s.type === 'css'));
      }
    }
  });

  it('should throw a diagnostic for unkown pipelines', async function () {
    let fixture = path.join(__dirname, 'integration/pipeline-unknown/a.js');
    let code = await inputFS.readFileSync(fixture, 'utf8');
    await assert.rejects(() => bundle(fixture), {
      name: 'BuildError',
      diagnostics: [
        {
          message: "Failed to resolve 'strange-pipeline:./b.js' from './a.js'",
          origin: '@parcel/core',
          codeFrames: [
            {
              filePath: fixture,
              code,
              codeHighlights: [
                {
                  start: {
                    column: 19,
                    line: 1,
                  },
                  end: {
                    column: 43,
                    line: 1,
                  },
                },
              ],
            },
          ],
        },
        {
          message: "Unknown url scheme or pipeline 'strange-pipeline:'",
          origin: '@parcel/resolver-default',
        },
      ],
    });
  });

  it('can create a bundle starting with a dot', async function () {
    let b = await bundle(
      path.join(__dirname, '/integration/dotfile-bundle/index.js'),
    );

    assertBundles(b, [
      {
        name: '.output.js',
        assets: ['index.js'],
      },
    ]);
  });

  it('should not automatically name bundle files starting with a dot', async function () {
    await bundle(
      path.join(__dirname, '/integration/bundle-naming/.invisible/index.js'),
    );
    let bundleFiles = await outputFS.readdir(distDir);
    let renamedSomeFiles = bundleFiles.some(currFile =>
      currFile.startsWith('invisible.'),
    );
    let namedWithDot = bundleFiles.some(currFile =>
      currFile.startsWith('.invisible.'),
    );
    assert.equal(renamedSomeFiles, true);
    assert.equal(namedWithDot, false);
  });

  it('should support duplicate re-exports without scope hoisting', async function () {
    let b = await bundle(
      path.join(__dirname, 'integration/js-duplicate-re-exports/index.js'),
    );
    let res = await run(b);
    assert.equal(res.a, 'a');
    assert.equal(res.b, 'b');
    assert.equal(typeof res.c, 'function');
  });

  it('should prioritize named exports before re-exports withput scope hoisting (before)', async () => {
    let b = await bundle(
      path.join(
        __dirname,
        'integration/scope-hoisting/es6/re-export-priority/entry-a.mjs',
      ),
    );

    let res = await run(b, null, {require: false});
    assert.equal(res.output, 2);
  });

  it('should prioritize named exports before re-exports without scope hoisting (after)', async () => {
    let b = await bundle(
      path.join(
        __dirname,
        'integration/scope-hoisting/es6/re-export-priority/entry-b.mjs',
      ),
    );

    let res = await run(b, null, {require: false});
    assert.equal(res.output, 2);
  });

  it('should exclude default from export all declaration', async function () {
    let b = await bundle(
      path.join(__dirname, 'integration/js-export-all/index.js'),
    );
    let res = await run(b);
    assert.deepEqual(res, {a: 4});
  });

  it('should support import namespace declarations of other ES modules', async function () {
    let b = await bundle(
      path.join(__dirname, 'integration/js-import-namespace/a.js'),
    );
    let res = await run(b);
    assert.deepEqual(res, {a: 4, default: 1});
  });

  it('should support import namespace declarations of class from CJS', async function () {
    let b = await bundle(
      path.join(__dirname, 'integration/js-import-namespace/b.js'),
    );
    let res = await run(b);
    assert.equal(typeof res, 'function');
  });

  it('should support import namespace declarations of object from CJS', async function () {
    let b = await bundle(
      path.join(__dirname, 'integration/js-import-namespace/c.js'),
    );
    let res = await run(b);
    assert.deepEqual(res, {foo: 2, default: 3});
  });

  it('should support export namespace declarations', async function () {
    let b = await bundle(
      path.join(__dirname, 'integration/js-export-namespace/index.js'),
    );
    let res = await run(b);
    assert.deepEqual(res, {ns: {a: 4, default: 1}});
  });

  it('should support export default declarations', async function () {
    let b = await bundle(
      path.join(__dirname, 'integration/js-export-default/index.js'),
    );
    let res = await run(b);
    assert.deepEqual(res, {other: 1});
  });

  it('should work with many different types of exports', async function () {
    let b = await bundle(
      path.join(__dirname, 'integration/js-export-many/index.js'),
    );
    let res = await run(b);
    assert.deepEqual(res, {
      foo: 'foo',
      bar: 'bar',
      default: 'baz',
      boo: 'boo',
      foobar: 'foobar',
      type1: 'type1',
      type2: 'type2',
    });
  });

  it('should correctly export functions', async function () {
    let b = await bundle(
      path.join(__dirname, 'integration/js-export-functions/index.js'),
    );
    let res = await run(b);
    assert.deepEqual(Object.keys(res), ['foo', 'bar']);
    assert.strictEqual(res.foo('test'), 'foo:test');
    assert.strictEqual(res.bar('test'), 'bar:test');
  });

  it('should handle exports of imports', async function () {
    let b = await bundle(
      path.join(__dirname, 'integration/js-export-import/index.js'),
    );
    let res = await run(b);
    assert.deepEqual(res, {other: 2});
  });

  it('should handle simultaneous import and reexports of the same identifier', async function () {
    let b = await bundle(
      path.join(__dirname, 'integration/js-export-import-same/index.js'),
    );
    let res = await run(b);
    assert.deepEqual(res, {foo: '123', bar: '1234'});
  });

  it('should generate a unique variable name for imports', async function () {
    let b = await bundle(
      path.join(__dirname, 'integration/js-import-shadow/index.js'),
    );
    let res = await run(b);
    assert.strictEqual(res.baz(), 'foo');
  });

  it('should not replace identifier with a var declaration inside a for loop', async function () {
    let b = await bundle(
      path.join(__dirname, 'integration/js-import-shadow-for-var/index.js'),
    );
    let res = await run(b);
    assert.deepEqual(res.baz(), [0, 1, 2, 3]);
  });

  it('should replace an imported identifier with function locals of the same name', async function () {
    let b = await bundle(
      path.join(__dirname, 'integration/js-import-shadow-func-var/index.js'),
    );
    let res = await run(b);
    assert.deepEqual(res.default, 123);
  });

  it('should replace imported values in member expressions', async function () {
    let b = await bundle(
      path.join(__dirname, 'integration/js-import-member/index.js'),
    );
    let res = await run(b);
    assert.deepEqual(res.default, ['a', 'b', 'bar']);
  });

  it('should not freeze live default imports', async function () {
    let b = await bundle(
      path.join(__dirname, 'integration/js-import-default-live/index.js'),
    );
    let res = await run(b);
    assert.deepEqual(res.default, [123, 789]);
  });

  it('should not rewrite this in arrow function class properties', async function () {
    let b = await bundle(
      path.join(__dirname, 'integration/js-class-this-esm/a.js'),
    );
    let res = await run(b);
    assert.deepEqual(res.default, 'x: 123');
  });

  it('should only replace free references to require', async () => {
    let b = await bundle(
      path.join(__dirname, 'integration/js-require-free/index.js'),
    );
    let output;
    await run(b, {
      output(v) {
        output = v;
      },
    });
    assert.strictEqual(output, 'a');
  });

  it('should only replace free references to require with scope hoisting', async () => {
    let b = await bundle(
      path.join(__dirname, 'integration/js-require-free/index.js'),
      {
        mode: 'production',
      },
    );
    let output;
    await run(b, {
      output(v) {
        output = v;
      },
    });
    assert.strictEqual(output, 'a');
  });

  it('should support runtime module deduplication', async function () {
    let b = await bundle(
      path.join(__dirname, 'integration/js-runtime-dedup/index.js'),
    );

    assertBundles(b, [
      {
        name: 'index.js',
        assets: ['index.js', 'bundle-url.js', 'cacheLoader.js', 'js-loader.js'],
      },
      {
        assets: ['async1.js', 'shared.js', 'esmodule-helpers.js'],
      },
      {
        assets: ['async2.js', 'shared.js', 'esmodule-helpers.js'],
      },
    ]);

    let res = await run(b);
    assert.equal(await res, true);
  });

  it('should support runtime module deduplication with scope hoisting', async function () {
    let b = await bundle(
      path.join(__dirname, 'integration/js-runtime-dedup/index.js'),
      {
        mode: 'production',
      },
    );

    assertBundles(b, [
      {
        name: 'index.js',
        assets: [
          'index.js',
          'bundle-url.js',
          'cacheLoader.js',
          'js-loader.js',
          'bundle-manifest.js',
        ],
      },
      {
        assets: ['async1.js', 'shared.js'],
      },
      {
        assets: ['async2.js', 'shared.js'],
      },
    ]);

    let res = await run(b);
    assert.equal(await res, true);
  });

  it('should remap locations in diagnostics using the input source map', async () => {
    let fixture = path.join(
      __dirname,
      'integration/diagnostic-sourcemap/index.js',
    );
    let code = await inputFS.readFileSync(fixture, 'utf8');
    await assert.rejects(
      () =>
        bundle(fixture, {
          defaultTargetOptions: {
            shouldOptimize: true,
          },
        }),
      {
        name: 'BuildError',
        diagnostics: [
          {
            message: "Failed to resolve 'foo' from './index.js'",
            origin: '@parcel/core',
            codeFrames: [
              {
                filePath: fixture,
                code,
                codeHighlights: [
                  {
                    start: {
                      line: 11,
                      column: 17,
                    },
                    end: {
                      line: 11,
                      column: 21,
                    },
                  },
                ],
              },
            ],
          },
        ],
      },
    );
  });

  it('should create a shared bundle from a minimum of 2 source bundles', async function () {
    let b = await bundle(
      path.join(__dirname, 'integration/shared-bundle-single-source/index.js'),
      {
        mode: 'production',
        defaultTargetOptions: {
          shouldScopeHoist: false,
        },
      },
    );

    assertBundles(b, [
      {
        name: 'index.js',
        assets: [
          'index.js',
          'bundle-url.js',
          'cacheLoader.js',
          'css-loader.js',
          'esmodule-helpers.js',
          'js-loader.js',
          'bundle-manifest.js',
        ],
      },
      {
        assets: ['bar.js'],
      },
      {
        assets: ['a.js', 'b.js', 'foo.js'],
      },
      {
        assets: ['styles.css'],
      },
      {
        assets: ['local.html'],
      },
    ]);
  });

  it('should error on undeclared external dependencies for libraries', async function () {
    let fixture = path.join(
      __dirname,
      'integration/undeclared-external/index.js',
    );
    let pkg = path.join(
      __dirname,
      'integration/undeclared-external/package.json',
    );
    await assert.rejects(
      () =>
        bundle(fixture, {
          mode: 'production',
          defaultTargetOptions: {
            shouldOptimize: false,
          },
        }),
      {
        name: 'BuildError',
        diagnostics: [
          {
            message: "Failed to resolve 'lodash' from './index.js'",
            origin: '@parcel/core',
            codeFrames: [
              {
                code: await inputFS.readFile(fixture, 'utf8'),
                filePath: fixture,
                codeHighlights: [
                  {
                    start: {
                      line: 1,
                      column: 19,
                    },
                    end: {
                      line: 1,
                      column: 26,
                    },
                  },
                ],
              },
            ],
          },
          {
            message:
              'External dependency "lodash" is not declared in package.json.',
            origin: '@parcel/resolver-default',
            codeFrames: [
              {
                code: await inputFS.readFile(pkg, 'utf8'),
                filePath: pkg,
                language: 'json',
                codeHighlights: [
                  {
                    message: undefined,
                    start: {
                      line: 5,
                      column: 3,
                    },
                    end: {
                      line: 5,
                      column: 16,
                    },
                  },
                ],
              },
            ],
            hints: ['Add "lodash" as a dependency.'],
          },
        ],
      },
    );
  });

  it('should error on undeclared helpers dependency for libraries', async function () {
    let fixture = path.join(
      __dirname,
      'integration/undeclared-external/helpers.js',
    );
    let pkg = path.join(
      __dirname,
      'integration/undeclared-external/package.json',
    );
    await assert.rejects(
      () =>
        bundle(fixture, {
          mode: 'production',
          defaultTargetOptions: {
            shouldOptimize: false,
          },
        }),
      {
        name: 'BuildError',
        diagnostics: [
          {
            message: `Failed to resolve '@swc/helpers' from '${normalizePath(
              require.resolve('@parcel/transformer-js/src/JSTransformer.js'),
            )}'`,
            origin: '@parcel/core',
            codeFrames: [
              {
                code: await inputFS.readFile(fixture, 'utf8'),
                filePath: fixture,
                codeHighlights: [
                  {
                    start: {
                      line: 1,
                      column: 1,
                    },
                    end: {
                      line: 1,
                      column: 0,
                    },
                  },
                ],
              },
            ],
          },
          {
            message:
              'External dependency "@swc/helpers" is not declared in package.json.',
            origin: '@parcel/resolver-default',
            codeFrames: [
              {
                code: await inputFS.readFile(pkg, 'utf8'),
                filePath: pkg,
                language: 'json',
                codeHighlights: [
                  {
                    message: undefined,
                    start: {
                      line: 5,
                      column: 3,
                    },
                    end: {
                      line: 5,
                      column: 16,
                    },
                  },
                ],
              },
            ],
            hints: ['Add "@swc/helpers" as a dependency.'],
          },
        ],
      },
    );
  });

  describe('multiple import types', function () {
    it('supports both static and dynamic imports to the same specifier in the same file', async function () {
      let b = await bundle(
        path.join(
          __dirname,
          'integration/multiple-import-types/static-dynamic.js',
        ),
      );

      assertBundles(b, [
        {
          type: 'js',
          assets: ['static-dynamic.js', 'other.js', 'esmodule-helpers.js'],
        },
      ]);

      let res = await run(b);
      assert.equal(typeof res.Foo, 'function');
      assert.equal(typeof res.LazyFoo, 'object');
      assert.equal(res.Foo, await res.LazyFoo);
    });

    it('supports both static and dynamic imports to the same specifier in the same file with scope hoisting', async function () {
      let b = await bundle(
        path.join(
          __dirname,
          'integration/multiple-import-types/static-dynamic.js',
        ),
        {
          defaultTargetOptions: {
            outputFormat: 'esmodule',
            isLibrary: true,
            shouldScopeHoist: true,
          },
        },
      );

      assertBundles(b, [
        {
          type: 'js',
          assets: ['static-dynamic.js', 'other.js'],
        },
      ]);

      let res = await run(b);
      assert.equal(typeof res.Foo, 'function');
      assert.equal(typeof res.LazyFoo, 'object');
      assert.equal(res.Foo, await res.LazyFoo);
    });

    it('supports static, dynamic, and url to the same specifier in the same file', async function () {
      let b = await bundle(
        path.join(
          __dirname,
          'integration/multiple-import-types/static-dynamic-url.js',
        ),
      );

      assertBundles(b, [
        {
          type: 'js',
          assets: [
            'static-dynamic-url.js',
            'other.js',
            'esmodule-helpers.js',
            'bundle-url.js',
          ],
        },
        {
          type: 'js',
          assets: ['other.js', 'esmodule-helpers.js'],
        },
      ]);

      let res = await run(b);
      assert.equal(typeof res.Foo, 'function');
      assert.equal(typeof res.LazyFoo, 'object');
      assert.equal(res.Foo, await res.LazyFoo);
      assert.equal(
        res.url,
        'http://localhost/' + path.basename(b.getBundles()[1].filePath),
      );
    });

    it('supports static, dynamic, and url to the same specifier in the same file with scope hoisting', async function () {
      let b = await bundle(
        path.join(
          __dirname,
          'integration/multiple-import-types/static-dynamic-url.js',
        ),
        {
          defaultTargetOptions: {
            outputFormat: 'esmodule',
            isLibrary: true,
            shouldScopeHoist: true,
          },
        },
      );

      assertBundles(b, [
        {
          type: 'js',
          assets: ['static-dynamic-url.js', 'other.js'],
        },
        {
          type: 'js',
          assets: ['other.js'],
        },
      ]);

      let res = await run(b);
      assert.equal(typeof res.Foo, 'function');
      assert.equal(typeof res.LazyFoo, 'object');
      assert.equal(res.Foo, await res.LazyFoo);
      assert.equal(
        res.url,
        'http://localhost/' + path.basename(b.getBundles()[1].filePath),
      );
    });

    it('supports dynamic import and url to the same specifier in the same file', async function () {
      let b = await bundle(
        path.join(
          __dirname,
          'integration/multiple-import-types/dynamic-url.js',
        ),
      );

      assertBundles(b, [
        {
          type: 'js',
          assets: [
            'dynamic-url.js',
            'esmodule-helpers.js',
            'bundle-url.js',
            'cacheLoader.js',
            'js-loader.js',
          ],
        },
        {
          type: 'js',
          assets: ['other.js'],
        },
        {
          type: 'js',
          assets: ['other.js', 'esmodule-helpers.js'],
        },
      ]);

      let res = await run(b);
      assert.equal(typeof res.lazy, 'object');
      assert.equal(typeof (await res.lazy), 'function');
      assert.equal(
        res.url,
        'http://localhost/' + path.basename(b.getBundles()[1].filePath),
      );
    });

    it('supports dynamic import and url to the same specifier in the same file with scope hoisting', async function () {
      let b = await bundle(
        path.join(
          __dirname,
          'integration/multiple-import-types/dynamic-url.js',
        ),
        {
          defaultTargetOptions: {
            outputFormat: 'esmodule',
            isLibrary: true,
            shouldScopeHoist: true,
          },
        },
      );

      assertBundles(b, [
        {
          type: 'js',
          assets: ['dynamic-url.js'],
        },
        {
          type: 'js',
          assets: ['other.js'],
        },
        {
          type: 'js',
          assets: ['other.js'],
        },
      ]);

      let res = await run(b);
      assert.equal(typeof res.lazy, 'object');
      assert.equal(typeof (await res.lazy), 'function');
      assert.equal(
        res.url,
        'http://localhost/' + path.basename(b.getBundles()[1].filePath),
      );
    });

    it('supports static import and inline bundle for the same asset', async function () {
      let b = await bundle(
        path.join(
          __dirname,
          'integration/multiple-import-types/static-inline.js',
        ),
      );

      assertBundles(b, [
        {
          type: 'js',
          assets: ['static-inline.js', 'other.js', 'esmodule-helpers.js'],
        },
        {
          type: 'js',
          assets: ['other.js', 'esmodule-helpers.js'],
        },
      ]);

      let res = await run(b);
      assert.equal(typeof res.Foo, 'function');
      assert.equal(typeof res.text, 'string');
    });

    it('supports static import and inline bundle for the same asset with scope hoisting', async function () {
      let b = await bundle(
        path.join(
          __dirname,
          'integration/multiple-import-types/static-inline.js',
        ),
        {
          defaultTargetOptions: {
            outputFormat: 'esmodule',
            isLibrary: true,
            shouldScopeHoist: true,
          },
        },
      );

      assertBundles(b, [
        {
          type: 'js',
          assets: ['static-inline.js', 'other.js'],
        },
        {
          type: 'js',
          assets: ['other.js'],
        },
      ]);

      let res = await run(b);
      assert.equal(typeof res.Foo, 'function');
      assert.equal(typeof res.text, 'string');
    });

    it('supports dynamic import and inline bundle for the same asset', async function () {
      let b = await bundle(
        path.join(
          __dirname,
          'integration/multiple-import-types/dynamic-inline.js',
        ),
      );

      assertBundles(b, [
        {
          type: 'js',
          assets: [
            'dynamic-inline.js',
            'esmodule-helpers.js',
            'bundle-url.js',
            'cacheLoader.js',
            'js-loader.js',
          ],
        },
        {
          type: 'js',
          assets: ['other.js'],
        },
        {
          type: 'js',
          assets: ['other.js', 'esmodule-helpers.js'],
        },
      ]);

      let res = await run(b);
      assert.equal(typeof res.lazy, 'object');
      assert.equal(typeof (await res.lazy), 'function');
      assert.equal(typeof res.text, 'string');
    });

    it('supports dynamic import and inline bundle for the same asset with scope hoisting', async function () {
      let b = await bundle(
        path.join(
          __dirname,
          'integration/multiple-import-types/dynamic-inline.js',
        ),
        {
          defaultTargetOptions: {
            outputFormat: 'esmodule',
            isLibrary: true,
            shouldScopeHoist: true,
          },
        },
      );

      assertBundles(b, [
        {
          type: 'js',
          assets: ['dynamic-inline.js'],
        },
        {
          type: 'js',
          assets: ['other.js'],
        },
        {
          type: 'js',
          assets: ['other.js'],
        },
      ]);

      let res = await run(b);
      assert.equal(typeof res.lazy, 'object');
      assert.equal(typeof (await res.lazy), 'function');
      assert.equal(typeof res.text, 'string');
    });
  });

  it('should avoid creating a bundle for lazy dependencies already available in a shared bundle', async function () {
    let b = await bundle(
      path.join(
        __dirname,
        'integration/shared-bundle-internalization/index.mjs',
      ),
      {
        mode: 'production',
        defaultTargetOptions: {
          shouldScopeHoist: false,
        },
      },
    );

    assert.deepEqual(await (await run(b)).default, [42, 42]);
  });

  it('should support standalone import.meta', async function () {
    let b = await bundle(
      path.join(__dirname, 'integration/import-meta/index.js'),
    );
    let res = await run(b);
    assert.deepEqual(res.default, {
      meta: {url: 'file:///integration/import-meta/index.js'},
      url: 'file:///integration/import-meta/index.js',
      equal: true,
    });

    assert.equal(Object.getPrototypeOf(res.default.meta), null);
    assert.equal(Object.isExtensible(res.default.meta), true);
    assert.deepEqual(Object.getOwnPropertyDescriptors(res.default.meta), {
      url: {
        writable: true,
        configurable: true,
        enumerable: true,
        value: 'file:///integration/import-meta/index.js',
      },
    });
  });

  it('should support importing async bundles from bundles with different dist paths', async function () {
    let bundleGraph = await bundle(
      ['bar/entry/entry-a.js', 'foo/entry-b.js'].map(f =>
        path.join(__dirname, 'integration/differing-bundle-urls', f),
      ),
      {
        mode: 'production',
        defaultTargetOptions: {
          shouldOptimize: false,
        },
      },
    );
    assertBundles(bundleGraph, [
      {
        name: 'entry-a.js',
        assets: [
          'bundle-manifest.js',
          'bundle-url.js',
          'cacheLoader.js',
          'entry-a.js',
          'js-loader.js',
        ],
      },
      {
        name: 'entry-b.js',
        assets: [
          'bundle-manifest.js',
          'bundle-url.js',
          'cacheLoader.js',
          'entry-b.js',
          'js-loader.js',
        ],
      },
      {name: /deep\.[a-f0-9]+\.js/, assets: ['deep.js']},
      {name: /common\.[a-f0-9]+\.js/, assets: ['index.js']},
    ]);

    let [a, b] = bundleGraph.getBundles().filter(b => b.needsStableName);
    let calls = [];

    let bundles = [
      [await outputFS.readFile(a.filePath, 'utf8'), a],
      [await outputFS.readFile(b.filePath, 'utf8'), b],
    ];

    await runBundles(bundleGraph, a, bundles, {
      sideEffect: v => {
        calls.push(v);
      },
    });

    assert.deepEqual(calls, ['common', 'deep']);
  });

  it('supports deferring unused ESM imports with sideEffects: false', async function () {
    let b = await bundle(
      path.join(__dirname, '/integration/side-effects-false/import.js'),
    );

    let content = await outputFS.readFile(b.getBundles()[0].filePath, 'utf8');

    assert(!content.includes('returned from bar'));

    let called = false;
    let output = await run(b, {
      sideEffect() {
        called = true;
      },
    });

    assert(!called, 'side effect called');
    assert.strictEqual(output.default, 4);
  });

  it('supports ESM imports and requires with sideEffects: false', async function () {
    let b = await bundle(
      path.join(__dirname, '/integration/side-effects-false/import-require.js'),
    );

    let output = await run(b, {
      sideEffect() {},
    });

    assert.strictEqual(output.default, '4returned from bar');
  });

  for (let shouldScopeHoist of [false, true]) {
    let options = {
      defaultTargetOptions: {
        shouldScopeHoist,
      },
    };
    let usesSymbolPropagation = shouldScopeHoist;
    describe(`sideEffects: false with${
      shouldScopeHoist ? '' : 'out'
    } scope-hoisting`, function () {
      if (usesSymbolPropagation) {
        it('supports excluding unused CSS imports', async function () {
          let b = await bundle(
            path.join(
              __dirname,
              '/integration/scope-hoisting/es6/side-effects-css/index.html',
            ),
            options,
          );

          assertBundles(b, [
            {
              name: 'index.html',
              assets: ['index.html'],
            },
            {
              type: 'js',
              assets: ['index.js', 'a.js', 'b1.js'],
            },
            {
              type: 'css',
              assets: ['b1.css'],
            },
          ]);

          let calls = [];
          let res = await run(
            b,
            {
              output: null,
              sideEffect: caller => {
                calls.push(caller);
              },
            },
            {require: false},
          );
          assert.deepEqual(calls, ['b1']);
          assert.deepEqual(res.output, 2);

          let css = await outputFS.readFile(
            b.getBundles().find(bundle => bundle.type === 'css').filePath,
            'utf8',
          );
          assert(!css.includes('.b2'));
        });

        it("doesn't create new bundles for dynamic imports in excluded assets", async function () {
          let b = await bundle(
            path.join(
              __dirname,
              '/integration/scope-hoisting/es6/side-effects-no-new-bundle/index.html',
            ),
            options,
          );

          assertBundles(b, [
            {
              name: 'index.html',
              assets: ['index.html'],
            },
            {
              type: 'js',
              assets: ['index.js', 'a.js', 'b1.js'],
            },
          ]);

          let calls = [];
          let res = await run(
            b,
            {
              output: null,
              sideEffect: caller => {
                calls.push(caller);
              },
            },
            {require: false},
          );
          assert.deepEqual(calls, ['b1']);
          assert.deepEqual(res.output, 2);
        });
      }

      it('supports deferring unused ES6 re-exports (namespace used)', async function () {
        let b = await bundle(
          path.join(
            __dirname,
            '/integration/scope-hoisting/es6/side-effects-re-exports/a.js',
          ),
          options,
        );

        assertDependencyWasExcluded(b, 'index.js', './message2.js');
        if (usesSymbolPropagation) {
          // TODO this only excluded, but should be deferred.
          assert(!findAsset(b, 'message3.js'));
        }

        let calls = [];
        let res = await run(
          b,
          {
            sideEffect: caller => {
              calls.push(caller);
            },
          },
          {require: false},
        );

        assert.deepEqual(
          calls,
          shouldScopeHoist ? ['message1'] : ['message1', 'message3', 'index'],
        );
        assert.deepEqual(res.output, 'Message 1');
      });

      it('supports deferring an unused ES6 re-export (wildcard, empty, unused)', async function () {
        let b = await bundle(
          path.join(
            __dirname,
            '/integration/scope-hoisting/es6/side-effects-re-exports-all-empty/a.js',
          ),
          options,
        );

        if (usesSymbolPropagation) {
          assertDependencyWasExcluded(b, 'index.js', './empty.js');
        }

        assert.deepEqual((await run(b, null, {require: false})).output, 123);
      });

      it('supports deferring unused ES6 re-exports (reexport named used)', async function () {
        let b = await bundle(
          path.join(
            __dirname,
            '/integration/scope-hoisting/es6/side-effects-re-exports/b.js',
          ),
          options,
        );

        if (usesSymbolPropagation) {
          assert(!findAsset(b, 'message1.js'));
          assert(!findAsset(b, 'message3.js'));
        }

        let calls = [];
        let res = await run(
          b,
          {
            sideEffect: caller => {
              calls.push(caller);
            },
          },
          {require: false},
        );

        assert.deepEqual(
          calls,
          shouldScopeHoist
            ? ['message2']
            : ['message1', 'message2', 'message3', 'index'],
        );
        assert.deepEqual(res.output, 'Message 2');
      });

      it('supports deferring unused ES6 re-exports (namespace rename used)', async function () {
        let b = await bundle(
          path.join(
            __dirname,
            '/integration/scope-hoisting/es6/side-effects-re-exports/c.js',
          ),
          options,
        );

        if (usesSymbolPropagation) {
          assert(!findAsset(b, 'message1.js'));
        }
        assertDependencyWasExcluded(b, 'index.js', './message2.js');

        let calls = [];
        let res = await run(
          b,
          {
            sideEffect: caller => {
              calls.push(caller);
            },
          },
          {require: false},
        );

        assert.deepEqual(
          calls,
          shouldScopeHoist ? ['message3'] : ['message1', 'message3', 'index'],
        );
        assert.deepEqual(res.output, {default: 'Message 3'});
      });

      it('supports deferring unused ES6 re-exports (direct export used)', async function () {
        let b = await bundle(
          path.join(
            __dirname,
            '/integration/scope-hoisting/es6/side-effects-re-exports/d.js',
          ),
          options,
        );

        assertDependencyWasExcluded(b, 'index.js', './message2.js');
        if (usesSymbolPropagation) {
          assert(!findAsset(b, 'message1.js'));
          assert(!findAsset(b, 'message3.js'));
        }

        let calls = [];
        let res = await run(
          b,
          {
            sideEffect: caller => {
              calls.push(caller);
            },
          },
          {require: false},
        );

        assert.deepEqual(
          calls,
          shouldScopeHoist ? ['index'] : ['message1', 'message3', 'index'],
        );
        assert.deepEqual(res.output, 'Message 4');
      });

      it('supports chained ES6 re-exports', async function () {
        let b = await bundle(
          path.join(
            __dirname,
            '/integration/scope-hoisting/es6/side-effects-re-exports-chained/index.js',
          ),
          options,
        );

        if (usesSymbolPropagation) {
          assert(!findAsset(b, 'bar.js'));
        }

        let calls = [];
        let res = await run(
          b,
          {
            sideEffect: caller => {
              calls.push(caller);
            },
          },
          {require: false},
        );

        assert.deepEqual(
          calls,
          shouldScopeHoist
            ? ['key', 'foo', 'index']
            : ['key', 'foo', 'bar', 'types', 'index'],
        );
        assert.deepEqual(res.output, ['key', 'foo']);
      });

      it('should not optimize away an unused ES6 re-export and an used import', async function () {
        let b = await bundle(
          path.join(
            __dirname,
            '/integration/scope-hoisting/es6/side-effects-re-exports-import/a.js',
          ),
          options,
        );

        let res = await run(b, null, {require: false});
        assert.deepEqual(res.output, 123);
      });

      it('should not optimize away an unused ES6 re-export and an used import (different symbols)', async function () {
        let b = await bundle(
          path.join(
            __dirname,
            '/integration/scope-hoisting/es6/side-effects-re-exports-import-different/a.js',
          ),
          options,
        );

        let res = await run(b, null, {require: false});
        assert.deepEqual(res.output, 123);
      });

      it('correctly handles ES6 re-exports in library mode entries', async function () {
        let b = await bundle(
          path.join(
            __dirname,
            '/integration/scope-hoisting/es6/side-effects-re-exports-library/a.js',
          ),
          options,
        );

        let contents = await outputFS.readFile(
          path.join(
            __dirname,
            '/integration/scope-hoisting/es6/side-effects-re-exports-library/build.js',
          ),
          'utf8',
        );
        assert(!contents.includes('console.log'));

        let res = await run(b);
        assert.deepEqual(res, {c1: 'foo'});
      });

      if (shouldScopeHoist) {
        it('correctly updates deferred assets that are reexported', async function () {
          let testDir = path.join(
            __dirname,
            '/integration/scope-hoisting/es6/side-effects-update-deferred-reexported',
          );

          let b = bundler(path.join(testDir, 'index.js'), {
            inputFS: overlayFS,
            outputFS: overlayFS,
            ...options,
          });

          let subscription = await b.watch();

          let bundleEvent = await getNextBuild(b);
          assert(bundleEvent.type === 'buildSuccess');
          let output = await run(bundleEvent.bundleGraph);
          assert.deepEqual(output, '12345hello');

          await overlayFS.mkdirp(path.join(testDir, 'node_modules', 'foo'));
          await overlayFS.copyFile(
            path.join(testDir, 'node_modules', 'foo', 'foo_updated.js'),
            path.join(testDir, 'node_modules', 'foo', 'foo.js'),
          );

          bundleEvent = await getNextBuild(b);
          assert(bundleEvent.type === 'buildSuccess');
          output = await run(bundleEvent.bundleGraph);
          assert.deepEqual(output, '1234556789');

          await subscription.unsubscribe();
        });

        it('correctly updates deferred assets that are reexported and imported directly', async function () {
          let testDir = path.join(
            __dirname,
            '/integration/scope-hoisting/es6/side-effects-update-deferred-direct',
          );

          let b = bundler(path.join(testDir, 'index.js'), {
            inputFS: overlayFS,
            outputFS: overlayFS,
            ...options,
          });

          let subscription = await b.watch();

          let bundleEvent = await getNextBuild(b);
          assert(bundleEvent.type === 'buildSuccess');
          let output = await run(bundleEvent.bundleGraph);
          assert.deepEqual(output, '12345hello');

          await overlayFS.mkdirp(path.join(testDir, 'node_modules', 'foo'));
          await overlayFS.copyFile(
            path.join(testDir, 'node_modules', 'foo', 'foo_updated.js'),
            path.join(testDir, 'node_modules', 'foo', 'foo.js'),
          );

          bundleEvent = await getNextBuild(b);
          assert(bundleEvent.type === 'buildSuccess');
          output = await run(bundleEvent.bundleGraph);
          assert.deepEqual(output, '1234556789');

          await subscription.unsubscribe();
        });

        it('removes deferred reexports when imported from multiple asssets', async function () {
          let b = await bundle(
            path.join(
              __dirname,
              '/integration/scope-hoisting/es6/side-effects-re-exports-multiple-dynamic/a.js',
            ),
            options,
          );

          let contents = await outputFS.readFile(
            b.getBundles()[0].filePath,
            'utf8',
          );

          assert(!contents.includes('$import$'));
          assert(contents.includes('= 1234;'));
          assert(!contents.includes('= 5678;'));

          let output = await run(b);
          assert.deepEqual(output, [1234, {default: 1234}]);
        });
      }

      it('keeps side effects by default', async function () {
        let b = await bundle(
          path.join(
            __dirname,
            '/integration/scope-hoisting/es6/side-effects/a.js',
          ),
          options,
        );

        let called = false;
        let res = await run(
          b,
          {
            sideEffect: () => {
              called = true;
            },
          },
          {require: false},
        );

        assert(called, 'side effect not called');
        assert.deepEqual(res.output, 4);
      });

      it('supports the package.json sideEffects: false flag', async function () {
        let b = await bundle(
          path.join(
            __dirname,
            '/integration/scope-hoisting/es6/side-effects-false/a.js',
          ),
          options,
        );

        let called = false;
        let res = await run(
          b,
          {
            sideEffect: () => {
              called = true;
            },
          },
          {require: false},
        );

        assert(!called, 'side effect called');
        assert.deepEqual(res.output, 4);
      });

      it('supports removing a deferred dependency', async function () {
        let testDir = path.join(
          __dirname,
          '/integration/scope-hoisting/es6/side-effects-false',
        );

        let b = bundler(path.join(testDir, 'a.js'), {
          inputFS: overlayFS,
          outputFS: overlayFS,
          ...options,
        });

        let subscription = await b.watch();

        try {
          let bundleEvent = await getNextBuild(b);
          assert.strictEqual(bundleEvent.type, 'buildSuccess');
          let called = false;
          let res = await run(
            bundleEvent.bundleGraph,
            {
              sideEffect: () => {
                called = true;
              },
            },
            {require: false},
          );
          assert(!called, 'side effect called');
          assert.deepEqual(res.output, 4);
          assertDependencyWasExcluded(
            bundleEvent.bundleGraph,
            'index.js',
            './bar',
          );

          await overlayFS.mkdirp(path.join(testDir, 'node_modules/bar'));
          await overlayFS.copyFile(
            path.join(testDir, 'node_modules/bar/index.1.js'),
            path.join(testDir, 'node_modules/bar/index.js'),
          );

          bundleEvent = await getNextBuild(b);
          assert.strictEqual(bundleEvent.type, 'buildSuccess');
          called = false;
          res = await run(
            bundleEvent.bundleGraph,
            {
              sideEffect: () => {
                called = true;
              },
            },
            {require: false},
          );
          assert(!called, 'side effect called');
          assert.deepEqual(res.output, 4);
        } finally {
          await subscription.unsubscribe();
        }
      });

      it('supports wildcards', async function () {
        let b = await bundle(
          path.join(
            __dirname,
            '/integration/scope-hoisting/es6/side-effects-false-wildcards/a.js',
          ),
          options,
        );
        let called = false;
        let res = await run(
          b,
          {
            sideEffect: () => {
              called = true;
            },
          },
          {require: false},
        );

        if (usesSymbolPropagation) {
          assert(!called, 'side effect called');
        }
        assert.deepEqual(res.output, 'bar');
      });

      it('correctly handles excluded and wrapped reexport assets', async function () {
        let b = await bundle(
          path.join(
            __dirname,
            '/integration/scope-hoisting/es6/side-effects-false-wrap-excluded/a.js',
          ),
          options,
        );

        let res = await run(b, null, {require: false});
        assert.deepEqual(res.output, 4);
      });

      it('supports the package.json sideEffects flag with an array', async function () {
        let b = await bundle(
          path.join(
            __dirname,
            '/integration/scope-hoisting/es6/side-effects-array/a.js',
          ),
          options,
        );

        let calls = [];
        let res = await run(
          b,
          {
            sideEffect: caller => {
              calls.push(caller);
            },
          },
          {require: false},
        );

        assert(calls.toString() == 'foo', "side effect called for 'foo'");
        assert.deepEqual(res.output, 4);
      });

      it('supports the package.json sideEffects: false flag with shared dependencies', async function () {
        let b = await bundle(
          path.join(
            __dirname,
            '/integration/scope-hoisting/es6/side-effects-false-duplicate/a.js',
          ),
          options,
        );

        let called = false;
        let res = await run(
          b,
          {
            sideEffect: () => {
              called = true;
            },
          },
          {require: false},
        );

        assert(!called, 'side effect called');
        assert.deepEqual(res.output, 6);
      });

      it('supports the package.json sideEffects: false flag with shared dependencies and code splitting', async function () {
        let b = await bundle(
          path.join(
            __dirname,
            '/integration/scope-hoisting/es6/side-effects-split/a.js',
          ),
          options,
        );

        let res = await run(b, null, {require: false});
        assert.deepEqual(await res.output, 581);
      });

      it('supports the package.json sideEffects: false flag with shared dependencies and code splitting II', async function () {
        let b = await bundle(
          path.join(
            __dirname,
            '/integration/scope-hoisting/es6/side-effects-split2/a.js',
          ),
          options,
        );

        let res = await run(b, null, {require: false});
        assert.deepEqual(await res.output, [{default: 123, foo: 2}, 581]);
      });

      it('missing exports should be replaced with an empty object', async function () {
        let b = await bundle(
          path.join(
            __dirname,
            '/integration/scope-hoisting/es6/empty-module/a.js',
          ),
          options,
        );

        let res = await run(b, null, {require: false});
        assert.deepEqual(res.output, {b: {}});
      });

      it('supports namespace imports of theoretically excluded reexporting assets', async function () {
        let b = await bundle(
          path.join(
            __dirname,
            '/integration/scope-hoisting/es6/import-namespace-sideEffects/index.js',
          ),
          options,
        );

        let res = await run(b, null, {require: false});
        assert.deepEqual(res.output, {Main: 'main', a: 'foo', b: 'bar'});
      });

      it('can import from a different bundle via a re-export', async function () {
        let b = await bundle(
          path.join(
            __dirname,
            '/integration/scope-hoisting/es6/re-export-bundle-boundary-side-effects/index.js',
          ),
          options,
        );

        let res = await run(b, null, {require: false});
        assert.deepEqual(await res.output, ['operational', 'ui']);
      });

      it('supports excluding multiple chained namespace reexports', async function () {
        let b = await bundle(
          path.join(
            __dirname,
            '/integration/scope-hoisting/es6/side-effects-chained-re-exports-multiple/a.js',
          ),
          options,
        );

        if (usesSymbolPropagation) {
          assert(!findAsset(b, 'symbol1.js'));
        }

        let calls = [];
        let res = await run(
          b,
          {
            sideEffect: caller => {
              calls.push(caller);
            },
          },
          {require: false},
        );

        assert.deepEqual(
          calls,
          shouldScopeHoist
            ? ['message1']
            : [
                'message1',
                'message2',
                'message',
                'symbol1',
                'symbol2',
                'symbol',
              ],
        );
        assert.deepEqual(res.output, 'Message 1');
      });

      it('supports excluding when doing both exports and reexports', async function () {
        let b = await bundle(
          path.join(
            __dirname,
            '/integration/scope-hoisting/es6/side-effects-export-reexport/a.js',
          ),
          options,
        );

        if (usesSymbolPropagation) {
          assert(!findAsset(b, 'other.js'));
        }

        let calls = [];
        let res = await run(
          b,
          {
            sideEffect: caller => {
              calls.push(caller);
            },
          },
          {require: false},
        );

        assert.deepEqual(
          calls,
          usesSymbolPropagation ? ['index'] : ['other', 'index'],
        );
        assert.deepEqual(res.output, 'Message 1');
      });

      it('supports deferring with chained renaming reexports', async function () {
        let b = await bundle(
          path.join(
            __dirname,
            '/integration/scope-hoisting/es6/side-effects-re-exports-rename-chained/a.js',
          ),
          options,
        );

        // assertDependencyWasExcluded(b, 'message.js', './message2');

        let calls = [];
        let res = await run(
          b,
          {
            sideEffect: caller => {
              calls.push(caller);
            },
          },
          {require: false},
        );

        assert.deepEqual(
          calls,
          shouldScopeHoist
            ? ['message1']
            : ['message1', 'message2', 'message', 'index2', 'index'],
        );
        assert.deepEqual(res.output, 'Message 1');
      });

      it('supports named and renamed reexports of the same asset (default used)', async function () {
        let b = await bundle(
          path.join(
            __dirname,
            '/integration/scope-hoisting/es6/side-effects-re-exports-rename-same2/a.js',
          ),
          options,
        );

        if (usesSymbolPropagation) {
          assert.deepStrictEqual(
            new Set(b.getUsedSymbols(nullthrows(findAsset(b, 'other.js')))),
            new Set(['bar']),
          );
        }

        let calls = [];
        let res = await run(
          b,
          {
            sideEffect: caller => {
              calls.push(caller);
            },
          },
          {require: false},
        );

        assert.deepEqual(
          calls,
          shouldScopeHoist ? ['other'] : ['other', 'index'],
        );
        assert.deepEqual(res.output, 'bar');
      });

      it('supports named and renamed reexports of the same asset (named used)', async function () {
        let b = await bundle(
          path.join(
            __dirname,
            '/integration/scope-hoisting/es6/side-effects-re-exports-rename-same2/b.js',
          ),
          options,
        );

        if (usesSymbolPropagation) {
          assert.deepStrictEqual(
            new Set(b.getUsedSymbols(nullthrows(findAsset(b, 'other.js')))),
            new Set(['bar']),
          );
        }

        let calls = [];
        let res = await run(
          b,
          {
            sideEffect: caller => {
              calls.push(caller);
            },
          },
          {require: false},
        );

        assert.deepEqual(
          calls,
          shouldScopeHoist ? ['other'] : ['other', 'index'],
        );
        assert.deepEqual(res.output, 'bar');
      });

      it('supports named and namespace exports of the same asset (named used)', async function () {
        let b = await bundle(
          path.join(
            __dirname,
            '/integration/scope-hoisting/es6/side-effects-re-exports-namespace-same/a.js',
          ),
          options,
        );

        if (usesSymbolPropagation) {
          assert.deepStrictEqual(
            new Set(b.getUsedSymbols(nullthrows(findAsset(b, 'index.js')))),
            new Set([]),
          );
          assert.deepStrictEqual(
            new Set(b.getUsedSymbols(nullthrows(findAsset(b, 'other.js')))),
            new Set(['default']),
          );
        }

        let calls = [];
        let res = await run(
          b,
          {
            sideEffect: caller => {
              calls.push(caller);
            },
          },
          {require: false},
        );

        assert.deepEqual(
          calls,
          shouldScopeHoist ? ['other'] : ['other', 'index'],
        );
        assert.deepEqual(res.output, ['foo']);
      });

      it('supports named and namespace exports of the same asset (namespace used)', async function () {
        let b = await bundle(
          path.join(
            __dirname,
            '/integration/scope-hoisting/es6/side-effects-re-exports-namespace-same/b.js',
          ),
          options,
        );

        if (usesSymbolPropagation) {
          assert.deepStrictEqual(
            new Set(b.getUsedSymbols(nullthrows(findAsset(b, 'index.js')))),
            new Set([]),
          );
          assert.deepStrictEqual(
            new Set(b.getUsedSymbols(nullthrows(findAsset(b, 'other.js')))),
            new Set(['bar']),
          );
        }

        let calls = [];
        let res = await run(
          b,
          {
            sideEffect: caller => {
              calls.push(caller);
            },
          },
          {require: false},
        );

        assert.deepEqual(
          calls,
          shouldScopeHoist ? ['other'] : ['other', 'index'],
        );
        assert.deepEqual(res.output, ['bar']);
      });

      it('supports named and namespace exports of the same asset (both used)', async function () {
        let b = await bundle(
          path.join(
            __dirname,
            '/integration/scope-hoisting/es6/side-effects-re-exports-namespace-same/c.js',
          ),
          options,
        );

        if (usesSymbolPropagation) {
          assert.deepStrictEqual(
            new Set(b.getUsedSymbols(nullthrows(findAsset(b, 'index.js')))),
            new Set([]),
          );
          assert.deepStrictEqual(
            new Set(b.getUsedSymbols(nullthrows(findAsset(b, 'other.js')))),
            new Set(['default', 'bar']),
          );
        }

        let calls = [];
        let res = await run(
          b,
          {
            sideEffect: caller => {
              calls.push(caller);
            },
          },
          {require: false},
        );

        assert.deepEqual(
          calls,
          shouldScopeHoist ? ['other'] : ['other', 'index'],
        );
        assert.deepEqual(res.output, ['foo', 'bar']);
      });

      it('supports deferring non-weak dependencies that are not used', async function () {
        let b = await bundle(
          path.join(
            __dirname,
            '/integration/scope-hoisting/es6/side-effects-semi-weak/a.js',
          ),
          options,
        );

        // assertDependencyWasExcluded(b, 'esm2.js', './other.js');

        let calls = [];
        let res = await run(
          b,
          {
            sideEffect: caller => {
              calls.push(caller);
            },
          },
          {require: false},
        );

        assert.deepEqual(
          calls,
          shouldScopeHoist ? ['esm1'] : ['esm1', 'other', 'esm2', 'index'],
        );
        assert.deepEqual(res.output, 'Message 1');
      });

      it('supports excluding CommonJS (CommonJS unused)', async function () {
        let b = await bundle(
          path.join(
            __dirname,
            '/integration/scope-hoisting/es6/side-effects-commonjs/a.js',
          ),
          options,
        );

        if (usesSymbolPropagation) {
          assert.deepStrictEqual(
            new Set(b.getUsedSymbols(nullthrows(findAsset(b, 'esm.js')))),
            new Set(['message1']),
          );
          // We can't statically analyze commonjs.js, so message1 appears to be used
          assert.deepStrictEqual(
            new Set(b.getUsedSymbols(nullthrows(findAsset(b, 'commonjs.js')))),
            // the exports object is used freely
            new Set(['*', 'message1']),
          );
          assert.deepStrictEqual(
            new Set(
              b.getUsedSymbols(findDependency(b, 'index.js', './commonjs.js')),
            ),
            new Set(['message1']),
          );
        }

        let calls = [];
        let res = await run(
          b,
          {
            sideEffect: caller => {
              calls.push(caller);
            },
          },
          {require: false},
        );

        assert.deepEqual(calls, ['esm', 'commonjs', 'index']);
        assert.deepEqual(res.output, 'Message 1');
      });

      it('supports excluding CommonJS (CommonJS used)', async function () {
        let b = await bundle(
          path.join(
            __dirname,
            '/integration/scope-hoisting/es6/side-effects-commonjs/b.js',
          ),
          options,
        );

        if (usesSymbolPropagation) {
          assert(!findAsset(b, 'esm.js'));
          assert.deepStrictEqual(
            new Set(b.getUsedSymbols(nullthrows(findAsset(b, 'commonjs.js')))),
            // the exports object is used freely
            new Set(['*', 'message2']),
          );
          assert.deepEqual(
            new Set(
              b.getUsedSymbols(findDependency(b, 'index.js', './commonjs.js')),
            ),
            new Set(['message2']),
          );
        }

        let calls = [];
        let res = await run(
          b,
          {
            sideEffect: caller => {
              calls.push(caller);
            },
          },
          {require: false},
        );
        assert.deepEqual(
          calls,
          shouldScopeHoist ? ['commonjs'] : ['esm', 'commonjs', 'index'],
        );
        assert.deepEqual(res.output, 'Message 2');
      });
    });
  }
});<|MERGE_RESOLUTION|>--- conflicted
+++ resolved
@@ -873,8 +873,7 @@
     assert.deepEqual(res, {default: 42});
   });
 
-<<<<<<< HEAD
-  it('dynamic imports loaded as high-priority scripts when not all engines support esmodules natively', async function() {
+  it('dynamic imports loaded as high-priority scripts when not all engines support esmodules natively', async function () {
     let b = await bundle(
       path.join(__dirname, '/integration/dynamic-imports-high-prio/index.js'),
       {
@@ -899,10 +898,7 @@
     assert(headChildren[2].src.match(/async\..*\.js/));
   });
 
-  it('should support bundling workers with dynamic import in both page and worker', async function() {
-=======
   it('should support bundling workers with dynamic import in both page and worker', async function () {
->>>>>>> 90050e4e
     let b = await bundle(
       path.join(__dirname, '/integration/worker-dynamic/index-async.js'),
     );
