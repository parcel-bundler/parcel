--- conflicted
+++ resolved
@@ -248,31 +248,6 @@
           ],
           hints: ['Try using a static `import`.'],
         },
-<<<<<<< HEAD
-        {
-          message: 'The environment was originally created here:',
-          filePath: path.join(
-            __dirname,
-            'integration/worklet/url-worklet-error.js',
-          ),
-          origin: '@parcel/transformer-js',
-          codeFrame: {
-            codeHighlights: [
-              {
-                start: {
-                  line: 1,
-                  column: 36,
-                },
-                end: {
-                  line: 1,
-                  column: 53,
-                },
-              },
-            ],
-          },
-        },
-=======
->>>>>>> 79923ce5
       ]);
     }
 
@@ -1046,37 +1021,7 @@
       assert.deepEqual(err.diagnostics, [
         {
           message:
-<<<<<<< HEAD
-            'Web workers cannot have imports or exports. Use the `type: "module"` option instead.',
-          filePath: path.join(
-            __dirname,
-            '/integration/workers-module/dedicated-worker.js',
-          ),
-          origin: '@parcel/transformer-js',
-          codeFrame: {
-            codeHighlights: [
-              {
-                start: {
-                  line: 1,
-                  column: 1,
-                },
-                end: {
-                  line: 1,
-                  column: 22,
-                },
-              },
-            ],
-          },
-        },
-        {
-          message: 'The environment was originally created here:',
-          filePath: path.join(
-            __dirname,
-            '/integration/workers-module/error.js',
-          ),
-=======
             'Web workers cannot have imports or exports without the `type: "module"` option.',
->>>>>>> 79923ce5
           origin: '@parcel/transformer-js',
           codeFrames: [
             {
@@ -1099,7 +1044,10 @@
               ],
             },
             {
-              filePath: 'error.js',
+              filePath: path.join(
+                __dirname,
+                '/integration/workers-module/error.js',
+              ),
               codeHighlights: [
                 {
                   message: 'The environment was originally created here',
@@ -1327,33 +1275,6 @@
           message:
             'Service workers cannot have imports or exports without the `type: "module"` option.',
           origin: '@parcel/transformer-js',
-<<<<<<< HEAD
-          codeFrame: {
-            codeHighlights: [
-              {
-                start: {
-                  line: 1,
-                  column: 1,
-                },
-                end: {
-                  line: 1,
-                  column: 19,
-                },
-              },
-            ],
-          },
-        },
-        {
-          message: 'The environment was originally created here:',
-          filePath: path.join(__dirname, 'integration/service-worker/error.js'),
-          origin: '@parcel/transformer-js',
-          codeFrame: {
-            codeHighlights: [
-              {
-                start: {
-                  line: 1,
-                  column: 34,
-=======
           codeFrames: [
             {
               filePath: path.join(
@@ -1371,12 +1292,14 @@
                     line: 1,
                     column: 19,
                   },
->>>>>>> 79923ce5
                 },
               ],
             },
             {
-              filePath: path.normalize('integration/service-worker/error.js'),
+              filePath: path.join(
+                __dirname,
+                'integration/service-worker/error.js',
+              ),
               codeHighlights: [
                 {
                   message: 'The environment was originally created here',
