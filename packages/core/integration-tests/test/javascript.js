import assert from 'assert';
import path from 'path';
import url from 'url';
import {
  bundle,
  bundler,
  run,
  runBundle,
  assertBundles,
  ncp,
  overlayFS,
  removeDistDirectory,
  distDir,
  outputFS,
  inputFS,
} from '@parcel/test-utils';
import {makeDeferredWithPromise} from '@parcel/utils';

describe('javascript', function() {
  beforeEach(async () => {
    await removeDistDirectory();
  });

  it('should produce a basic JS bundle with CommonJS requires', async function() {
    let b = await bundle(
      path.join(__dirname, '/integration/commonjs/index.js'),
    );

    // assert.equal(b.assets.size, 8);
    // assert.equal(b.childBundles.size, 1);

    let output = await run(b);
    assert.equal(typeof output, 'function');
    assert.equal(output(), 3);
  });

  it('should import child bundles using a require call in CommonJS', async function() {
    let b = await bundle(
      path.join(__dirname, '/integration/commonjs-bundle-require/index.js'),
    );

    assertBundles(b, [
      {
        name: 'index.js',
        assets: ['index.js', 'JSRuntime.js'],
      },
      {
        assets: ['local.js'],
      },
    ]);

    let output = await run(b);
    assert.strictEqual(typeof output.double, 'function');
    assert.strictEqual(output.double(3), 6);
  });

  it('should support url: imports with CommonJS output', async function() {
    let b = await bundle(
      path.join(__dirname, '/integration/commonjs-import-url/index.js'),
    );

    assertBundles(b, [
      {
        name: 'index.js',
        assets: [
          'bundle-url.js',
          'index.js',
          'JSRuntime.js',
          'esmodule-helpers.js',
        ],
      },
      {
        type: 'txt',
        assets: ['x.txt'],
      },
    ]);

    let txtBundle = b.getBundles().find(b => b.type === 'txt').name;

    let output = await run(b);
    assert.strictEqual(path.basename(output), txtBundle);
  });

  it('should produce a basic JS bundle with ES6 imports', async function() {
    let b = await bundle(path.join(__dirname, '/integration/es6/index.js'));

    // assert.equal(b.assets.size, 8);
    // assert.equal(b.childBundles.size, 1);

    let output = await run(b);
    assert.equal(typeof output, 'object');
    assert.equal(typeof output.default, 'function');
    assert.equal(output.default(), 3);
  });

  it('should detect dependencies inserted by a prior transform', async () => {
    let b = await bundle(
      path.join(__dirname, '/integration/dependency-prior-transform/index.js'),
    );

    let jsBundle = b.getBundles()[0];
    let contents = await outputFS.readFile(jsBundle.filePath);

    assert(!contents.includes('import'));
  });

  it('should produce a basic JS bundle with object rest spread support', async function() {
    let b = await bundle(
      path.join(
        __dirname,
        '/integration/object-rest-spread/object-rest-spread.js',
      ),
    );

    // assert.equal(b.assets.size, 1);

    let output = await run(b);
    assert.equal(typeof output, 'object');
    assert.equal(typeof output.default, 'function');

    let res = output.default();
    assert.equal(res.y, 'a');
    assert.deepEqual(res.z, {y: 'a', b: 'b'});
    assert.deepEqual(res.ys, {b: 'b'});
  });

  it('should bundle node_modules for a browser environment', async function() {
    let b = await bundle(
      path.join(__dirname, '/integration/node_require_browser/main.js'),
    );

    assertBundles(b, [
      {
        name: 'main.js',
        assets: ['main.js', 'local.js', 'index.js'],
      },
    ]);

    let output = await run(b);
    assert.equal(typeof output, 'function');
    assert.equal(output(), 3);
  });

  it('should not bundle node_modules for a node environment', async function() {
    let b = await bundle(
      path.join(__dirname, '/integration/node_require/main.js'),
    );

    assertBundles(b, [
      {
        name: 'main.js',
        assets: ['main.js', 'local.js'],
      },
    ]);

    await outputFS.mkdirp(path.join(distDir, 'node_modules/testmodule'));
    await outputFS.writeFile(
      path.join(distDir, 'node_modules/testmodule/index.js'),
      'exports.a = 5;',
    );

    let output = await run(b);
    assert.equal(typeof output, 'function');
    assert.equal(output(), 7);
  });

  it.skip('should not bundle node_modules on --target=electron', async function() {
    let b = await bundle(
      path.join(__dirname, '/integration/node_require/main.js'),
      {
        target: 'electron',
      },
    );

    assertBundles(b, {
      name: 'main.js',
      assets: ['main.js', 'local.js'],
    });

    await outputFS.mkdirp(path.join(distDir, 'node_modules/testmodule'));
    await outputFS.writeFile(
      path.join(distDir, 'node_modules/testmodule/index.js'),
      'exports.a = 5;',
    );

    let output = await run(b);
    assert.equal(typeof output, 'function');
    assert.equal(output(), 7);
  });

  it('should preserve hashbangs in bundles and preserve executable file mode', async () => {
    let fixturePath = path.join(__dirname, '/integration/node_hashbang');
    await bundle(path.join(fixturePath, 'main.js'));

    let mainPath = path.join(fixturePath, 'dist', 'node', 'main.js');
    let main = await outputFS.readFile(mainPath, 'utf8');
    assert.equal(main.lastIndexOf('#!/usr/bin/env node\n'), 0);
    assert.equal(
      (await outputFS.stat(mainPath)).mode,
      (await inputFS.stat(path.join(fixturePath, 'main.js'))).mode,
    );
    await outputFS.rimraf(path.join(fixturePath, 'dist'));
  });

  it('should not preserve hashbangs in browser bundles', async () => {
    let fixturePath = path.join(__dirname, '/integration/node_hashbang');
    await bundle(path.join(fixturePath, 'main.js'));

    let main = await outputFS.readFile(
      path.join(fixturePath, 'dist', 'browser', 'main.js'),
      'utf8',
    );
    assert(!main.includes('#!/usr/bin/env node\n'));
    await outputFS.rimraf(path.join(fixturePath, 'dist'));
  });

  it('should preserve hashbangs in scopehoisted bundles', async () => {
    let fixturePath = path.join(__dirname, '/integration/node_hashbang');
    await bundle(path.join(__dirname, '/integration/node_hashbang/main.js'), {
      scopeHoist: true,
    });

    let main = await outputFS.readFile(
      path.join(fixturePath, 'dist', 'node', 'main.js'),
      'utf8',
    );
    assert.equal(main.lastIndexOf('#!/usr/bin/env node\n'), 0);
    await outputFS.rimraf(path.join(fixturePath, 'dist'));
  });

  it('should bundle node_modules for a node environment if includeNodeModules is specified', async function() {
    let b = await bundle(
      path.join(__dirname, '/integration/include_node_modules/main.js'),
    );

    assertBundles(b, [
      {
        name: 'main.js',
        assets: ['main.js', 'local.js', 'index.js'],
      },
    ]);

    let output = await run(b);
    assert.equal(typeof output, 'function');
    assert.equal(output(), 3);
  });

  it('should bundle builtins for a browser environment', async function() {
    let b = await bundle(
      path.join(__dirname, '/integration/include_builtins-browser/main.js'),
    );

    assertBundles(b, [
      {
        name: 'main.js',
        assets: [
          '_empty.js',
          'browser.js',
          'esmodule-helpers.js',
          'index.js',
          'main.js',
        ],
      },
    ]);

    let output = await run(b);
    assert.equal(typeof output, 'function');
    let [fs, filepath] = output();
    assert.equal(filepath, path.posix.join('app', 'index.js'));
    assert.equal(typeof fs, 'object');
    assert.deepEqual(Object.keys(fs), Object.keys({}));
  });

  it('should not bundle builtins for a node environment if includeNodeModules is specified', async function() {
    let b = await bundle(
      path.join(__dirname, '/integration/include_builtins-node/main.js'),
    );

    assertBundles(b, [
      {
        name: 'main.js',
        assets: ['esmodule-helpers.js', 'main.js'],
      },
    ]);

    let output = await run(b);
    assert.equal(typeof output, 'function');
    let [fs, filepath] = output();
    assert.equal(filepath, path.join('app', 'index.js'));
    assert.equal(typeof fs.readFile, 'function');
  });

  it.skip('should bundle node_modules on --target=electron and --bundle-node-modules', async function() {
    let b = await bundle(
      path.join(__dirname, '/integration/node_require/main.js'),
      {
        target: 'electron',
        bundleNodeModules: true,
      },
    );

    assertBundles(b, {
      name: 'main.js',
      assets: ['main.js', 'local.js', 'index.js'],
    });

    let output = await run(b);
    assert.equal(typeof output, 'function');
    assert.equal(output(), 3);
  });

  it('should produce a JS bundle with default exports and no imports', async function() {
    let b = await bundle(
      path.join(__dirname, '/integration/es6-default-only/index.js'),
    );

    // assert.equal(b.assets.size, 1);
    // assert.equal(b.childBundles.size, 1);

    let output = await run(b);
    assert.equal(typeof output, 'object');
    assert.equal(typeof output.default, 'function');
    assert.equal(output.default(), 3);
  });

  it('should split bundles when a dynamic import is used a browser environment', async function() {
    let b = await bundle(path.join(__dirname, '/integration/dynamic/index.js'));

    assertBundles(b, [
      {
        name: 'index.js',
        assets: [
          'index.js',
          'bundle-manifest.js',
          'bundle-url.js',
          'relative-path.js',
          'cacheLoader.js',
          'js-loader.js',
          'JSRuntime.js',
          'JSRuntime.js',
        ],
      },
      {
        assets: ['local.js'],
      },
    ]);

    let output = await run(b);
    assert.equal(typeof output, 'function');
    assert.equal(await output(), 3);
  });

  it('should prefetch bundles when declared as an import attribute statically', async function() {
    let b = await bundle(
      path.join(__dirname, '/integration/dynamic-static-prefetch/index.js'),
    );

    let output = await run(b);
    let headChildren = await output.default;

    assert.equal(headChildren.length, 3);

    assert(headChildren[0].tag === 'script');
    assert(headChildren[0].src.match(/async\..*\.js/));

    assert(headChildren[1].tag === 'link');
    assert(headChildren[1].rel === 'prefetch');
    assert(headChildren[1].as === 'script');
    assert(headChildren[1].href.match(/prefetched\..*\.js/));

    assert(headChildren[2].tag === 'link');
    assert(headChildren[2].rel === 'prefetch');
    assert(headChildren[2].as === 'style');
    assert(headChildren[2].href.match(/prefetched\..*\.css/));
  });

  it('should preload bundles when declared as an import attribute statically', async function() {
    let b = await bundle(
      path.join(__dirname, '/integration/dynamic-static-preload/index.js'),
    );

    let output = await run(b);
    let headChildren = await output.default;

    assert(headChildren.length === 3);

    assert(headChildren[0].tag === 'script');
    assert(headChildren[0].src.match(/async\..*\.js/));

    assert(headChildren[1].tag === 'link');
    assert(headChildren[1].rel === 'preload');
    assert(headChildren[1].as === 'script');
    assert(headChildren[1].href.match(/preloaded\..*\.js/));

    assert(headChildren[2].tag === 'link');
    assert(headChildren[2].rel === 'preload');
    assert(headChildren[2].as === 'style');
    assert(headChildren[2].href.match(/preloaded\..*\.css/));
  });

  // TODO: Implement when we can evaluate bundles against esmodule targets
  it(
    'targetting esmodule, should modulepreload bundles when declared as an import attribute statically',
  );

  it('should remove import attributes', async () => {
    let b = await bundle(
      path.join(__dirname, '/integration/dynamic-import-attributes/index.js'),
    );

    let mainBundle = b.getBundles().find(b => b.isEntry);
    let mainBundleContent = await outputFS.readFile(
      mainBundle.filePath,
      'utf8',
    );
    assert(mainBundleContent.includes("require('./async')"));
    assert(mainBundleContent.includes(`require('./async2')`));
  });

  it('should split bundles when a dynamic import is used with a node environment', async function() {
    let b = await bundle(
      path.join(__dirname, '/integration/dynamic-node/index.js'),
    );

    assertBundles(b, [
      {
        name: 'index.js',
        assets: ['index.js', 'JSRuntime.js'],
      },
      {
        assets: ['local.js'],
      },
    ]);

    let output = await run(b);
    assert.equal(typeof output, 'function');
    assert.equal(await output(), 3);
  });

  it('should split bundles when a dynamic import is used with an electron-main environment', async function() {
    let b = await bundle(
      path.join(__dirname, '/integration/dynamic-electron-main/index.js'),
    );

    assertBundles(b, [
      {
        name: 'index.js',
        assets: ['index.js', 'JSRuntime.js'],
      },
      {
        assets: ['local.js'],
      },
    ]);

    let output = await run(b);
    assert.equal(typeof output, 'function');
    assert.equal(await output(), 3);
  });

  it('should split bundles when a dynamic import is used with an electron-renderer environment', async function() {
    let b = await bundle(
      path.join(__dirname, '/integration/dynamic-electron-renderer/index.js'),
    );

    assertBundles(b, [
      {
        name: 'index.js',
        assets: ['index.js', 'JSRuntime.js'],
      },
      {
        assets: ['local.js'],
      },
    ]);

    let output = await run(b);
    assert.equal(typeof output, 'function');
    assert.equal(await output(), 3);
  });

  it.skip('should load dynamic bundle when entry is in a subdirectory', async function() {
    let bu = await bundler(
      path.join(
        __dirname,
        '/integration/dynamic-subdirectory/subdirectory/index.js',
      ),
      {
        target: 'browser',
      },
    );
    // Set the rootDir to make sure subdirectory is preserved
    bu.options.rootDir = path.join(
      __dirname,
      '/integration/dynamic-subdirectory',
    );
    let b = await bu.bundle();
    let output = await run(b);
    assert.equal(typeof output, 'function');
    assert.equal(await output(), 3);
  });

  it('Should not run parcel over external modules', async function() {
    let b = await bundle(
      path.join(__dirname, '/integration/dynamic-external/index.js'),
    );

    assertBundles(b, [
      {
        name: 'index.js',
        assets: ['esmodule-helpers.js', 'index.js'],
      },
    ]);
  });

  it('should support bundling workers', async function() {
    let b = await bundle(path.join(__dirname, '/integration/workers/index.js'));

    assertBundles(b, [
      {
        name: 'index.js',
        assets: [
          'index.js',
          'common.js',
          'worker-client.js',
          'feature.js',
          'get-worker-url.js',
          'bundle-url.js',
          'JSRuntime.js',
          'JSRuntime.js',
          'JSRuntime.js',
          'bundle-manifest.js',
          'JSRuntime.js',
          'relative-path.js',
        ],
      },
      {
        assets: ['service-worker.js'],
      },
      {
        assets: ['shared-worker.js'],
      },
      {
        assets: ['worker.js', 'common.js'],
      },
    ]);
  });

  it('should support bundling workers of type module', async function() {
    let b = await bundle(
      path.join(__dirname, '/integration/workers-module/index.js'),
      {scopeHoist: true},
    );

    assertBundles(b, [
      {
        assets: ['dedicated-worker.js'],
      },
      {
        name: 'index.js',
        assets: [
          'index.js',
          'bundle-url.js',
          'JSRuntime.js',
          'JSRuntime.js',
          'JSRuntime.js',
          'get-worker-url.js',
          'bundle-manifest.js',
          'relative-path.js',
        ],
      },
      {
        assets: ['shared-worker.js'],
      },
    ]);

    let dedicated, shared;
    b.traverseBundles((bundle, ctx, traversal) => {
      if (bundle.getMainEntry().filePath.endsWith('shared-worker.js')) {
        shared = bundle;
      } else if (
        bundle.getMainEntry().filePath.endsWith('dedicated-worker.js')
      ) {
        dedicated = bundle;
      }
      if (dedicated && shared) traversal.stop();
    });

    assert(dedicated);
    assert(shared);

    dedicated = await outputFS.readFile(dedicated.filePath, 'utf8');
    shared = await outputFS.readFile(shared.filePath, 'utf8');
    assert(/import .* from ?"foo";/.test(dedicated));
    assert(/import .* from ?"foo";/.test(shared));
  });

  it('should support bundling workers with different order', async function() {
    let b = await bundle(
      path.join(__dirname, '/integration/workers/index-alternative.js'),
    );

    assertBundles(b, [
      {
        name: 'index-alternative.js',
        assets: [
          'index-alternative.js',
          'common.js',
          'worker-client.js',
          'feature.js',
          'bundle-url.js',
          'get-worker-url.js',
          'JSRuntime.js',
          'JSRuntime.js',
          'JSRuntime.js',
          'bundle-manifest.js',
          'JSRuntime.js',
          'relative-path.js',
        ],
      },
      {
        assets: ['service-worker.js'],
      },
      {
        assets: ['shared-worker.js'],
      },
      {
        assets: ['worker.js', 'common.js'],
      },
    ]);
  });

  for (let workerType of ['webworker', 'serviceworker']) {
    it(`should split bundles when ${workerType}s use importScripts`, async function() {
      let b = await bundle(
        path.join(
          __dirname,
          `/integration/worker-import-scripts/index-${workerType}.js`,
        ),
      );

      assertBundles(b, [
        {
          assets: [
            'importScripts.js',
            'bundle-url.js',
            'JSRuntime.js',
            'JSRuntime.js',
            'bundle-manifest.js',
            'JSRuntime.js',
            'relative-path.js',
          ],
        },
        {
          name: `index-${workerType}.js`,
          assets: [
            `index-${workerType}.js`,
            'bundle-url.js',
            'JSRuntime.js',
            'bundle-manifest.js',
            'JSRuntime.js',
            'relative-path.js',
          ].concat(workerType === 'webworker' ? ['get-worker-url.js'] : []),
        },
        {
          assets: ['imported.js'],
        },
        {
          assets: ['imported2.js'],
        },
      ]);

      let workerBundleFile = path.join(
        distDir,
        (await outputFS.readdir(distDir)).find(file =>
          file.startsWith('importScripts'),
        ),
      );
      let workerBundleContents = await outputFS.readFile(
        workerBundleFile,
        'utf8',
      );

      assert(
        workerBundleContents.includes(
          'importScripts(require("imported.js"));\n',
        ),
      );
      assert(
        workerBundleContents.includes(
          'importScripts(require("imported.js"), require("imported2.js"));\n',
        ),
      );
    });
  }

  it('should not create bundles of external scripts referenced by importScripts', async function() {
    let b = await bundle(
      path.join(
        __dirname,
        '/integration/worker-import-scripts/index-external.js',
      ),
    );

    assertBundles(b, [
      {
        name: 'index-external.js',
        assets: [
          'index-external.js',
          'bundle-url.js',
          'get-worker-url.js',
          'JSRuntime.js',
          'bundle-manifest.js',
          'JSRuntime.js',
          'relative-path.js',
        ],
      },
      {assets: ['external.js', 'JSRuntime.js']},
    ]);

    let workerBundleFile = path.join(
      distDir,
      (await outputFS.readdir(distDir)).find(file =>
        file.startsWith('external'),
      ),
    );
    let workerBundleContents = await outputFS.readFile(
      workerBundleFile,
      'utf8',
    );

    assert(
      workerBundleContents.includes(
        'importScripts(require("https://unpkg.com/parcel"));',
      ),
    );
    assert(
      workerBundleContents.includes(
        'module.exports = "https://unpkg.com/parcel"',
      ),
    );
  });

  it('should support bundling service-workers', async function() {
    let b = await bundle(
      path.join(__dirname, '/integration/service-worker/a/index.js'),
    );

    assertBundles(b, [
      {
        name: 'index.js',
        assets: [
          'index.js',
          'index.js',
          'bundle-url.js',
          'JSRuntime.js',
          'JSRuntime.js',
          'bundle-manifest.js',
          'JSRuntime.js',
          'relative-path.js',
        ],
      },
      {
        assets: ['worker-nested.js'],
      },
      {
        assets: ['worker-outside.js'],
      },
    ]);
  });

  it('should support bundling workers with circular dependencies', async function() {
    let b = await bundle(
      path.join(__dirname, '/integration/worker-circular/index.js'),
    );

    assertBundles(b, [
      {
        name: 'index.js',
        assets: [
          'index.js',
          'bundle-url.js',
          'JSRuntime.js',
          'get-worker-url.js',
          'bundle-manifest.js',
          'JSRuntime.js',
          'relative-path.js',
        ],
      },
      {
        assets: ['worker.js', 'worker-dep.js'],
      },
    ]);
  });

  it.skip('should support bundling in workers with other loaders', async function() {
    let b = await bundle(
      path.join(__dirname, '/integration/workers-with-other-loaders/index.js'),
    );

    assertBundles(b, {
      name: 'index.js',
      assets: [
        'index.js',
        'worker-client.js',
        'cacheLoader.js',
        'js-loader.js',
        'wasm-loader.js',
      ],
      childBundles: [
        {
          type: 'wasm',
          assets: ['add.wasm'],
          childBundles: [],
        },
        {
          type: 'map',
        },
        {
          assets: ['worker.js', 'cacheLoader.js', 'wasm-loader.js'],
          childBundles: [
            {
              type: 'map',
            },
          ],
        },
      ],
    });
  });

  it('should create a shared bundle to deduplicate assets in workers', async () => {
    let b = await bundle(
      path.join(__dirname, '/integration/worker-shared/index.js'),
    );

    assertBundles(b, [
      {
        name: 'index.js',
        assets: [
          'index.js',
          'lodash.js',
          'bundle-url.js',
          'get-worker-url.js',
          'JSRuntime.js',
          'JSRuntime.js',
          'bundle-manifest.js',
          'relative-path.js',
        ],
      },
      {
        assets: [
          'worker-a.js',
          'JSRuntime.js',
          'bundle-url.js',
          'get-worker-url.js',
          'bundle-manifest.js',
          'JSRuntime.js',
          'relative-path.js',
        ],
      },
      {
        assets: ['worker-b.js'],
      },
      {
        assets: ['esmodule-helpers.js', 'lodash.js'],
      },
    ]);

    let sharedBundle = b
      .getBundles()
      .sort((a, b) => b.stats.size - a.stats.size)
      .find(b => b.name !== 'index.js');
    let workerBundle = b.getBundles().find(b => b.name.startsWith('worker-b'));
    let contents = await outputFS.readFile(workerBundle.filePath, 'utf8');
    assert(contents.includes(`importScripts("./${sharedBundle.name}")`));
  });

  it('should create a shared bundle between browser and worker contexts', async () => {
    let b = await bundle(
      path.join(__dirname, '/integration/html-shared-worker/index.html'),
    );

    assertBundles(b, [
      {
        name: 'index.html',
        assets: ['index.html'],
      },
      {
        assets: [
          'index.js',
          'bundle-url.js',
          'JSRuntime.js',
          'get-worker-url.js',
          'bundle-manifest.js',
          'JSRuntime.js',
          'relative-path.js',
        ],
      },
      {
        assets: ['worker.js'],
      },
      {
        assets: ['lodash.js', 'esmodule-helpers.js'],
      },
    ]);

    let sharedBundle = b
      .getBundles()
      .sort((a, b) => b.stats.size - a.stats.size)
      .find(b => b.name !== 'index.js');
    let workerBundle = b.getBundles().find(b => b.name.startsWith('worker'));
    let contents = await outputFS.readFile(workerBundle.filePath, 'utf8');
    assert(contents.includes(`importScripts("./${sharedBundle.name}")`));

    let outputArgs = [];
    let workerArgs = [];
    await run(b, {
      Worker: class {
        constructor(url) {
          workerArgs.push(url);
        }
      },
      output: (ctx, val) => {
        outputArgs.push([ctx, val]);
      },
    });

    assert.deepStrictEqual(outputArgs, [['main', 3]]);
    assert.deepStrictEqual(workerArgs, [
      `http://localhost/${path.basename(workerBundle.filePath)}`,
    ]);
  });

  it('should dynamic import files which import raw files', async function() {
    let b = await bundle(
      path.join(__dirname, '/integration/dynamic-references-raw/index.js'),
    );

    assertBundles(b, [
      {
        name: 'index.js',
        assets: [
          'index.js',
          'bundle-url.js',
          'cacheLoader.js',
          'js-loader.js',
          'JSRuntime.js',
          'bundle-manifest.js',
          'JSRuntime.js',
          'relative-path.js',
        ],
      },
      {
        assets: ['local.js', 'JSRuntime.js'],
      },
      {
        assets: ['test.txt'],
      },
    ]);

    let output = await run(b);
    assert.equal(typeof output, 'function');
    assert.equal(await output(), 3);
  });

  it('should return all exports as an object when using ES modules', async function() {
    let b = await bundle(
      path.join(__dirname, '/integration/dynamic-esm/index.js'),
    );

    assertBundles(b, [
      {
        name: 'index.js',
        assets: [
          'index.js',
          'bundle-url.js',
          'cacheLoader.js',
          'esmodule-helpers.js',
          'js-loader.js',
          'JSRuntime.js',
          'bundle-manifest.js',
          'JSRuntime.js',
          'relative-path.js',
        ],
      },
      {
        assets: ['local.js'],
      },
    ]);

    let output = (await run(b)).default;
    assert.equal(typeof output, 'function');
    assert.equal(await output(), 3);
  });

  it('should duplicate small modules across multiple bundles', async function() {
    let b = await bundle(
      path.join(__dirname, '/integration/dynamic-common-small/index.js'),
    );

    assertBundles(b, [
      {
        assets: ['a.js', 'common.js', 'common-dep.js'],
      },
      {
        assets: ['b.js', 'common.js', 'common-dep.js'],
      },
      {
        name: 'index.js',
        assets: [
          'index.js',
          'bundle-url.js',
          'cacheLoader.js',
          'js-loader.js',
          'JSRuntime.js',
          'JSRuntime.js',
          'bundle-manifest.js',
          'JSRuntime.js',
          'relative-path.js',
        ],
      },
    ]);

    let output = await run(b);
    assert.equal(typeof output, 'function');
    assert.equal(await output(), 7);
  });

  it('should create a separate bundle for large modules shared between bundles', async function() {
    let b = await bundle(
      path.join(__dirname, '/integration/dynamic-common-large/index.js'),
    );

    assertBundles(b, [
      {
        assets: ['a.js'],
      },
      {
        assets: ['b.js'],
      },
      {
        name: 'index.js',
        assets: [
          'index.js',
          'c.js',
          'bundle-url.js',
          'cacheLoader.js',
          'js-loader.js',
          'JSRuntime.js',
          'JSRuntime.js',
          'bundle-manifest.js',
          'JSRuntime.js',
          'relative-path.js',
        ],
      },
      {
        assets: ['common.js', 'lodash.js'],
      },
    ]);

    let output = await run(b);
    assert.equal(typeof output, 'function');
    assert.equal(await output(), 7);
  });

  it('should not duplicate a module which is already in a parent bundle', async function() {
    let b = await bundle(
      path.join(__dirname, '/integration/dynamic-hoist-dup/index.js'),
    );

    assertBundles(b, [
      {
        name: 'index.js',
        assets: [
          'index.js',
          'common.js',
          'bundle-url.js',
          'cacheLoader.js',
          'js-loader.js',
          'JSRuntime.js',
          'bundle-manifest.js',
          'JSRuntime.js',
          'relative-path.js',
        ],
      },
      {
        assets: ['a.js'],
      },
    ]);

    let output = await run(b);
    assert.equal(typeof output, 'function');
    assert.equal(await output(), 5);
  });

  it('should duplicate a module if it is not present in every parent bundle', async function() {
    let b = await bundle(
      ['a.js', 'b.js'].map(entry =>
        path.join(__dirname, 'integration/dynamic-hoist-no-dedupe', entry),
      ),
    );
    assertBundles(b, [
      {
        assets: ['c.js', 'common.js', 'esmodule-helpers.js'],
      },
      {
        name: 'b.js',
        assets: [
          'b.js',
          'bundle-url.js',
          'cacheLoader.js',
          'js-loader.js',
          'JSRuntime.js',
          'bundle-manifest.js',
          'JSRuntime.js',
          'relative-path.js',
        ],
      },
      {
        name: 'a.js',
        assets: [
          'a.js',
          'bundle-url.js',
          'common.js',
          'cacheLoader.js',
          'esmodule-helpers.js',
          'js-loader.js',
          'JSRuntime.js',
          'bundle-manifest.js',
          'JSRuntime.js',
          'relative-path.js',
        ],
      },
    ]);
  });

  it('should support shared modules with async imports', async function() {
    let b = await bundle(
      path.join(__dirname, '/integration/dynamic-hoist-deep/index.js'),
    );

    assertBundles(b, [
      {
        name: 'index.js',
        assets: [
          'index.js',
          'bundle-url.js',
          'cacheLoader.js',
          'esmodule-helpers.js',
          'js-loader.js',
          'JSRuntime.js',
          'JSRuntime.js',
          'bundle-manifest.js',
          'JSRuntime.js',
          'relative-path.js',
        ],
      },
      {
        assets: ['a.js', 'c.js', 'JSRuntime.js'],
      },
      {
        assets: ['b.js', 'c.js', 'JSRuntime.js'],
      },
      {
        assets: ['1.js'],
      },
    ]);

    let {default: promise} = await run(b);
    assert.ok(await promise);
  });

  it('should support requiring JSON files', async function() {
    let b = await bundle(path.join(__dirname, '/integration/json/index.js'));

    assertBundles(b, [
      {
        name: 'index.js',
        assets: ['index.js', 'local.json'],
      },
    ]);

    let output = await run(b);
    assert.equal(typeof output, 'function');
    assert.equal(output(), 3);
  });

  it('should support requiring JSON5 files', async function() {
    let b = await bundle(path.join(__dirname, '/integration/json5/index.js'));

    assertBundles(b, [
      {
        name: 'index.js',
        assets: ['index.js', 'local.json5'],
      },
    ]);

    let output = await run(b);
    assert.equal(typeof output, 'function');
    assert.equal(output(), 3);
  });

  it('should support importing a URL to a raw asset', async function() {
    let b = await bundle(
      path.join(__dirname, '/integration/import-raw/index.js'),
      {disableCache: false},
    );

    assertBundles(b, [
      {
        name: 'index.js',
        assets: [
          'index.js',
          'bundle-url.js',
          'JSRuntime.js',
          'bundle-manifest.js',
          'JSRuntime.js',
          'relative-path.js',
        ],
      },
      {
        type: 'txt',
        assets: ['test.txt'],
      },
    ]);

    let output = await run(b);
    assert.equal(typeof output, 'function');
    assert(/^http:\/\/localhost\/test\.[0-9a-f]+\.txt$/.test(output()));
    let stats = await outputFS.stat(
      path.join(distDir, url.parse(output()).pathname),
    );
    assert.equal(stats.size, 9);
  });

  it('should support importing a URL to a large raw asset', async function() {
    // 6 megabytes, which exceeds the threshold in summarizeRequest for buffering
    // entire contents into memory and should stream content instead
    let assetSizeBytes = 6000000;

    let distDir = path.join(outputFS.cwd(), '/dist');
    let fixtureDir = path.join(__dirname, '/integration/import-raw');
    let inputDir = path.join(__dirname, 'input');

    await ncp(fixtureDir, inputDir);
    await outputFS.writeFile(
      path.join(inputDir, 'test.txt'),
      Buffer.alloc(assetSizeBytes),
    );

    let b = await bundle(path.join(inputDir, 'index.js'), {
      inputFS: overlayFS,
      distDir,
    });
    assertBundles(b, [
      {
        name: 'index.js',
        assets: [
          'index.js',
          'JSRuntime.js',
          'bundle-url.js',
          'bundle-manifest.js',
          'JSRuntime.js',
          'relative-path.js',
        ],
      },
      {
        type: 'txt',
        assets: ['test.txt'],
      },
    ]);

    let output = await run(b);
    assert.equal(typeof output, 'function');
    assert(/^http:\/\/localhost\/test\.[0-9a-f]+\.txt$/.test(output()));
    let stats = await outputFS.stat(
      path.join(distDir, url.parse(output()).pathname),
    );
    assert.equal(stats.size, assetSizeBytes);
  });

  it('should minify JS in production mode', async function() {
    let b = await bundle(path.join(__dirname, '/integration/uglify/index.js'), {
      minify: true,
      scopeHoist: false,
    });

    let output = await run(b);
    assert.equal(typeof output, 'function');
    assert.equal(output(), 3);

    let js = await outputFS.readFile(path.join(distDir, 'index.js'), 'utf8');
    assert(!js.includes('local.a'));
  });

  it('should use uglify config', async function() {
    await bundle(path.join(__dirname, '/integration/uglify-config/index.js'), {
      minify: true,
      scopeHoist: false,
    });

    let js = await outputFS.readFile(path.join(distDir, 'index.js'), 'utf8');
    assert(!js.includes('console.log'));
    assert(!js.includes('// This is a comment'));
  });

  it('should insert global variables when needed', async function() {
    let b = await bundle(path.join(__dirname, '/integration/globals/index.js'));

    let output = await run(b);
    assert.deepEqual(output(), {
      dir: path.join(__dirname, '/integration/globals'),
      file: path.join(__dirname, '/integration/globals/index.js'),
      buf: Buffer.from('browser').toString('base64'),
      global: true,
    });
  });

  it('should not insert global variables when used in a module specifier', async function() {
    let b = await bundle(
      path.join(__dirname, '/integration/globals-module-specifier/a.js'),
    );

    assertBundles(b, [
      {
        assets: ['a.js', 'b.js', 'c.js', 'esmodule-helpers.js'],
      },
    ]);

    let output = await run(b);
    assert.deepEqual(output, 1234);
  });

  it('should not insert global variables in dead branches', async function() {
    let b = await bundle(
      path.join(__dirname, '/integration/globals-unused/a.js'),
    );

    assertBundles(b, [
      {
        assets: ['a.js'],
      },
    ]);

    let output = await run(b);
    assert.deepEqual(output, 'foo');
  });

  it('should handle re-declaration of the global constant', async function() {
    let b = await bundle(
      path.join(__dirname, '/integration/global-redeclare/index.js'),
    );

    let output = await run(b);
    assert.deepEqual(output(), false);
  });

  it('should insert environment variables inserted by a prior transform', async () => {
    let b = await bundle(
      path.join(__dirname, '/integration/env-prior-transform/index.js'),
    );

    let jsBundle = b.getBundles()[0];
    let contents = await outputFS.readFile(jsBundle.filePath, 'utf8');

    assert(!contents.includes('process.env'));
    assert.equal(await run(b), 'test');
  });

  it('should not insert environment variables in node environment', async function() {
    let b = await bundle(
      path.join(__dirname, '/integration/env-node/index.js'),
    );

    let output = await run(b);
    assert.ok(output.toString().includes('process.env'));
    assert.equal(output(), 'test:test');
  });

  it('should not insert environment variables in electron-main environment', async function() {
    let b = await bundle(path.join(__dirname, '/integration/env/index.js'), {
      targets: {
        main: {
          context: 'electron-main',
          distDir: path.join(__dirname, '/integration/env/dist.js'),
        },
      },
    });

    let output = await run(b);
    assert.ok(output.toString().includes('process.env'));
    assert.equal(output(), 'test:test');
  });

  it('should not insert environment variables in electron-renderer environment', async function() {
    let b = await bundle(path.join(__dirname, '/integration/env/index.js'), {
      targets: {
        main: {
          context: 'electron-renderer',
          distDir: path.join(__dirname, '/integration/env/dist.js'),
        },
      },
    });

    let output = await run(b);
    assert.ok(output.toString().includes('process.env'));
    assert.equal(output(), 'test:test');
  });

  it('should inline NODE_ENV environment variable in browser environment even if disabled', async function() {
    let b = await bundle(
      path.join(__dirname, '/integration/env-nodeenv/index.js'),
      {
        env: {
          FOO: 'abc',
        },
      },
    );

    let output = await run(b);
    assert.ok(!output.toString().includes('process.env'));
    assert.equal(output(), 'test:undefined');
  });

  it('should not insert environment variables in browser environment if disabled', async function() {
    let b = await bundle(
      path.join(__dirname, '/integration/env-disabled/index.js'),
      {
        env: {FOOBAR: 'abc'},
      },
    );

    let output = await run(b);
    assert.ok(!output.toString().includes('process.env'));
    assert.equal(output(), 'undefined:undefined');
  });

  it('should only insert environment variables in browser environment matching the glob', async function() {
    let b = await bundle(
      path.join(__dirname, '/integration/env-disabled-glob/index.js'),
      {
        env: {A_1: 'abc', B_1: 'def', B_2: 'ghi'},
      },
    );

    let output = await run(b);
    assert.ok(!output.toString().includes('process.env'));
    assert.equal(output(), 'undefined:def:ghi');
  });

  it('should be able to inline environment variables in browser environment', async function() {
    let b = await bundle(path.join(__dirname, '/integration/env/index.js'), {
      env: {NODE_ENV: 'abc'},
    });

    let output = await run(b);
    assert.ok(!output.toString().includes('process.env'));
    assert.equal(output(), 'abc:abc');
  });

  it("should insert the user's NODE_ENV as process.env.NODE_ENV if passed", async function() {
    let b = await bundle(path.join(__dirname, '/integration/env/index.js'), {
      env: {
        NODE_ENV: 'production',
      },
    });

    let output = await run(b);
    assert.ok(!output.toString().includes('process.env'));
    assert.equal(output(), 'production:production');
  });

  it('should insert environment variables from a file', async function() {
    let b = await bundle(
      path.join(__dirname, '/integration/env-file/index.js'),
    );

    // Make sure dotenv doesn't leak its values into the main process's env
    assert(process.env.FOO == null);

    let output = await run(b);
    assert.equal(output, 'bartest');
  });

  it("should insert environment variables matching the user's NODE_ENV if passed", async function() {
    let b = await bundle(
      path.join(__dirname, '/integration/env-file/index.js'),
      {env: {NODE_ENV: 'production'}},
    );

    let output = await run(b);
    assert.equal(output, 'productiontest');
  });

  it('should replace process.browser for target browser', async function() {
    let b = await bundle(
      path.join(__dirname, '/integration/process/index.js'),
      {
        targets: {
          main: {
            context: 'browser',
            distDir: path.join(__dirname, '/integration/process/dist.js'),
          },
        },
      },
    );

    let output = await run(b);
    assert.ok(output.toString().indexOf('process.browser') === -1);
    assert.equal(output(), true);
  });

  it('should not touch process.browser for target node', async function() {
    let b = await bundle(
      path.join(__dirname, '/integration/process/index.js'),
      {
        targets: {
          main: {
            context: 'node',
            distDir: path.join(__dirname, '/integration/process/dist.js'),
          },
        },
      },
    );

    let output = await run(b);
    assert.ok(output.toString().indexOf('process.browser') !== -1);
    assert.equal(output(), false);
  });

  it('should not touch process.browser for target electron-main', async function() {
    let b = await bundle(
      path.join(__dirname, '/integration/process/index.js'),
      {
        targets: {
          main: {
            context: 'electron-main',
            distDir: path.join(__dirname, '/integration/process/dist.js'),
          },
        },
      },
    );

    let output = await run(b);
    assert.ok(output.toString().indexOf('process.browser') !== -1);
    assert.equal(output(), false);
  });

  it('should replace process.browser for target electron-renderer', async function() {
    let b = await bundle(
      path.join(__dirname, '/integration/process/index.js'),
      {
        targets: {
          main: {
            context: 'electron-renderer',
            distDir: path.join(__dirname, '/integration/process/dist.js'),
          },
        },
      },
    );

    let output = await run(b);
    assert.ok(output.toString().indexOf('process.browser') === -1);
    assert.equal(output(), true);
    // Running the bundled code has the side effect of setting process.browser = true, which can mess
    // up the instantiation of typescript.sys within validator-typescript, so we want to reset it.
    process.browser = undefined;
  });

  it.skip('should support adding implicit dependencies', async function() {
    let b = await bundle(path.join(__dirname, '/integration/json/index.js'), {
      delegate: {
        getImplicitDependencies(asset) {
          if (asset.basename === 'index.js') {
            return [{name: '../css/index.css'}];
          }
        },
      },
    });

    assertBundles(b, {
      name: 'index.js',
      assets: ['index.js', 'local.json', 'index.css'],
      childBundles: [
        {
          type: 'css',
          assets: ['index.css'],
        },
        {
          type: 'map',
        },
      ],
    });

    let output = await run(b);
    assert.equal(typeof output, 'function');
    assert.equal(output(), 3);
  });

  it('should support requiring YAML files', async function() {
    let b = await bundle(path.join(__dirname, '/integration/yaml/index.js'));

    assertBundles(b, [
      {
        name: 'index.js',
        assets: ['index.js', 'local.yaml'],
        childBundles: [
          {
            type: 'map',
          },
        ],
      },
    ]);

    let output = await run(b);
    assert.equal(typeof output, 'function');
    assert.equal(output(), 3);
  });

  it('should support requiring TOML files', async function() {
    let b = await bundle(path.join(__dirname, '/integration/toml/index.js'));

    assertBundles(b, [
      {
        name: 'index.js',
        assets: ['index.js', 'local.toml'],
        childBundles: [
          {
            type: 'map',
          },
        ],
      },
    ]);

    let output = await run(b);
    assert.equal(typeof output, 'function');
    assert.equal(output(), 3);
  });

  it('should support requiring CoffeeScript files', async function() {
    let b = await bundle(path.join(__dirname, '/integration/coffee/index.js'));

    assertBundles(b, [
      {
        name: 'index.js',
        assets: ['index.js', 'local.coffee'],
      },
    ]);

    let output = await run(b);
    assert.equal(typeof output, 'function');
    assert.equal(output(), 3);
  });

  it('should resolve the browser field before main', async function() {
    let b = await bundle(
      path.join(__dirname, '/integration/resolve-entries/browser.js'),
    );

    assertBundles(b, [
      {
        name: 'browser.js',
        assets: ['browser.js', 'browser-module.js', 'esmodule-helpers.js'],
      },
    ]);

    let output = await run(b);

    assert.equal(typeof output.test, 'function');
    assert.equal(output.test(), 'pkg-browser');
  });

  it('should exclude resolving specifiers that map to false in the browser field in browser builds', async () => {
    let b = await bundle(
      path.join(
        __dirname,
        '/integration/resolve-entries/pkg-ignore-browser/index.js',
      ),
      {
        targets: ['browsers'],
      },
    );

    assert.deepEqual(await run(b), {});
  });

  it('should not exclude resolving specifiers that map to false in the browser field in node builds', async () => {
    let b = await bundle(
      path.join(
        __dirname,
        '/integration/resolve-entries/pkg-ignore-browser/index.js',
      ),
      {
        targets: ['node'],
      },
    );

    assert.equal(await run(b), 'this should only exist in non-browser builds');
  });

  it.skip('should not resolve the browser field for --target=node', async function() {
    let b = await bundle(
      path.join(__dirname, '/integration/resolve-entries/browser.js'),
      {
        target: 'node',
      },
    );

    assertBundles(b, {
      name: 'browser.js',
      assets: ['browser.js', 'node-module.js'],
      childBundles: [
        {
          type: 'map',
        },
      ],
    });

    let output = await run(b);

    assert.equal(typeof output.test, 'function');
    assert.equal(output.test(), 'pkg-main');
  });

  it.skip('should resolve advanced browser resolution', async function() {
    let b = await bundle(
      path.join(__dirname, '/integration/resolve-entries/browser-multiple.js'),
    );

    assertBundles(b, {
      name: 'browser-multiple.js',
      assets: [
        'browser-multiple.js',
        'projected-browser.js',
        'browser-entry.js',
      ],
      childBundles: [
        {
          type: 'map',
        },
      ],
    });

    let {test: output} = await run(b);

    assert.equal(typeof output.projected.test, 'function');
    assert.equal(typeof output.entry.test, 'function');
    assert.equal(output.projected.test(), 'pkg-browser-multiple');
    assert.equal(output.entry.test(), 'pkg-browser-multiple browser-entry');
  });

  it.skip('should not resolve advanced browser resolution with --target=node', async function() {
    let b = await bundle(
      path.join(__dirname, '/integration/resolve-entries/browser-multiple.js'),
      {
        target: 'node',
      },
    );

    assertBundles(b, {
      name: 'browser-multiple.js',
      assets: ['browser-multiple.js', 'node-entry.js', 'projected.js'],
      childBundles: [
        {
          type: 'map',
        },
      ],
    });

    let {test: output} = await run(b);

    assert.equal(typeof output.projected.test, 'function');
    assert.equal(typeof output.entry.test, 'function');
    assert.equal(output.projected.test(), 'pkg-main-multiple');
    assert.equal(output.entry.test(), 'pkg-browser-multiple main-entry');
  });

  it.skip('should resolve the module field before main if scope-hoisting is enabled', async function() {
    let b = await bundle(
      path.join(__dirname, '/integration/resolve-entries/module-field.js'),
      {scopeHoist: true},
    );

    assertBundles(b, [
      {
        name: 'module-field.js',
        assets: ['module-field.js', 'es6.module.js'],
      },
    ]);

    let output = await run(b);

    assert.equal(typeof output.test, 'function');
    assert.equal(output.test(), 'pkg-es6-module');
  });

  it.skip('should resolve the module field before main if scope-hoisting is enabled', async function() {
    let b = await bundle(
      path.join(__dirname, '/integration/resolve-entries/both-fields.js'),
      {scopeHoist: true},
    );

    assertBundles(b, [
      {
        name: 'both-fields.js',
        assets: ['both-fields.js', 'es6.module.js'],
      },
    ]);

    let output = await run(b);

    assert.equal(typeof output.test, 'function');
    assert.equal(output.test(), 'pkg-es6-module');
  });

  it('should resolve the main field', async function() {
    let b = await bundle(
      path.join(__dirname, '/integration/resolve-entries/main-field.js'),
    );

    assertBundles(b, [
      {
        name: 'main-field.js',
        assets: ['main-field.js', 'main.js', 'esmodule-helpers.js'],
      },
    ]);

    let output = await run(b);

    assert.equal(typeof output.test, 'function');
    assert.equal(output.test(), 'pkg-main-module');
  });

  it('should minify JSON files', async function() {
    let b = await bundle(
      path.join(__dirname, '/integration/uglify-json/index.json'),
      {
        minify: true,
        scopeHoist: false,
      },
    );

    let json = await outputFS.readFile(path.join(distDir, 'index.js'), 'utf8');
    assert(json.includes('{"test":"test"}'));

    let output = await run(b);
    assert.deepEqual(output, {test: 'test'});
  });

  it('should minify JSON5 files', async function() {
    let b = await bundle(
      path.join(__dirname, '/integration/uglify-json5/index.json5'),
      {
        minify: true,
        scopeHoist: false,
      },
    );

    let json = await outputFS.readFile(path.join(distDir, 'index.js'), 'utf8');
    assert(json.includes('{"test":"test"}'));

    let output = await run(b);
    assert.deepEqual(output, {test: 'test'});
  });

  it.skip('should minify YAML for production', async function() {
    let b = await bundle(path.join(__dirname, '/integration/yaml/index.js'), {
      minify: true,
      scopeHoist: false,
    });

    let output = await run(b);
    assert.equal(typeof output, 'function');
    assert.equal(output(), 3);

    let json = await outputFS.readFile('dist/index.js', 'utf8');
    assert(json.includes('{a:1,b:{c:2}}'));
  });

  it('should minify TOML for production', async function() {
    let b = await bundle(path.join(__dirname, '/integration/toml/index.js'), {
      minify: true,
      scopeHoist: false,
    });

    let output = await run(b);
    assert.equal(typeof output, 'function');
    assert.equal(output(), 3);

    let json = await outputFS.readFile(path.join(distDir, 'index.js'), 'utf8');
    assert(json.includes('{a:1,b:{c:2}}'));
  });

  it('should support optional dependencies in try...catch blocks', async function() {
    let b = await bundle(
      path.join(__dirname, '/integration/optional-dep/index.js'),
    );

    assertBundles(b, [
      {
        name: 'index.js',
        assets: ['index.js'],
      },
    ]);

    let output = await run(b);

    assert.equal(Object.getPrototypeOf(output).constructor.name, 'Error');
    assert(
      /Cannot find module ['"]optional-dep['"]/.test(output.message),
      'Should set correct error message',
    );
    assert.equal(output.code, 'MODULE_NOT_FOUND');
  });

  it('should support excluding dependencies in falsy branches', async function() {
    let b = await bundle(
      path.join(__dirname, '/integration/falsy-dep/index.js'),
    );

    assertBundles(b, [
      {
        name: 'index.js',
        assets: ['index.js', 'true-alternate.js', 'true-consequent.js'],
      },
    ]);

    let output = await run(b);
    assert.equal(output, 2);
  });

  it.skip('should not autoinstall if resolve failed on installed module', async function() {
    let error;
    try {
      await bundle(
        path.join(
          __dirname,
          '/integration/dont-autoinstall-resolve-fails/index.js',
        ),
      );
    } catch (err) {
      error = err;
    }
    assert.equal(
      error.message,
      `Cannot resolve dependency 'vue/thisDoesNotExist'`,
    );
    assert.equal(error.code, 'MODULE_NOT_FOUND');
  });

  it.skip('should not autoinstall if resolve failed on aliased module', async function() {
    let error;
    try {
      await bundle(
        path.join(
          __dirname,
          '/integration/dont-autoinstall-resolve-alias-fails/index.js',
        ),
      );
    } catch (err) {
      error = err;
    }
    assert.equal(
      error.message,
      `Cannot resolve dependency 'aliasVue/thisDoesNotExist'`,
    );
    assert.equal(error.code, 'MODULE_NOT_FOUND');
  });

  it('should ignore require if it is defined in the scope', async function() {
    let b = await bundle(
      path.join(__dirname, '/integration/require-scope/index.js'),
    );

    assertBundles(b, [
      {
        name: 'index.js',
        assets: ['index.js'],
      },
    ]);

    let output = await run(b);

    assert.equal(typeof output.test, 'object');

    let failed = Object.keys(output.test).some(
      key => output.test[key] !== 'test passed',
    );

    assert.equal(failed, false);
  });

  it('should expose to CommonJS entry point', async function() {
    let b = await bundle(
      path.join(__dirname, '/integration/entry-point/index.js'),
    );

    let module = {};
    await run(b, {module, exports: {}});
    assert.equal(module.exports(), 'Test!');
  });

  it('should expose to RequireJS entry point', async function() {
    let b = await bundle(
      path.join(__dirname, '/integration/entry-point/index.js'),
    );
    let test;
    const mockDefine = function(f) {
      test = f();
    };
    mockDefine.amd = true;

    await run(b, {define: mockDefine, module: undefined});
    assert.equal(test(), 'Test!');
  });

  it.skip('should expose variable with --browser-global', async function() {
    let b = await bundle(
      path.join(__dirname, '/integration/entry-point/index.js'),
      {
        global: 'testing',
      },
    );

    const ctx = await run(b, {module: undefined}, {require: false});
    assert.equal(ctx.window.testing(), 'Test!');
  });

  it.skip('should set `define` to undefined so AMD checks in UMD modules do not pass', async function() {
    let b = await bundle(
      path.join(__dirname, '/integration/define-amd/index.js'),
    );
    let test;
    const mockDefine = function(f) {
      test = f();
    };
    mockDefine.amd = true;

    await run(b, {define: mockDefine, module: undefined});
    assert.equal(test, 2);
  });

  it('should package successfully with comments on last line', async function() {
    let b = await bundle(
      path.join(__dirname, `/integration/js-comment/index.js`),
    );

    let output = await run(b);
    assert.equal(output, 'Hello World!');
  });

  it('should package successfully with comments on last line and minification', async function() {
    let b = await bundle(
      path.join(__dirname, `/integration/js-comment/index.js`),
    );

    let output = await run(b);
    assert.equal(output, 'Hello World!');
  });

  it('should package successfully with comments on last line and scope hoisting', async function() {
    let b = await bundle(
      path.join(__dirname, `/integration/js-comment/index.js`),
      {
        scopeHoist: true,
      },
    );

    let output = await run(b);
    assert.equal(output, 'Hello World!');
  });

  it('should package successfully with comments on last line, scope hoisting and minification', async function() {
    let b = await bundle(
      path.join(__dirname, `/integration/js-comment/index.js`),
      {
        scopeHoist: true,
        minify: true,
      },
    );

    let output = await run(b);
    assert.equal(output, 'Hello World!');
  });

  it('should not replace toplevel this with undefined in CommonJS without scope-hoisting', async function() {
    let b = await bundle(
      path.join(__dirname, '/integration/js-this-commonjs/a.js'),
    );

    let output;
    function result(v) {
      output = v;
    }
    await run(b, {result});
    assert.deepEqual(output, [{foo: 2}, 1234]);
  });

  it('should not replace toplevel this with undefined in CommonJS when scope-hoisting', async function() {
    let b = await bundle(
      path.join(__dirname, '/integration/js-this-commonjs/a.js'),
      {scopeHoist: true},
    );

    let output;
    function result(v) {
      output = v;
    }
    await run(b, {result});
    assert.deepEqual(output, [{foo: 2}, 1234]);
  });

  it('should replace toplevel this with undefined in ESM without scope-hoisting', async function() {
    let b = await bundle(path.join(__dirname, '/integration/js-this-es6/a.js'));

    let output;
    function result(v) {
      output = v;
    }
    await run(b, {result});
    assert.deepEqual(output, [undefined, 1234]);
  });

  it('should replace toplevel this with undefined in ESM when scope-hoisting', async function() {
    let b = await bundle(
      path.join(__dirname, '/integration/js-this-es6/a.js'),
      {scopeHoist: true},
    );

    let output;
    function result(v) {
      output = v;
    }
    await run(b, {result});
    assert.deepEqual(output, [undefined, 1234]);
  });

  it('support building with multiple target and varying scopeHoist setting', async function() {
    let b = await bundle(
      path.join(__dirname, '/integration/js-multi-target-scope-hoist/index.js'),
      {scopeHoist: true},
    );

    for (let bundle of b.getBundles()) {
      let output = await runBundle(b, bundle);
      assert.deepEqual(output, 123);
    }
  });

  it.skip('should not dedupe imports with different contents', async function() {
    let b = await bundle(
      path.join(__dirname, `/integration/js-different-contents/index.js`),
      {
        hmr: false, // enable asset dedupe in JSPackager
      },
    );

    let module = await run(b);
    assert.equal(module.default, 'Hello World!');
  });

  it.skip('should not dedupe imports with same content but different absolute dependency paths', async function() {
    let b = await bundle(
      path.join(
        __dirname,
        `/integration/js-same-contents-different-dependencies/index.js`,
      ),
      {
        hmr: false, // enable asset dedupe in JSPackager
      },
    );

    let module = await run(b);
    assert.equal(module.default, 'Hello World!');
  });

  it.skip('should dedupe imports with same content and same dependency paths', async function() {
    let b = await bundle(
      path.join(
        __dirname,
        `/integration/js-same-contents-same-dependencies/index.js`,
      ),
      {
        hmr: false, // enable asset dedupe in JSPackager
      },
    );
    const {rootDir} = b.entryAsset.options;
    const writtenAssets = Array.from(b.offsets.keys()).map(asset => asset.name);
    assert.equal(writtenAssets.length, 2);
    assert(writtenAssets.includes(path.join(rootDir, 'index.js')));
    assert(
      writtenAssets.includes(path.join(rootDir, 'hello1.js')) ||
        writtenAssets.includes(path.join(rootDir, 'hello2.js')),
    );
    assert(
      !(
        writtenAssets.includes(path.join(rootDir, 'hello1.js')) &&
        writtenAssets.includes(path.join(rootDir, 'hello2.js'))
      ),
    );

    let module = await run(b);
    assert.equal(module.default, 'Hello Hello!');
  });

  it.skip('should not dedupe assets that exist in more than one bundle', async function() {
    let b = await bundle(
      path.join(__dirname, `/integration/js-dedup-hoist/index.js`),
      {
        hmr: false, // enable asset dedupe in JSPackager
      },
    );
    const {rootDir} = b.entryAsset.options;
    const writtenAssets = Array.from(b.offsets.keys()).map(asset => asset.name);
    assert(
      writtenAssets.includes(path.join(rootDir, 'hello1.js')) &&
        writtenAssets.includes(path.join(rootDir, 'hello2.js')),
    );

    let module = await run(b);
    assert.equal(await module.default(), 'Hello Hello! Hello');
  });

  it.skip('should support importing HTML from JS async', async function() {
    let b = await bundle(
      path.join(__dirname, '/integration/import-html-async/index.js'),
      {sourceMaps: false},
    );

    assertBundles(b, {
      name: 'index.js',
      assets: ['index.js', 'cacheLoader.js', 'html-loader.js'],
      childBundles: [
        {
          type: 'html',
          assets: ['other.html'],
          childBundles: [
            {
              type: 'png',
              assets: ['100x100.png'],
              childBundles: [],
            },
            {
              type: 'css',
              assets: ['index.css'],
            },
          ],
        },
      ],
    });

    let output = await run(b);
    assert.equal(typeof output, 'string');
    assert(output.includes('<html>'));
    assert(output.includes('Other page'));
  });

  it.skip('should support importing HTML from JS async with --target=node', async function() {
    let b = await bundle(
      path.join(__dirname, '/integration/import-html-async/index.js'),
      {
        target: 'node',
        sourceMaps: false,
      },
    );

    assertBundles(b, {
      name: 'index.js',
      assets: ['index.js', 'cacheLoader.js', 'html-loader.js'],
      childBundles: [
        {
          type: 'html',
          assets: ['other.html'],
          childBundles: [
            {
              type: 'png',
              assets: ['100x100.png'],
              childBundles: [],
            },
            {
              type: 'css',
              assets: ['index.css'],
            },
          ],
        },
      ],
    });

    let output = await run(b);
    assert.equal(typeof output, 'string');
    assert(output.includes('<html>'));
    assert(output.includes('Other page'));
  });

  it.skip('should support importing HTML from JS sync', async function() {
    let b = await bundle(
      path.join(__dirname, '/integration/import-html-sync/index.js'),
      {
        sourceMaps: false,
      },
    );

    assertBundles(b, {
      name: 'index.js',
      assets: ['index.js', 'cacheLoader.js', 'html-loader.js'],
      childBundles: [
        {
          type: 'html',
          assets: ['other.html'],
          childBundles: [
            {
              type: 'png',
              assets: ['100x100.png'],
              childBundles: [],
            },
            {
              type: 'css',
              assets: ['index.css'],
            },
          ],
        },
      ],
    });

    let {deferred, promise} = makeDeferredWithPromise();
    await run(b, {output: deferred.resolve}, {require: false});
    let output = await promise;
    assert.equal(typeof output, 'string');
    assert(output.includes('<html>'));
    assert(output.includes('Other page'));
  });

  it.skip('should stub require.cache', async function() {
    let b = await bundle(
      path.join(__dirname, '/integration/node_require_cache/main.js'),
      {
        target: 'node',
      },
    );

    await run(b);
  });

  it('should support async importing the same module from different bundles', async () => {
    let b = await bundle(
      path.join(__dirname, '/integration/shared-bundlegroup/index.js'),
    );

    assertBundles(b, [
      {
        name: 'index.js',
        assets: [
          'index.js',
          'JSRuntime.js',
          'JSRuntime.js',
          'bundle-url.js',
          'cacheLoader.js',
          'esmodule-helpers.js',
          'js-loader.js',
          'bundle-manifest.js',
          'JSRuntime.js',
          'relative-path.js',
        ],
      },
      {
        assets: ['a.js', 'JSRuntime.js'],
      },
      {
        assets: ['b.js', 'JSRuntime.js'],
      },
      {
        assets: ['c.js'],
      },
    ]);

    let {default: promise} = await run(b);
    assert.deepEqual(await promise, ['hello from a test', 'hello from b test']);
  });

  it('should not create shared bundles from contents of entries', async () => {
    let b = await bundle(
      ['a.js', 'b.js'].map(entry =>
        path.join(
          __dirname,
          '/integration/no-shared-bundles-from-entries/',
          entry,
        ),
      ),
    );

    assertBundles(b, [
      {
        name: 'a.js',
        assets: ['a.js', 'esmodule-helpers.js', 'lodash.js'],
      },
      {
        name: 'b.js',
        assets: ['b.js', 'esmodule-helpers.js', 'lodash.js'],
      },
    ]);
  });

  it('should import the same dependency multiple times in the same bundle', async () => {
    let b = await bundle(
      path.join(__dirname, '/integration/same-dependency-multiple-times/a1.js'),
    );

    await run(b);
  });

  it("should inline a bundle's compiled text with `bundle-text`", async () => {
    let b = await bundle(
      path.join(__dirname, '/integration/bundle-text/index.js'),
    );

    let cssBundleContent = (await run(b)).default;

    assert(
      cssBundleContent.startsWith(
        `body {
  background-color: #000000;
}

.svg-img {
  background-image: url("data:image/svg+xml,%3Csvg%3E%0A%0A%3C%2Fsvg%3E%0A");
}`,
      ),
    );

    assert(!cssBundleContent.includes('sourceMappingURL'));
  });

  it('should inline text content as url-encoded text and mime type with `data-url:*` imports', async () => {
    let b = await bundle(path.join(__dirname, '/integration/data-url/text.js'));

    assert.equal(
      (await run(b)).default,
      'data:image/svg+xml,%3Csvg%20width%3D%22120%22%20height%3D%27120%27%20xmlns%3D%22http%3A%2F%2Fwww.w3.org%2F2000%2Fsvg%22%3E%0A%20%20%3Cfilter%20id%3D%22blur-_.%21~%2a%22%3E%0A%20%20%20%20%3CfeGaussianBlur%20stdDeviation%3D%225%22%2F%3E%0A%20%20%3C%2Ffilter%3E%0A%20%20%3Ccircle%20cx%3D%2260%22%20cy%3D%2260%22%20r%3D%2250%22%20fill%3D%22green%22%20filter%3D%22url%28%23blur-_.%21~%2a%29%22%20%2F%3E%0A%3C%2Fsvg%3E%0A',
    );
  });

  it('should inline binary content as url-encoded base64 and mime type with `data-url:*` imports', async () => {
    let b = await bundle(
      path.join(__dirname, '/integration/data-url/binary.js'),
    );
    ``;

    assert((await run(b)).default.startsWith('data:image/webp;base64,UklGR'));
  });

  it('should support both pipeline and non-pipeline imports', async () => {
    let b = await bundle(
      path.join(__dirname, '/integration/multi-pipeline/index.js'),
    );

    assertBundles(b, [
      {
        name: 'index.js',
        assets: [
          'index.js',
          b.getBundles().find(b => b.isInline).id + '.js',
          'esmodule-helpers.js',
        ],
      },
      {
        name: 'index.css',
        assets: ['style.css'],
      },
      {
        type: 'css',
        assets: ['style.css'],
      },
    ]);

    assert((await run(b)).default.startsWith('.test'));
  });

  it('should detect typescript style async requires in commonjs', async () => {
    let b = await bundle(
      path.join(__dirname, '/integration/require-async/ts.js'),
    );

    assertBundles(b, [
      {
        name: 'ts.js',
        assets: [
          'ts.js',
          'bundle-url.js',
          'cacheLoader.js',
          'js-loader.js',
          'JSRuntime.js',
          'bundle-manifest.js',
          'JSRuntime.js',
          'relative-path.js',
        ],
      },
      {
        assets: ['async.js'],
      },
    ]);

    assert.equal(await run(b), 2);
  });

  it('should detect typescript style async requires in commonjs with esModuleInterop flag', async () => {
    let b = await bundle(
      path.join(__dirname, '/integration/require-async/ts-interop.js'),
    );

    assertBundles(b, [
      {
        name: 'ts-interop.js',
        assets: [
          'ts-interop.js',
          'bundle-url.js',
          'cacheLoader.js',
          'js-loader.js',
          'JSRuntime.js',
          'bundle-manifest.js',
          'JSRuntime.js',
          'relative-path.js',
        ],
      },
      {
        assets: ['async.js'],
      },
    ]);

    assert.deepEqual(await run(b), {default: 2});

    let jsBundle = b.getBundles()[0];
    let contents = await outputFS.readFile(jsBundle.filePath, 'utf8');
    assert(/.then\(function \(\$parcel\$.*?\) {/.test(contents));
  });

  it('should detect typescript style async requires in commonjs with esModuleInterop flag and arrow functions', async () => {
    let b = await bundle(
      path.join(__dirname, '/integration/require-async/ts-interop-arrow.js'),
    );

    assertBundles(b, [
      {
        name: 'ts-interop-arrow.js',
        assets: [
          'ts-interop-arrow.js',
          'bundle-url.js',
          'cacheLoader.js',
          'js-loader.js',
          'JSRuntime.js',
          'bundle-manifest.js',
          'JSRuntime.js',
          'relative-path.js',
        ],
      },
      {
        assets: ['async.js'],
      },
    ]);

    assert.deepEqual(await run(b), {default: 2});

    let jsBundle = b.getBundles()[0];
    let contents = await outputFS.readFile(jsBundle.filePath, 'utf8');
    assert(/.then\(\$parcel\$.*? =>/.test(contents));
  });

  it('should detect rollup style async requires in commonjs', async () => {
    let b = await bundle(
      path.join(__dirname, '/integration/require-async/rollup.js'),
    );

    assertBundles(b, [
      {
        name: 'rollup.js',
        assets: [
          'rollup.js',
          'bundle-manifest.js',
          'JSRuntime.js',
          'relative-path.js',
          'bundle-url.js',
          'cacheLoader.js',
          'js-loader.js',
          'JSRuntime.js',
        ],
      },
      {
        assets: ['async.js'],
      },
    ]);

    assert.equal(await run(b), 2);
  });

  it('should detect parcel style async requires in commonjs', async () => {
    let b = await bundle(
      path.join(__dirname, '/integration/require-async/parcel.js'),
    );

    assertBundles(b, [
      {
        name: 'parcel.js',
        assets: [
          'parcel.js',
          'bundle-manifest.js',
          'bundle-url.js',
          'cacheLoader.js',
          'js-loader.js',
          'JSRuntime.js',
          'JSRuntime.js',
          'relative-path.js',
        ],
      },
      {
        assets: ['async.js'],
      },
    ]);

    assert.equal(await run(b), 2);
  });

  it('only updates bundle names of changed bundles for browsers', async () => {
    let fixtureDir = path.join(__dirname, '/integration/name-invalidation');
    let _bundle = () =>
      bundle(path.join(fixtureDir, 'index.js'), {
        inputFS: overlayFS,
      });

    let first = await _bundle();
    assert.equal(await (await run(first)).default, 42);

    let bPath = path.join(fixtureDir, 'b.js');
    await overlayFS.mkdirp(fixtureDir);
    overlayFS.writeFile(
      bPath,
      (await overlayFS.readFile(bPath, 'utf8')).replace('42', '43'),
    );

    let second = await _bundle();
    assert.equal(await (await run(second)).default, 43);

    let getBundleNameWithPrefix = (b, prefix) =>
      b
        .getBundles()
        .map(bundle => bundle.name)
        .find(name => name.startsWith(prefix));

    assert.equal(
      getBundleNameWithPrefix(first, 'a'),
      getBundleNameWithPrefix(second, 'a'),
    );
    assert.notEqual(
      getBundleNameWithPrefix(first, 'b'),
      getBundleNameWithPrefix(second, 'b'),
    );
  });

  it('can load the same resource when referenced in multiple bundles', async () => {
    let b = await bundle(
      path.join(
        __dirname,
        '/integration/same-resource-multiple-bundles/index.js',
      ),
    );

    let res = await run(b);
    assert(url.parse(await res.default()).pathname.startsWith('/resource'));
  });

  it('can static import and dynamic import in the same bundle without creating a new bundle', async () => {
    let b = await bundle(
      path.join(__dirname, '/integration/sync-async/same-bundle.js'),
    );

    assertBundles(b, [
      {
        name: 'same-bundle.js',
        assets: [
          'same-bundle.js',
          'get-dep.js',
          'get-dep-2.js',
          'dep.js',
          'JSRuntime.js',
          'esmodule-helpers.js',
        ],
      },
    ]);

    assert.deepEqual(await (await run(b)).default, [42, 42, 42]);
  });

  it('can static import and dynamic import in the same bundle ancestry without creating a new bundle', async () => {
    let b = await bundle(
      path.join(__dirname, '/integration/sync-async/same-ancestry.js'),
    );

    assertBundles(b, [
      {
        name: 'same-ancestry.js',
        assets: [
          'bundle-manifest.js',
          'bundle-url.js',
          'cacheLoader.js',
          'dep.js',
          'js-loader.js',
          'JSRuntime.js',
          'JSRuntime.js',
          'relative-path.js',
          'same-ancestry.js',
          'esmodule-helpers.js',
        ],
      },
      {
        assets: ['get-dep.js', 'JSRuntime.js'],
      },
    ]);

    assert.deepEqual(await (await run(b)).default, [42, 42]);
  });

  it('can static import and dynamic import in the same bundle when another bundle requires async', async () => {
    let b = await bundle(
      ['same-bundle.js', 'get-dep.js'].map(entry =>
        path.join(__dirname, '/integration/sync-async/', entry),
      ),
    );

    assertBundles(b, [
      {
        assets: ['dep.js'],
      },
      {
        name: 'same-bundle.js',
        assets: [
          'same-bundle.js',
          'get-dep.js',
          'get-dep-2.js',
          'dep.js',
          'JSRuntime.js',
          'esmodule-helpers.js',
        ],
      },
      {
        name: 'get-dep.js',
        assets: [
          'bundle-manifest.js',
          'bundle-url.js',
          'cacheLoader.js',
          'get-dep.js',
          'js-loader.js',
          'JSRuntime.js',
          'JSRuntime.js',
          'relative-path.js',
          'esmodule-helpers.js',
        ],
      },
    ]);

    let bundles = b.getBundles();
    let sameBundle = bundles.find(b => b.name === 'same-bundle.js');
    let getDep = bundles.find(b => b.name === 'get-dep.js');

    assert.deepEqual(await (await runBundle(b, sameBundle)).default, [
      42,
      42,
      42,
    ]);
    assert.deepEqual(await (await runBundle(b, getDep)).default, 42);
  });

  it("can share dependencies between a shared bundle and its sibling's descendants", async () => {
    let b = await bundle(
      path.join(
        __dirname,
        '/integration/shared-exports-for-sibling-descendant/index.js',
      ),
    );

    assertBundles(b, [
      {
        assets: ['wraps.js', 'lodash.js'],
      },
      {
        assets: ['a.js', 'JSRuntime.js'],
      },
      {
        assets: ['child.js', 'JSRuntime.js'],
      },
      {
        assets: ['grandchild.js'],
      },
      {
        assets: ['b.js'],
      },
      {
        name: 'index.js',
        assets: [
          'bundle-manifest.js',
          'bundle-url.js',
          'cacheLoader.js',
          'index.js',
          'js-loader.js',
          'JSRuntime.js',
          'JSRuntime.js',
          'JSRuntime.js',
          'relative-path.js',
          'esmodule-helpers.js',
        ],
      },
    ]);

    assert.deepEqual(await (await run(b)).default, [3, 5]);
  });

  it('can run an entry bundle whose entry asset is present in another bundle', async () => {
    let b = await bundle(
      ['index.js', 'value.js'].map(basename =>
        path.join(__dirname, '/integration/sync-entry-shared', basename),
      ),
    );

    assertBundles(b, [
      {
        name: 'index.js',
        assets: [
          'index.js',
          'bundle-manifest.js',
          'bundle-url.js',
          'cacheLoader.js',
          'js-loader.js',
          'JSRuntime.js',
          'JSRuntime.js',
          'relative-path.js',
          'esmodule-helpers.js',
        ],
      },
      {name: 'value.js', assets: ['value.js', 'esmodule-helpers.js']},
      {assets: ['async.js']},
    ]);

    assert.equal(await (await run(b)).default, 43);
  });

  it('can run an async bundle whose entry asset is present in another bundle', async () => {
    let b = await bundle(
      path.join(__dirname, '/integration/async-entry-shared/index.js'),
    );

    assertBundles(b, [
      {
        name: 'index.js',
        assets: [
          'index.js',
          'bundle-manifest.js',
          'bundle-url.js',
          'cacheLoader.js',
          'js-loader.js',
          'JSRuntime.js',
          'JSRuntime.js',
          'JSRuntime.js',
          'relative-path.js',
          'esmodule-helpers.js',
        ],
      },
      {assets: ['value.js']},
      {assets: ['async.js']},
    ]);

    assert.deepEqual(await (await run(b)).default, [42, 43]);
  });

  it('should display a codeframe on a Terser parse error', async () => {
    let fixture = path.join(__dirname, 'integration/terser-codeframe/index.js');
    let code = await inputFS.readFileSync(fixture, 'utf8');
    await assert.rejects(
      () =>
        bundle(fixture, {
          minify: true,
        }),
      {
        name: 'BuildError',
        diagnostics: [
          {
            message: 'Name expected',
            origin: '@parcel/optimizer-terser',
            filePath: undefined,
            language: 'js',
            codeFrame: {
              code,
              codeHighlights: [
                {
                  message: 'Name expected',
                  start: {
                    column: 4,
                    line: 1,
                  },
                  end: {
                    column: 4,
                    line: 1,
                  },
                },
              ],
            },
            hints: ["It's likely that Terser doesn't support this syntax yet."],
          },
        ],
      },
    );
  });

  it('can run an async bundle that depends on a nonentry asset in a sibling', async () => {
    let b = await bundle(
      ['index.js', 'other-entry.js'].map(basename =>
        path.join(
          __dirname,
          '/integration/async-entry-shared-sibling',
          basename,
        ),
      ),
    );

    assertBundles(b, [
      {
        name: 'index.js',
        assets: [
          'index.js',
          'bundle-manifest.js',
          'bundle-url.js',
          'cacheLoader.js',
          'js-loader.js',
          'JSRuntime.js',
          'JSRuntime.js',
          'relative-path.js',
          'esmodule-helpers.js',
        ],
      },
      {
        name: 'other-entry.js',
        assets: [
          'other-entry.js',
          'bundle-manifest.js',
          'bundle-url.js',
          'cacheLoader.js',
          'js-loader.js',
          'JSRuntime.js',
          'JSRuntime.js',
          'relative-path.js',
        ],
      },
      {assets: ['a.js', 'value.js', 'esmodule-helpers.js']},
      {assets: ['b.js']},
    ]);

    assert.deepEqual(await (await run(b)).default, 43);
  });

<<<<<<< HEAD
  it('should support duplicate re-exports without scope hoisting', async function() {
    let b = await bundle(
      path.join(__dirname, 'integration/js-duplicate-re-exports/index.js'),
    );
    let res = await run(b);
    assert.equal(res.a, 'a');
    assert.equal(res.b, 'b');
    assert.equal(typeof res.c, 'function');
  });

  it('should exclude default from export all declaration', async function() {
    let b = await bundle(
      path.join(__dirname, 'integration/js-export-all/index.js'),
    );
    let res = await run(b);
    assert.deepEqual(res, {a: 4});
  });

  it('should support import namespace declarations of other ES modules', async function() {
    let b = await bundle(
      path.join(__dirname, 'integration/js-import-namespace/a.js'),
    );
    let res = await run(b);
    assert.deepEqual(res, {a: 4, default: 1});
  });

  it('should support import namespace declarations of class from CJS', async function() {
    let b = await bundle(
      path.join(__dirname, 'integration/js-import-namespace/b.js'),
    );
    let res = await run(b);
    assert.equal(typeof res, 'function');
  });

  it('should support import namespace declarations of object from CJS', async function() {
    let b = await bundle(
      path.join(__dirname, 'integration/js-import-namespace/c.js'),
    );
    let res = await run(b);
    assert.deepEqual(res, {foo: 2, default: 3});
  });

  it('should support export namespace declarations', async function() {
    let b = await bundle(
      path.join(__dirname, 'integration/js-export-namespace/index.js'),
    );
    let res = await run(b);
    assert.deepEqual(res, {ns: {a: 4, default: 1}});
  });

  it('should support export default declarations', async function() {
    let b = await bundle(
      path.join(__dirname, 'integration/js-export-default/index.js'),
    );
    let res = await run(b);
    assert.deepEqual(res, {other: 1});
  });

  it('should work with many different types of exports', async function() {
    let b = await bundle(
      path.join(__dirname, 'integration/js-export-many/index.js'),
    );
    let res = await run(b);
    assert.deepEqual(res, {
      foo: 'foo',
      bar: 'bar',
      default: 'baz',
      boo: 'boo',
      foobar: 'foobar',
      type1: 'type1',
      type2: 'type2',
    });
  });

  it('should correctly export functions', async function() {
    let b = await bundle(
      path.join(__dirname, 'integration/js-export-functions/index.js'),
    );
    let res = await run(b);
    assert.deepEqual(Object.keys(res), ['foo', 'bar']);
    assert.equal(res.foo('test'), 'foo:test');
    assert.equal(res.bar('test'), 'bar:test');
  });

  it('should handle exports of imports', async function() {
    let b = await bundle(
      path.join(__dirname, 'integration/js-export-import/index.js'),
    );
    let res = await run(b);
    assert.deepEqual(res, {other: 2});
  });

  it('should generate a unique variable name for imports', async function() {
    let b = await bundle(
      path.join(__dirname, 'integration/js-import-shadow/index.js'),
    );
    let res = await run(b);
    assert.equal(res.baz(), 'foo');
=======
  it('can share sibling bundles reachable from a common dependency', async () => {
    let b = await bundle(
      path.join(
        __dirname,
        '/integration/shared-sibling-common-dependency/index.js',
      ),
    );

    let bundles = b.getBundles();
    let asyncJsBundles = bundles.filter(b => !b.isEntry && b.type === 'js');
    assert.equal(asyncJsBundles.length, 2);

    // Every bundlegroup with an async js bundle should have the corresponding css
    for (let bundle of asyncJsBundles) {
      for (let bundleGroup of b.getBundleGroupsContainingBundle(bundle)) {
        let bundlesInGroup = b.getBundlesInBundleGroup(bundleGroup);
        assert(bundlesInGroup.find(s => s.type === 'css'));
      }
    }
  });

  it('should throw a diagnostic for unkown pipelines', async function() {
    let fixture = path.join(__dirname, 'integration/pipeline-unknown/a.js');
    let code = await inputFS.readFileSync(fixture, 'utf8');
    await assert.rejects(() => bundle(fixture), {
      name: 'BuildError',
      diagnostics: [
        {
          message: 'Unknown pipeline: strange-pipeline.',
          origin: '@parcel/core',
          filePath: fixture,
          codeFrame: {
            code,
            codeHighlights: [
              {
                start: {
                  column: 19,
                  line: 1,
                },
                end: {
                  column: 43,
                  line: 1,
                },
              },
            ],
          },
        },
      ],
    });
  });

  it('can create a bundle starting with a dot', async function() {
    let b = await bundle(
      path.join(__dirname, '/integration/dotfile-bundle/index.js'),
    );

    assertBundles(b, [
      {
        name: '.output.js',
        assets: ['index.js'],
      },
    ]);
>>>>>>> 3f1935a5
  });
});<|MERGE_RESOLUTION|>--- conflicted
+++ resolved
@@ -2951,106 +2951,6 @@
     assert.deepEqual(await (await run(b)).default, 43);
   });
 
-<<<<<<< HEAD
-  it('should support duplicate re-exports without scope hoisting', async function() {
-    let b = await bundle(
-      path.join(__dirname, 'integration/js-duplicate-re-exports/index.js'),
-    );
-    let res = await run(b);
-    assert.equal(res.a, 'a');
-    assert.equal(res.b, 'b');
-    assert.equal(typeof res.c, 'function');
-  });
-
-  it('should exclude default from export all declaration', async function() {
-    let b = await bundle(
-      path.join(__dirname, 'integration/js-export-all/index.js'),
-    );
-    let res = await run(b);
-    assert.deepEqual(res, {a: 4});
-  });
-
-  it('should support import namespace declarations of other ES modules', async function() {
-    let b = await bundle(
-      path.join(__dirname, 'integration/js-import-namespace/a.js'),
-    );
-    let res = await run(b);
-    assert.deepEqual(res, {a: 4, default: 1});
-  });
-
-  it('should support import namespace declarations of class from CJS', async function() {
-    let b = await bundle(
-      path.join(__dirname, 'integration/js-import-namespace/b.js'),
-    );
-    let res = await run(b);
-    assert.equal(typeof res, 'function');
-  });
-
-  it('should support import namespace declarations of object from CJS', async function() {
-    let b = await bundle(
-      path.join(__dirname, 'integration/js-import-namespace/c.js'),
-    );
-    let res = await run(b);
-    assert.deepEqual(res, {foo: 2, default: 3});
-  });
-
-  it('should support export namespace declarations', async function() {
-    let b = await bundle(
-      path.join(__dirname, 'integration/js-export-namespace/index.js'),
-    );
-    let res = await run(b);
-    assert.deepEqual(res, {ns: {a: 4, default: 1}});
-  });
-
-  it('should support export default declarations', async function() {
-    let b = await bundle(
-      path.join(__dirname, 'integration/js-export-default/index.js'),
-    );
-    let res = await run(b);
-    assert.deepEqual(res, {other: 1});
-  });
-
-  it('should work with many different types of exports', async function() {
-    let b = await bundle(
-      path.join(__dirname, 'integration/js-export-many/index.js'),
-    );
-    let res = await run(b);
-    assert.deepEqual(res, {
-      foo: 'foo',
-      bar: 'bar',
-      default: 'baz',
-      boo: 'boo',
-      foobar: 'foobar',
-      type1: 'type1',
-      type2: 'type2',
-    });
-  });
-
-  it('should correctly export functions', async function() {
-    let b = await bundle(
-      path.join(__dirname, 'integration/js-export-functions/index.js'),
-    );
-    let res = await run(b);
-    assert.deepEqual(Object.keys(res), ['foo', 'bar']);
-    assert.equal(res.foo('test'), 'foo:test');
-    assert.equal(res.bar('test'), 'bar:test');
-  });
-
-  it('should handle exports of imports', async function() {
-    let b = await bundle(
-      path.join(__dirname, 'integration/js-export-import/index.js'),
-    );
-    let res = await run(b);
-    assert.deepEqual(res, {other: 2});
-  });
-
-  it('should generate a unique variable name for imports', async function() {
-    let b = await bundle(
-      path.join(__dirname, 'integration/js-import-shadow/index.js'),
-    );
-    let res = await run(b);
-    assert.equal(res.baz(), 'foo');
-=======
   it('can share sibling bundles reachable from a common dependency', async () => {
     let b = await bundle(
       path.join(
@@ -3113,6 +3013,105 @@
         assets: ['index.js'],
       },
     ]);
->>>>>>> 3f1935a5
+  });
+
+  it('should support duplicate re-exports without scope hoisting', async function() {
+    let b = await bundle(
+      path.join(__dirname, 'integration/js-duplicate-re-exports/index.js'),
+    );
+    let res = await run(b);
+    assert.equal(res.a, 'a');
+    assert.equal(res.b, 'b');
+    assert.equal(typeof res.c, 'function');
+  });
+
+  it('should exclude default from export all declaration', async function() {
+    let b = await bundle(
+      path.join(__dirname, 'integration/js-export-all/index.js'),
+    );
+    let res = await run(b);
+    assert.deepEqual(res, {a: 4});
+  });
+
+  it('should support import namespace declarations of other ES modules', async function() {
+    let b = await bundle(
+      path.join(__dirname, 'integration/js-import-namespace/a.js'),
+    );
+    let res = await run(b);
+    assert.deepEqual(res, {a: 4, default: 1});
+  });
+
+  it('should support import namespace declarations of class from CJS', async function() {
+    let b = await bundle(
+      path.join(__dirname, 'integration/js-import-namespace/b.js'),
+    );
+    let res = await run(b);
+    assert.equal(typeof res, 'function');
+  });
+
+  it('should support import namespace declarations of object from CJS', async function() {
+    let b = await bundle(
+      path.join(__dirname, 'integration/js-import-namespace/c.js'),
+    );
+    let res = await run(b);
+    assert.deepEqual(res, {foo: 2, default: 3});
+  });
+
+  it('should support export namespace declarations', async function() {
+    let b = await bundle(
+      path.join(__dirname, 'integration/js-export-namespace/index.js'),
+    );
+    let res = await run(b);
+    assert.deepEqual(res, {ns: {a: 4, default: 1}});
+  });
+
+  it('should support export default declarations', async function() {
+    let b = await bundle(
+      path.join(__dirname, 'integration/js-export-default/index.js'),
+    );
+    let res = await run(b);
+    assert.deepEqual(res, {other: 1});
+  });
+
+  it('should work with many different types of exports', async function() {
+    let b = await bundle(
+      path.join(__dirname, 'integration/js-export-many/index.js'),
+    );
+    let res = await run(b);
+    assert.deepEqual(res, {
+      foo: 'foo',
+      bar: 'bar',
+      default: 'baz',
+      boo: 'boo',
+      foobar: 'foobar',
+      type1: 'type1',
+      type2: 'type2',
+    });
+  });
+
+  it('should correctly export functions', async function() {
+    let b = await bundle(
+      path.join(__dirname, 'integration/js-export-functions/index.js'),
+    );
+    let res = await run(b);
+    assert.deepEqual(Object.keys(res), ['foo', 'bar']);
+    assert.equal(res.foo('test'), 'foo:test');
+    assert.equal(res.bar('test'), 'bar:test');
+  });
+
+  it('should handle exports of imports', async function() {
+    let b = await bundle(
+      path.join(__dirname, 'integration/js-export-import/index.js'),
+    );
+    let res = await run(b);
+    assert.deepEqual(res, {other: 2});
+  });
+
+  it('should generate a unique variable name for imports', async function() {
+    let b = await bundle(
+      path.join(__dirname, 'integration/js-import-shadow/index.js'),
+    );
+    let res = await run(b);
+    assert.equal(res.baz(), 'foo');
   });
 });