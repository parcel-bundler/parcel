--- conflicted
+++ resolved
@@ -441,23 +441,9 @@
           {
             message,
             origin: '@parcel/core',
-<<<<<<< HEAD
-            filePath: path.join(__dirname, source),
-            language: 'js',
-            codeFrame: {
-              codeHighlights: [
-                {
-                  start: {
-                    line: 1,
-                    column: 8,
-                  },
-                  end: {
-                    line: 1,
-                    column: 8,
-=======
             codeFrames: [
               {
-                filePath: source,
+                filePath: path.join(__dirname, source),
                 language: 'js',
                 codeHighlights: [
                   {
@@ -469,7 +455,6 @@
                       line: 1,
                       column: 8,
                     },
->>>>>>> 79923ce5
                   },
                 ],
               },
@@ -493,26 +478,10 @@
           {
             message,
             origin: '@parcel/core',
-<<<<<<< HEAD
-            filePath: path.join(
-              __dirname,
-              'integration/scope-hoisting/es6/re-export-missing/b.js',
-            ),
-            language: 'js',
-            codeFrame: {
-              codeHighlights: [
-                {
-                  start: {
-                    line: 1,
-                    column: 9,
-                  },
-                  end: {
-                    line: 1,
-                    column: 11,
-=======
             codeFrames: [
               {
-                filePath: path.normalize(
+                filePath: path.join(
+                  __dirname,
                   'integration/scope-hoisting/es6/re-export-missing/b.js',
                 ),
                 language: 'js',
@@ -526,7 +495,6 @@
                       line: 1,
                       column: 11,
                     },
->>>>>>> 79923ce5
                   },
                 ],
               },
@@ -1585,35 +1553,11 @@
       });
 
       it('throws an error for missing exports for dynamic import: destructured await declaration', async function() {
-<<<<<<< HEAD
         let source = path.join(
           __dirname,
           'integration/scope-hoisting/es6/tree-shaking-dynamic-import',
           'await-declaration-error.js',
         );
-        let message = `./async.js does not export 'missing'`;
-        await assert.rejects(() => bundle(source), {
-          name: 'BuildError',
-          message,
-          diagnostics: [
-            {
-              message,
-              origin: '@parcel/core',
-              filePath: source,
-              language: 'js',
-              codeFrame: {
-                codeHighlights: [
-                  {
-                    start: {
-                      column: 8,
-                      line: 2,
-                    },
-                    end: {
-                      column: 14,
-                      line: 2,
-                    },
-=======
-        let source = 'await-declaration-error.js';
         let message = `async.js does not export 'missing'`;
         await assert.rejects(
           () =>
@@ -1647,45 +1591,20 @@
                         },
                       },
                     ],
->>>>>>> 79923ce5
                   },
                 ],
               },
-            },
-          ],
-        });
+            ],
+          },
+        );
       });
 
       it('throws an error for missing exports for dynamic import: namespace await declaration', async function() {
-<<<<<<< HEAD
         let source = path.join(
           __dirname,
           'integration/scope-hoisting/es6/tree-shaking-dynamic-import',
           'await-declaration-namespace-error.js',
         );
-        let message = `./async.js does not export 'missing'`;
-        await assert.rejects(() => bundle(source), {
-          name: 'BuildError',
-          message,
-          diagnostics: [
-            {
-              message,
-              origin: '@parcel/core',
-              filePath: source,
-              language: 'js',
-              codeFrame: {
-                codeHighlights: [
-                  {
-                    start: {
-                      column: 10,
-                      line: 3,
-                    },
-                    end: {
-                      column: 19,
-                      line: 3,
-                    },
-=======
-        let source = 'await-declaration-namespace-error.js';
         let message = `async.js does not export 'missing'`;
         await assert.rejects(
           () =>
@@ -1719,45 +1638,20 @@
                         },
                       },
                     ],
->>>>>>> 79923ce5
                   },
                 ],
               },
-            },
-          ],
-        });
+            ],
+          },
+        );
       });
 
       it('throws an error for missing exports for dynamic import: destructured then', async function() {
-<<<<<<< HEAD
         let source = path.join(
           __dirname,
           'integration/scope-hoisting/es6/tree-shaking-dynamic-import',
           'then-error.js',
         );
-        let message = `./async.js does not export 'missing'`;
-        await assert.rejects(() => bundle(source), {
-          name: 'BuildError',
-          message,
-          diagnostics: [
-            {
-              message,
-              origin: '@parcel/core',
-              filePath: source,
-              language: 'js',
-              codeFrame: {
-                codeHighlights: [
-                  {
-                    start: {
-                      column: 38,
-                      line: 1,
-                    },
-                    end: {
-                      column: 44,
-                      line: 1,
-                    },
-=======
-        let source = 'then-error.js';
         let message = `async.js does not export 'missing'`;
         await assert.rejects(
           () =>
@@ -1791,45 +1685,20 @@
                         },
                       },
                     ],
->>>>>>> 79923ce5
                   },
                 ],
               },
-            },
-          ],
-        });
+            ],
+          },
+        );
       });
 
       it('throws an error for missing exports for dynamic import: namespace then', async function() {
-<<<<<<< HEAD
         let source = path.join(
           __dirname,
           'integration/scope-hoisting/es6/tree-shaking-dynamic-import',
           'then-namespace-error.js',
         );
-        let message = `./async.js does not export 'missing'`;
-        await assert.rejects(() => bundle(source), {
-          name: 'BuildError',
-          message,
-          diagnostics: [
-            {
-              message,
-              origin: '@parcel/core',
-              filePath: source,
-              language: 'js',
-              codeFrame: {
-                codeHighlights: [
-                  {
-                    start: {
-                      column: 45,
-                      line: 1,
-                    },
-                    end: {
-                      column: 54,
-                      line: 1,
-                    },
-=======
-        let source = 'then-namespace-error.js';
         let message = `async.js does not export 'missing'`;
         await assert.rejects(
           () =>
@@ -1863,13 +1732,12 @@
                         },
                       },
                     ],
->>>>>>> 79923ce5
                   },
                 ],
               },
-            },
-          ],
-        });
+            ],
+          },
+        );
       });
     });
 
