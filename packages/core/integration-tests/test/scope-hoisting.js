import assert from 'assert';
import path from 'path';
import {
  bundle as _bundle,
  bundler as _bundler,
  run,
  outputFS,
  overlayFS,
  assertBundles,
  distDir,
  getNextBuild,
} from '@parcel/test-utils';

const bundle = (name, opts = {}) =>
  _bundle(name, Object.assign({scopeHoist: true}, opts));

const bundler = (name, opts = {}) =>
  _bundler(name, Object.assign({scopeHoist: true}, opts));

describe('scope hoisting', function() {
  describe('es6', function() {
    it('supports default imports and exports of expressions', async function() {
      let b = await bundle(
        path.join(
          __dirname,
          '/integration/scope-hoisting/es6/default-export-expression/a.js',
        ),
      );

      let output = await run(b);
      assert.equal(output, 2);
    });

    it('supports default imports and exports of declarations', async function() {
      let b = await bundle(
        path.join(
          __dirname,
          '/integration/scope-hoisting/es6/default-export-declaration/a.js',
        ),
      );

      let output = await run(b);
      assert.equal(output, 2);
    });

    it('supports default imports and exports of anonymous declarations', async function() {
      let b = await bundle(
        path.join(
          __dirname,
          '/integration/scope-hoisting/es6/default-export-anonymous/a.js',
        ),
      );

      let output = await run(b);
      assert.equal(output, 2);
    });

    it('supports default imports and exports of variables', async function() {
      let b = await bundle(
        path.join(
          __dirname,
          '/integration/scope-hoisting/es6/default-export-variable/a.js',
        ),
      );

      let output = await run(b);
      assert.equal(output, 2);
    });

    it('supports named imports and exports of declarations', async function() {
      let b = await bundle(
        path.join(
          __dirname,
          '/integration/scope-hoisting/es6/named-export-declaration/a.js',
        ),
      );

      let output = await run(b);
      assert.equal(output, 2);
    });

    it('supports named imports and exports of variables', async function() {
      let b = await bundle(
        path.join(
          __dirname,
          '/integration/scope-hoisting/es6/named-export-variable/a.js',
        ),
      );

      let output = await run(b);
      assert.equal(output, 2);
    });

    it('supports renaming superclass identifiers', async function() {
      let b = await bundle(
        path.join(
          __dirname,
          '/integration/scope-hoisting/es6/rename-superclass/a.js',
        ),
      );
      let output = await run(b);
      assert.equal(output, 2);
    });

    it('supports renaming imports', async function() {
      let b = await bundle(
        path.join(
          __dirname,
          '/integration/scope-hoisting/es6/renamed-import/a.js',
        ),
      );

      let output = await run(b);
      assert.equal(output, 2);
    });

    it('supports renaming exports', async function() {
      let b = await bundle(
        path.join(
          __dirname,
          '/integration/scope-hoisting/es6/renamed-export/a.js',
        ),
      );

      let output = await run(b);
      assert.equal(output, 2);
    });

    it('supports importing a namespace of exported values', async function() {
      let b = await bundle(
        path.join(
          __dirname,
          '/integration/scope-hoisting/es6/import-namespace/a.js',
        ),
      );

      let output = await run(b);
      assert.equal(output, 2);
    });

    it('supports re-exporting all exports from another module', async function() {
      let b = await bundle(
        path.join(
          __dirname,
          '/integration/scope-hoisting/es6/re-export-all/a.js',
        ),
      );

      let output = await run(b);
      assert.equal(output, 6);
    });

    it('supports re-exporting all exports from multiple modules', async function() {
      let b = await bundle(
        path.join(
          __dirname,
          '/integration/scope-hoisting/es6/re-export-all-multiple/a.js',
        ),
      );

      let output = await run(b);
      assert.equal(output, 15);
    });

    it('supports importing all exports re-exported from multiple modules deep', async function() {
      let b = await bundle(
        path.join(
          __dirname,
          '/integration/scope-hoisting/es6/import-multiple-wildcards/a.js',
        ),
      );

      let {foo, bar, baz, a, b: bb} = await run(b);
      assert.equal(foo + bar + baz + a + bb, 15);
    });

    it('supports re-exporting all exports from multiple modules deep', async function() {
      let b = await bundle(
        path.join(
          __dirname,
          '/integration/scope-hoisting/es6/re-export-multiple/a.js',
        ),
      );

      let output = await run(b);
      assert.equal(output, 7);
    });

    it('supports re-exporting individual named exports from another module', async function() {
      let b = await bundle(
        path.join(
          __dirname,
          '/integration/scope-hoisting/es6/re-export-named/a.js',
        ),
      );

      let output = await run(b);
      assert.equal(output, 3);
    });

    it('supports re-exporting default exports from another module', async function() {
      let b = await bundle(
        path.join(
          __dirname,
          '/integration/scope-hoisting/es6/re-export-default/a.js',
        ),
      );

      let output = await run(b);
      assert.equal(output, 3);
    });

    it('supports re-exporting a namespace from another module', async function() {
      let b = await bundle(
        path.join(
          __dirname,
          '/integration/scope-hoisting/es6/re-export-namespace/a.js',
        ),
      );

      let output = await run(b);
      assert.equal(output, 6);
    });

    it('excludes default when re-exporting a module', async function() {
      let threw = false;
      try {
        await bundle(
          path.join(
            __dirname,
            '/integration/scope-hoisting/es6/re-export-exclude-default/a.js',
          ),
        );
      } catch (err) {
        threw = true;
        assert(
          err.diagnostics[0].message.endsWith("b.js does not export 'default'"),
        );
      }

      assert(threw);
    });

    it('supports multiple exports of the same variable', async function() {
      let b = await bundle(
        path.join(
          __dirname,
          '/integration/scope-hoisting/es6/multi-export/a.js',
        ),
      );

      let output = await run(b);
      assert.equal(output, 6);
    });

    it('supports live bindings of named exports', async function() {
      let b = await bundle(
        path.join(
          __dirname,
          '/integration/scope-hoisting/es6/live-bindings/a.js',
        ),
      );

      let output = await run(b);
      assert.equal(output, 8);
    });

    it('supports dynamic import syntax for code splitting', async function() {
      let b = await bundle(
        path.join(
          __dirname,
          '/integration/scope-hoisting/es6/dynamic-import/a.js',
        ),
      );

      let output = await run(b);
      assert.equal(await output.default, 5);
    });

    it('supports nested dynamic imports', async function() {
      let b = await bundle(
        path.join(
          __dirname,
          '/integration/scope-hoisting/es6/dynamic-import-dynamic/a.js',
        ),
      );

      let output = await run(b);
      assert.equal(await output.default, 123);
    });

    it('should not export function arguments', async function() {
      let b = await bundle(
        path.join(
          __dirname,
          '/integration/scope-hoisting/es6/export-binding-identifiers/a.js',
        ),
      );

      let output = await run(b);
      assert.deepEqual(output, ['test']);
    });

    it('throws a meaningful error on undefined exports', async function() {
      let threw = false;
      try {
        await bundle(
          path.join(
            __dirname,
            '/integration/scope-hoisting/es6/export-undefined/a.js',
          ),
        );
      } catch (err) {
        threw = true;
        assert(
          err.diagnostics[0].message.includes(
            "Export 'Test' is not defined (1:8)",
          ),
        );
      }

      assert(threw);
    });

    it('supports import default CommonJS interop', async function() {
      let b = await bundle(
        path.join(
          __dirname,
          '/integration/scope-hoisting/es6/import-commonjs-default/a.js',
        ),
      );

      let output = await run(b);
      assert.deepEqual(output, 'foobar');
    });

    it('supports import default CommonJS interop with dynamic imports', async function() {
      let b = await bundle(
        path.join(
          __dirname,
          '/integration/scope-hoisting/es6/dynamic-default-interop/a.js',
        ),
      );

      let output = await run(b);
      assert.deepEqual(await output, 6);
    });

    it('supports exporting an import', async function() {
      let b = await bundle(
        path.join(
          __dirname,
          '/integration/scope-hoisting/es6/re-export-var/a.js',
        ),
      );

      let output = await run(b);
      assert.deepEqual(output, 'foobar');
    });

    it('supports requiring a re-exported and renamed ES6 import', async function() {
      let b = await bundle(
        path.join(
          __dirname,
          '/integration/scope-hoisting/es6/re-export-renamed/a.js',
        ),
      );

      let output = await run(b);
      assert.deepEqual(output, 'foobar');
    });

    it('supports simultaneous import and re-export of a symbol', async function() {
      let b = await bundle(
        path.join(
          __dirname,
          '/integration/scope-hoisting/es6/re-export-import/a.js',
        ),
      );

      let output = await run(b);
      assert.deepEqual(output, 4 * 123);
    });

    it('supports optimizing away an unused ES6 re-export', async function() {
      let b = await bundle(
        path.join(
          __dirname,
          '/integration/scope-hoisting/es6/side-effects-re-exports/a.js',
        ),
      );

      let output = await run(b);
      assert.deepEqual(output, 123);
    });

    it('should not optimize away an unused ES6 re-export and an used import', async function() {
      let b = await bundle(
        path.join(
          __dirname,
          '/integration/scope-hoisting/es6/side-effects-re-exports-import/a.js',
        ),
      );

      let output = await run(b);
      assert.deepEqual(output, 123);
    });

    it('correctly updates deferred assets that are reexported', async function() {
      let testDir = path.join(
        __dirname,
        '/integration/scope-hoisting/es6/side-effects-update-deferred-reexported',
      );

      let b = bundler(path.join(testDir, 'index.js'), {
        inputFS: overlayFS,
        outputFS: overlayFS,
      });

      let subscription = await b.watch();

      let bundleEvent = await getNextBuild(b);
      assert(bundleEvent.type === 'buildSuccess');
      let output = await run(bundleEvent.bundleGraph);
      assert.deepEqual(output, '12345hello');

      await overlayFS.mkdirp(path.join(testDir, 'node_modules', 'foo'));
      await overlayFS.copyFile(
        path.join(testDir, 'node_modules', 'foo', 'foo_updated.js'),
        path.join(testDir, 'node_modules', 'foo', 'foo.js'),
      );

      bundleEvent = await getNextBuild(b);
      assert(bundleEvent.type === 'buildSuccess');
      output = await run(bundleEvent.bundleGraph);
      assert.deepEqual(output, '1234556789');

      await subscription.unsubscribe();
    });

    it('correctly updates deferred assets that are reexported and imported directly', async function() {
      let testDir = path.join(
        __dirname,
        '/integration/scope-hoisting/es6/side-effects-update-deferred-direct',
      );

      let b = bundler(path.join(testDir, 'index.js'), {
        inputFS: overlayFS,
        outputFS: overlayFS,
      });

      let subscription = await b.watch();

      let bundleEvent = await getNextBuild(b);
      assert(bundleEvent.type === 'buildSuccess');
      let output = await run(bundleEvent.bundleGraph);
      assert.deepEqual(output, '12345hello');

      await overlayFS.mkdirp(path.join(testDir, 'node_modules', 'foo'));
      await overlayFS.copyFile(
        path.join(testDir, 'node_modules', 'foo', 'foo_updated.js'),
        path.join(testDir, 'node_modules', 'foo', 'foo.js'),
      );

      bundleEvent = await getNextBuild(b);
      assert(bundleEvent.type === 'buildSuccess');
      output = await run(bundleEvent.bundleGraph);
      assert.deepEqual(output, '1234556789');

      await subscription.unsubscribe();
    });

    it('keeps side effects by default', async function() {
      let b = await bundle(
        path.join(
          __dirname,
          '/integration/scope-hoisting/es6/side-effects/a.js',
        ),
      );

      let called = false;
      let output = await run(b, {
        sideEffect: () => {
          called = true;
        },
      });

      assert(called, 'side effect not called');
      assert.deepEqual(output, 4);
    });

    it('supports the package.json sideEffects: false flag', async function() {
      let b = await bundle(
        path.join(
          __dirname,
          '/integration/scope-hoisting/es6/side-effects-false/a.js',
        ),
      );

      let called = false;
      let output = await run(b, {
        sideEffect: () => {
          called = true;
        },
      });

      assert(!called, 'side effect called');
      assert.deepEqual(output, 4);
    });

    it('supports wildcards with sideEffects: false', async function() {
      let b = await bundle(
        path.join(
          __dirname,
          '/integration/scope-hoisting/es6/side-effects-false-wildcards/a.js',
        ),
      );
      let called = false;
      let output = await run(b, {
        sideEffect: () => {
          called = true;
        },
      });

      assert(!called, 'side effect called');
      assert.deepEqual(output, 'bar');
    });

    it('supports the package.json sideEffects flag with an array', async function() {
      let b = await bundle(
        path.join(
          __dirname,
          '/integration/scope-hoisting/es6/side-effects-array/a.js',
        ),
      );

      let calls = [];
      let output = await run(b, {
        sideEffect: caller => {
          calls.push(caller);
        },
      });

      assert(calls.toString() == 'foo', "side effect called for 'foo'");
      assert.deepEqual(output, 4);
    });

    it('supports the package.json sideEffects: false flag with shared dependencies', async function() {
      let b = await bundle(
        path.join(
          __dirname,
          '/integration/scope-hoisting/es6/side-effects-false-duplicate/a.js',
        ),
      );

      let called = false;
      let output = await run(b, {
        sideEffect: () => {
          called = true;
        },
      });

      assert(!called, 'side effect called');
      assert.deepEqual(output, 6);
    });

    it('missing exports should be replaced with an empty object', async function() {
      let b = await bundle(
        path.join(
          __dirname,
          '/integration/scope-hoisting/es6/empty-module/a.js',
        ),
      );

      let output = await run(b);
      assert.deepEqual(output, {b: {}});
    });

    it('supports importing a namespace from a commonjs module when code split', async function() {
      let b = await bundle(
        path.join(
          __dirname,
          '/integration/scope-hoisting/es6/import-namespace-commonjs/a.js',
        ),
      );

      let output = await run(b);
      assert.deepEqual(await output, 4);
    });

    it('removes unused exports', async function() {
      let b = await bundle(
        path.join(
          __dirname,
          '/integration/scope-hoisting/es6/tree-shaking/a.js',
        ),
      );

      let output = await run(b);
      assert.deepEqual(output, 2);

      let contents = await outputFS.readFile(
        path.join(distDir, 'a.js'),
        'utf8',
      );
      assert(contents.includes('foo'));
      assert(!contents.includes('bar'));
    });

    it('removes unused function exports when minified', async function() {
      let b = await bundle(
        path.join(
          __dirname,
          '/integration/scope-hoisting/es6/tree-shaking-functions/a.js',
        ),
        {minify: true},
      );

      let output = await run(b);
      assert.deepEqual(output, 9);

      let contents = await outputFS.readFile(
        path.join(distDir, 'a.js'),
        'utf8',
      );
      assert(/.\+./.test(contents));
      assert(!/.-./.test(contents));
    });

    it('removes unused transpiled classes using terser when minified', async function() {
      let b = await bundle(
        path.join(
          __dirname,
          '/integration/scope-hoisting/es6/tree-shaking-classes-babel/a.js',
        ),
        {minify: true},
      );

      let output = await run(b);
      assert.deepEqual(output, 3);

      let contents = await outputFS.readFile(
        path.join(distDir, 'a.js'),
        'utf8',
      );
      assert(!contents.includes('method'));
    });

    it('keeps member expression with computed properties that are variables', async function() {
      let b = await bundle(
        path.join(
          __dirname,
          '/integration/scope-hoisting/es6/tree-shaking-export-computed-prop/a.js',
        ),
        {minify: true},
      );

      let output = await run(b);
      assert.strictEqual(output[0], true);
      assert.strictEqual(typeof output[1], 'undefined');
      assert.strictEqual(output[2], true);
      assert.strictEqual(typeof output[3], 'undefined');
    });

    it('support exporting a ES6 module exported as CommonJS', async function() {
      let b = await bundle(
        path.join(
          __dirname,
          '/integration/scope-hoisting/es6/re-export-commonjs/a.js',
        ),
      );

      let output = await run(b);
      assert.deepEqual(output, 'foo');
    });

    it('should support named imports on wrapped modules', async function() {
      let b = await bundle(
        path.join(
          __dirname,
          '/integration/scope-hoisting/es6/import-wrapped/a.js',
        ),
      );

      let output = await run(b);
      assert.deepEqual(output, 'bar');
    });

    it('should support the jsx pragma', async function() {
      let b = await bundle(
        path.join(__dirname, '/integration/scope-hoisting/es6/jsx-pragma/a.js'),
      );

      let output = await run(b);
      assert.deepEqual(output, {
        children: 'Test',
        props: null,
        type: 'span',
      });
    });

    it('should not nameclash with internal variables', async function() {
      let b = await bundle(
        path.join(__dirname, '/integration/scope-hoisting/es6/name-clash/a.js'),
      );

      let output = await run(b);
      assert.deepEqual(output, 'bar');
    });

    it('should shake pure property assignments', async function() {
      let b = await bundle(
        path.join(
          __dirname,
          '/integration/scope-hoisting/es6/pure-assignment/a.js',
        ),
      );

      let output = await run(b);
      assert.deepEqual(output, 2);

      let contents = await outputFS.readFile(
        path.join(distDir, 'a.js'),
        'utf8',
      );
      assert(!/bar/.test(contents));
      assert(!/displayName/.test(contents));
    });

    it('should correctly rename references to default exported classes', async function() {
      let b = await bundle(
        path.join(
          __dirname,
          '/integration/scope-hoisting/es6/default-export-class-rename/a.js',
        ),
      );

      let output = await run(b);
      assert.deepEqual(output.foo, 'bar');
    });

    it('should correctly rename references to a class in the class body', async function() {
      let b = await bundle(
        path.join(
          __dirname,
          '/integration/scope-hoisting/es6/class-selfreference/a.js',
        ),
      );
      let output = await run(b);
      assert.deepEqual(output.foo, 'bar');
    });
  });

  describe('commonjs', function() {
    it('supports require of commonjs modules', async function() {
      let b = await bundle(
        path.join(
          __dirname,
          '/integration/scope-hoisting/commonjs/require/a.js',
        ),
      );

      let output = await run(b);
      assert.equal(output, 2);
    });

    it('supports default imports of commonjs modules', async function() {
      let b = await bundle(
        path.join(
          __dirname,
          '/integration/scope-hoisting/commonjs/default-import/a.js',
        ),
      );

      let output = await run(b);
      assert.equal(output, 2);
    });

    it('supports named imports of commonjs modules', async function() {
      let b = await bundle(
        path.join(
          __dirname,
          '/integration/scope-hoisting/commonjs/named-import/a.js',
        ),
      );

      let output = await run(b);
      assert.equal(output, 2);
    });

    it('supports namespace imports of commonjs modules', async function() {
      let b = await bundle(
        path.join(
          __dirname,
          '/integration/scope-hoisting/commonjs/import-namespace/a.js',
        ),
      );

      let output = await run(b);
      assert.equal(output, 2);
    });

    it('supports require of es6 default export of expressions', async function() {
      let b = await bundle(
        path.join(
          __dirname,
          '/integration/scope-hoisting/commonjs/require-default-export-expression/a.js',
        ),
      );

      let output = await run(b);
      assert.equal(output, 2);
    });

    it('supports require of es6 default export of declarations', async function() {
      let b = await bundle(
        path.join(
          __dirname,
          '/integration/scope-hoisting/commonjs/require-default-export-declaration/a.js',
        ),
      );

      let output = await run(b);
      assert.equal(output, 2);
    });

    it('supports require of es6 default export of variables', async function() {
      let b = await bundle(
        path.join(
          __dirname,
          '/integration/scope-hoisting/commonjs/require-default-export-variable/a.js',
        ),
      );

      let output = await run(b);
      assert.equal(output, 2);
    });

    it('supports require of es6 named export of declarations', async function() {
      let b = await bundle(
        path.join(
          __dirname,
          '/integration/scope-hoisting/commonjs/require-named-export-declaration/a.js',
        ),
      );

      let output = await run(b);
      assert.equal(output, 2);
    });

    it('supports require of es6 named export of variables', async function() {
      let b = await bundle(
        path.join(
          __dirname,
          '/integration/scope-hoisting/commonjs/require-named-export-variable/a.js',
        ),
      );

      let output = await run(b);
      assert.equal(output, 2);
    });

    it('supports require of es6 renamed exports', async function() {
      let b = await bundle(
        path.join(
          __dirname,
          '/integration/scope-hoisting/commonjs/require-renamed-export/a.js',
        ),
      );

      let output = await run(b);
      assert.equal(output, 2);
    });

    it('supports require of es6 module re-exporting all exports from another module', async function() {
      let b = await bundle(
        path.join(
          __dirname,
          '/integration/scope-hoisting/commonjs/require-re-export-all/a.js',
        ),
      );

      let output = await run(b);
      assert.equal(output, 6);
    });

    it('supports require of es6 module re-exporting all exports from multiple modules', async function() {
      let b = await bundle(
        path.join(
          __dirname,
          '/integration/scope-hoisting/commonjs/require-re-export-multiple/a.js',
        ),
      );

      let output = await run(b);
      assert.equal(output, 7);
    });

    it('supports re-exporting individual named exports from another module', async function() {
      let b = await bundle(
        path.join(
          __dirname,
          '/integration/scope-hoisting/commonjs/require-re-export-named/a.js',
        ),
      );

      let output = await run(b);
      assert.equal(output, 3);
    });

    it('supports re-exporting default exports from another module', async function() {
      let b = await bundle(
        path.join(
          __dirname,
          '/integration/scope-hoisting/commonjs/require-re-export-default/a.js',
        ),
      );

      let output = await run(b);
      assert.equal(output, 3);
    });

    it('supports re-exporting a namespace from another module', async function() {
      let b = await bundle(
        path.join(
          __dirname,
          '/integration/scope-hoisting/commonjs/require-re-export-namespace/a.js',
        ),
      );

      let output = await run(b);
      assert.equal(output, 6);
    });

    it('excludes default when re-exporting a module', async function() {
      let b = await bundle(
        path.join(
          __dirname,
          '/integration/scope-hoisting/commonjs/require-re-export-exclude-default/a.js',
        ),
      );

      let output = await run(b);
      assert.deepEqual(output, {foo: 3});
    });

    it('supports hybrid ES6 + commonjs modules', async function() {
      let b = await bundle(
        path.join(
          __dirname,
          '/integration/scope-hoisting/commonjs/es6-commonjs-hybrid/a.js',
        ),
      );

      let output = await run(b);
      assert.equal(output, 5);
    });

    it('inserts commonjs exports object in the right place', async function() {
      let b = await bundle(
        path.join(
          __dirname,
          '/integration/scope-hoisting/commonjs/export-order/a.js',
        ),
      );

      let output = await run(b);
      assert.equal(output, 5);
    });

    it("doesn't insert parcelRequire for missing non-js assets", async function() {
      let b = await bundle(
        path.join(
          __dirname,
          '/integration/scope-hoisting/commonjs/missing-non-js/a.js',
        ),
      );

      let output = await run(b);
      assert.equal(output, 27);
    });

    it('define exports in the outermost scope', async function() {
      let b = await bundle(
        path.join(
          __dirname,
          '/integration/scope-hoisting/commonjs/define-exports/a.js',
        ),
      );

      let output = await run(b);
      assert.equal(output, 'bar');
    });

    it('supports live bindings of named exports', async function() {
      let b = await bundle(
        path.join(
          __dirname,
          '/integration/scope-hoisting/commonjs/live-bindings/a.js',
        ),
      );

      let output = await run(b);
      assert.equal(output, 8);
    });

    it('should wrap modules that use eval in a function', async function() {
      let b = await bundle(
        path.join(
          __dirname,
          '/integration/scope-hoisting/commonjs/wrap-eval/a.js',
        ),
      );

      let output = await run(b);
      assert.equal(output, 4);
    });

    it('should wrap modules that have a top-level return', async function() {
      let b = await bundle(
        path.join(
          __dirname,
          '/integration/scope-hoisting/commonjs/wrap-return/a.js',
        ),
      );

      let output = await run(b);
      assert.equal(output, 2);
    });

    it('should wrap modules that access `module` as a free variable', async function() {
      let b = await bundle(
        path.join(
          __dirname,
          '/integration/scope-hoisting/commonjs/wrap-module/a.js',
        ),
      );

      let output = await run(b);
      assert.deepEqual(output, {exports: {foo: 2}});
    });

    it('should wrap modules that non-statically access `module`', async function() {
      let b = await bundle(
        path.join(
          __dirname,
          '/integration/scope-hoisting/commonjs/wrap-module-computed/a.js',
        ),
      );

      let output = await run(b);
      assert.deepEqual(output, {foo: 2});
    });

    it('should not rename function local variables according to global replacements', async function() {
      let b = await bundle(
        path.join(
          __dirname,
          '/integration/scope-hoisting/commonjs/keep-local-function-var/a.js',
        ),
      );

      let output = await run(b);
      assert.deepEqual(output, 'foo');
    });

    it('supports assigning to this as exports object', async function() {
      let b = await bundle(
        path.join(
          __dirname,
          '/integration/scope-hoisting/commonjs/this-reference/a.js',
        ),
      );

      let output = await run(b);
      assert.equal(output, 2);
    });

    it('supports assigning to this as exports object in wrapped module', async function() {
      let b = await bundle(
        path.join(
          __dirname,
          '/integration/scope-hoisting/commonjs/this-reference-wrapped/a.js',
        ),
      );

      let output = await run(b);
      assert.equal(output, 6);
    });

    it('supports module object properties', async function() {
      let b = await bundle(
        path.join(
          __dirname,
          '/integration/scope-hoisting/commonjs/module-object/a.js',
        ),
      );

      let entryBundle;
      b.traverseBundles((bundle, ctx, traversal) => {
        if (bundle.isEntry) {
          entryBundle = bundle;
          traversal.stop();
        }
      });
      let entryAsset = entryBundle.getMainEntry();

      // TODO: this test doesn't currently work in older browsers since babel
      // replaces the typeof calls before we can get to them.
      let output = await run(b);
      assert.equal(output.id, entryAsset.id);
      assert.equal(output.hot, null);
      assert.equal(output.moduleRequire, null);
      assert.equal(output.type, 'object');
      assert.deepEqual(output.exports, {});
      assert.equal(output.exportsType, 'object');
      assert.equal(output.require, 'function');
    });

    it("doesn't support require.resolve calls", async function() {
      try {
        /* let b =  */ await bundle(
          path.join(
            __dirname,
            '/integration/scope-hoisting/commonjs/require-resolve/a.js'
          )
        );
        assert.fail();
      } catch (e) {
        assert.equal(
          e.message,
          "`require.resolve` calls for local assets aren't supported with scope hoisting"
        );
      }
    });

    it('supports require.resolve calls for excluded modules', async function() {
      let b = await bundle(
        path.join(
          __dirname,
<<<<<<< HEAD
          '/integration/scope-hoisting/commonjs/require-resolve-excluded/a.js'
        )
=======
          '/integration/scope-hoisting/commonjs/require-resolve/a.js',
        ),
>>>>>>> e2ea8437
      );

      let output = await run(b, {
        require: {
          resolve: () => 'my-resolved-fs'
        }
      });
      assert.deepEqual(output, 'my-resolved-fs');
    });

    it('supports requiring a re-exported ES6 import', async function() {
      let b = await bundle(
        path.join(
          __dirname,
          '/integration/scope-hoisting/commonjs/re-export-var/a.js',
        ),
      );

      let output = await run(b);
      assert.deepEqual(output, 'foobar');
    });

    it('supports object pattern requires', async function() {
      let b = await bundle(
        path.join(
          __dirname,
          '/integration/scope-hoisting/commonjs/object-pattern/a.js',
        ),
      );

      let output = await run(b);
      assert.deepEqual(output, 5);
    });

    it('eliminates CommonJS export object where possible', async function() {
      let b = await bundle(
        path.join(
          __dirname,
          '/integration/scope-hoisting/commonjs/eliminate-exports/a.js',
        ),
      );

      let output = await run(b);
      assert.deepEqual(output, 6);
    });

    it('supports multiple assignments in one line', async function() {
      let b = await bundle(
        path.join(
          __dirname,
          '/integration/scope-hoisting/commonjs/multi-assign/a.js',
        ),
      );

      let output = await run(b);
      assert.deepEqual(output, {foo: 2, bar: 2, baz: 2});
    });

    it('supports circular dependencies', async function() {
      let b = await bundle(
        path.join(
          __dirname,
          '/integration/scope-hoisting/commonjs/require-circular/a.js',
        ),
      );

      let output = await run(b);
      assert.equal(output, 'foo bar');
    });

    it('executes modules in the correct order', async function() {
      let b = await bundle(
        path.join(
          __dirname,
          '/integration/scope-hoisting/commonjs/require-execution-order/a.js',
        ),
      );

      let out = [];
      await run(b, {
        output(o) {
          out.push(o);
        },
      });

      assert.deepEqual(out, ['a', 'b', 'c', 'd']);
    });

    it('supports conditional requires', async function() {
      let b = await bundle(
        path.join(
          __dirname,
          '/integration/scope-hoisting/commonjs/require-conditional/a.js',
        ),
      );

      let out = [];
      await run(b, {
        b: false,
        output(o) {
          out.push(o);
        },
      });

      assert.deepEqual(out, ['a', 'd']);

      out = [];
      await run(b, {
        b: true,
        output(o) {
          out.push(o);
        },
      });

      assert.deepEqual(out, ['a', 'b', 'c', 'd']);
    });

    it('supports requires inside functions', async function() {
      let b = await bundle(
        path.join(
          __dirname,
          '/integration/scope-hoisting/commonjs/require-in-function/a.js',
        ),
      );

      let out = [];
      await run(b, {
        output(o) {
          out.push(o);
        },
      });

      assert.deepEqual(out, ['a', 'c', 'b']);
    });

    it('supports requires inside functions with es6 import side effects', async function() {
      let b = await bundle(
        path.join(
          __dirname,
          '/integration/scope-hoisting/commonjs/require-in-function-import/a.js',
        ),
      );

      let out = [];
      await run(b, {
        output(o) {
          out.push(o);
        },
      });

      assert.deepEqual(out, ['a', 'd', 'c', 'b']);
    });

    it('hoists import calls to the top', async function() {
      let b = await bundle(
        path.join(
          __dirname,
          '/integration/scope-hoisting/commonjs/require-in-function-import-hoist/a.js',
        ),
      );

      let out = [];
      await run(b, {
        output(o) {
          out.push(o);
        },
      });

      assert.deepEqual(out, ['a', 'd', 'c', 'b']);
    });

    it('supports requires inside functions with es6 re-export side effects', async function() {
      let b = await bundle(
        path.join(
          __dirname,
          '/integration/scope-hoisting/commonjs/require-in-function-reexport/a.js',
        ),
      );

      let out = [];
      await run(b, {
        output(o) {
          out.push(o);
        },
      });

      assert.deepEqual(out, ['a', 'd', 'c', 'b']);
    });

    it('can bundle the node stream module', async function() {
      let b = await bundle(
        path.join(
          __dirname,
          '/integration/scope-hoisting/commonjs/stream-module/a.js',
        ),
      );

      let res = await run(b);
      assert.equal(typeof res.Readable, 'function');
      assert.equal(typeof res.Writable, 'function');
      assert.equal(typeof res.Duplex, 'function');
    });

    it('missing exports should be replaced with an empty object', async function() {
      let b = await bundle(
        path.join(
          __dirname,
          '/integration/scope-hoisting/commonjs/empty-module/a.js',
        ),
      );

      let output = await run(b);
      assert.deepEqual(output, {b: {}});
    });

    it('removes unused exports', async function() {
      let b = await bundle(
        path.join(
          __dirname,
          '/integration/scope-hoisting/commonjs/tree-shaking/a.js',
        ),
      );

      let output = await run(b);
      assert.deepEqual(output, 2);

      let contents = await outputFS.readFile(
        path.join(distDir, 'a.js'),
        'utf8',
      );
      assert(contents.includes('foo'));
      assert(!contents.includes('bar'));
    });

    it('supports removing an unused inline export with uglify minification', async function() {
      // Uglify does strange things to multiple assignments in a line.
      // See https://github.com/parcel-bundler/parcel/issues/1549
      let b = await bundle(
        path.join(
          __dirname,
          '/integration/scope-hoisting/commonjs/export-local/a.js',
        ),
        {minify: true},
      );

      let output = await run(b);
      assert.deepEqual(output, 3);
    });

    it('should support sideEffects: false', async function() {
      let b = await bundle(
        path.join(
          __dirname,
          '/integration/scope-hoisting/commonjs/side-effects-false/a.js',
        ),
      );

      let output = await run(b);
      assert.deepEqual(output, 9);
    });

    it('should support two aliases to the same module', async function() {
      let b = await bundle(
        path.join(
          __dirname,
          '/integration/scope-hoisting/commonjs/wrap-aliases/a.js',
        ),
      );

      let output = await run(b);
      assert.deepEqual(output, 42);
    });

    it('should support optional requires', async function() {
      let b = await bundle(
        path.join(
          __dirname,
          '/integration/scope-hoisting/commonjs/wrap-optional/a.js',
        ),
      );

      let output = await run(b);
      assert.deepEqual(output, 42);
    });

    it('should insert __esModule interop flag when importing from an ES module', async function() {
      let b = await bundle(
        path.join(
          __dirname,
          '/integration/scope-hoisting/commonjs/interop-require-es-module/a.js',
        ),
      );

      let output = await run(b);
      assert.equal(output.__esModule, true);
      assert.equal(output.default, 2);
    });

    it('should support assigning to exports from inside a function', async function() {
      let b = await bundle(
        path.join(
          __dirname,
          '/integration/scope-hoisting/commonjs/export-assign-scope/a.js',
        ),
      );

      let output = await run(b);
      assert.deepEqual(output, 2);
    });

    it('should also hoist inserted polyfills of globals', async function() {
      let b = await bundle(
        path.join(
          __dirname,
          '/integration/scope-hoisting/commonjs/globals-polyfills/a.js',
        ),
      );

      let output = await run(b);
      assert.equal(output, true);
    });

    it('should support wrapping array destructuring declarations', async function() {
      this.timeout(90000);
      let b = await bundle(
        path.join(
          __dirname,
          '/integration/scope-hoisting/commonjs/wrap-destructuring-array/a.js',
        ),
      );

      let output = await run(b);
      assert.deepEqual(output, [1, 2]);
    });

    it('should support wrapping object destructuring declarations', async function() {
      let b = await bundle(
        path.join(
          __dirname,
          '/integration/scope-hoisting/commonjs/wrap-destructuring-object/a.js',
        ),
      );

      let output = await run(b);
      assert.deepEqual(output, [4, 2]);
    });
  });

  it('should not throw with JS included from HTML', async function() {
    let b = await bundle(
      path.join(__dirname, '/integration/html-js/index.html'),
    );

    assertBundles(b, [
      {
        name: 'index.html',
        assets: ['index.html'],
      },
      {
        type: 'js',
        assets: ['index.js'],
      },
    ]);

    let value = null;
    await run(b, {
      alert: v => (value = v),
    });
    assert.equal(value, 'Hi');
  });

  it('should not throw with JS dynamic imports included from HTML', async function() {
    let b = await bundle(
      path.join(__dirname, '/integration/html-js-dynamic/index.html'),
    );

    assertBundles(b, [
      {
        name: 'index.html',
        assets: ['index.html'],
      },
      {
        type: 'js',
        assets: ['cacheLoader.js', 'index.js', 'js-loader.js', 'JSRuntime.js'],
      },
      {
        type: 'js',
        assets: ['local.js'],
      },
    ]);

    let output = (await run(b)).default;
    assert.equal(typeof output, 'function');
    assert.equal(await output(), 'Imported: foobar');
  });

  it('should include the prelude in shared entry bundles', async function() {
    let b = await bundle(
      path.join(__dirname, '/integration/html-shared/index.html'),
    );

    assertBundles(b, [
      {
        name: 'index.html',
        assets: ['index.html'],
      },
      {
        type: 'js',
        assets: ['index.js'],
      },
      {
        name: 'iframe.html',
        assets: ['iframe.html'],
      },
      {
        type: 'js',
        assets: ['iframe.js'],
      },
      {
        type: 'js',
        assets: ['lodash.js'],
      },
    ]);

    let sharedBundle = b
      .getBundles()
      .sort((a, b) => b.stats.size - a.stats.size)[0];
    let contents = await outputFS.readFile(sharedBundle.filePath, 'utf8');
    assert(contents.includes(`parcelRequire =`));

    let mainBundle = b
      .getBundles()
      .find(b => b.type === 'js' && b.name.startsWith('html-shared'));
    contents = await outputFS.readFile(mainBundle.filePath, 'utf8');
    assert(contents.includes(`parcelRequire =`));
  });

  it('does not include prelude if child bundles are isolated', async function() {
    let b = await bundle(
      path.join(__dirname, '/integration/worker-shared/index.js'),
    );

    let mainBundle = b.getBundles().find(b => b.name === 'index.js');
    let contents = await outputFS.readFile(mainBundle.filePath, 'utf8');
    assert(!contents.includes(`parcelRequire =`));
  });

  it('should include prelude in shared worker bundles', async function() {
    let b = await bundle(
      path.join(__dirname, '/integration/worker-shared/index.js'),
    );

    let sharedBundle = b
      .getBundles()
      .sort((a, b) => b.stats.size - a.stats.size)
      .find(b => b.name !== 'index.js');
    let contents = await outputFS.readFile(sharedBundle.filePath, 'utf8');
    assert(contents.includes(`parcelRequire =`));

    let workerBundle = b.getBundles().find(b => b.name.startsWith('worker-b'));
    contents = await outputFS.readFile(workerBundle.filePath, 'utf8');
    assert(contents.includes(`importScripts("./${sharedBundle.name}")`));
  });
});<|MERGE_RESOLUTION|>--- conflicted
+++ resolved
@@ -1122,14 +1122,14 @@
         /* let b =  */ await bundle(
           path.join(
             __dirname,
-            '/integration/scope-hoisting/commonjs/require-resolve/a.js'
-          )
+            '/integration/scope-hoisting/commonjs/require-resolve/a.js',
+          ),
         );
         assert.fail();
       } catch (e) {
         assert.equal(
           e.message,
-          "`require.resolve` calls for local assets aren't supported with scope hoisting"
+          "`require.resolve` calls for local assets aren't supported with scope hoisting",
         );
       }
     });
@@ -1138,19 +1138,14 @@
       let b = await bundle(
         path.join(
           __dirname,
-<<<<<<< HEAD
-          '/integration/scope-hoisting/commonjs/require-resolve-excluded/a.js'
-        )
-=======
-          '/integration/scope-hoisting/commonjs/require-resolve/a.js',
-        ),
->>>>>>> e2ea8437
+          '/integration/scope-hoisting/commonjs/require-resolve-excluded/a.js',
+        ),
       );
 
       let output = await run(b, {
         require: {
-          resolve: () => 'my-resolved-fs'
-        }
+          resolve: () => 'my-resolved-fs',
+        },
       });
       assert.deepEqual(output, 'my-resolved-fs');
     });
