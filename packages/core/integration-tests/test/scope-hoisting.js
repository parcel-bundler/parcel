--- conflicted
+++ resolved
@@ -3621,7 +3621,6 @@
 
       assert.deepEqual(await run(b), 42);
     });
-<<<<<<< HEAD
 
     it('individually exports symbols from intermediately wrapped reexports', async () => {
       let b = await bundle(
@@ -3634,8 +3633,6 @@
       let res = await Promise.all(await run(b));
       assert.deepEqual(res, [42, 42]);
     });
-=======
->>>>>>> 031da492
   });
 
   describe('commonjs', function() {
