--- conflicted
+++ resolved
@@ -1092,16 +1092,11 @@
   it('should support inline <script type="module">', async function() {
     let b = await bundle(
       path.join(__dirname, '/integration/html-inline-js-module/index.html'),
-<<<<<<< HEAD
-      {
-        production: true,
+      {
         defaultTargetOptions: {
           shouldScopeHoist: true,
         },
       },
-=======
-      {scopeHoist: true},
->>>>>>> c50e6555
     );
 
     assertBundles(b, [
@@ -1129,16 +1124,12 @@
         __dirname,
         '/integration/html-js-shared-dynamic-nested/index.html',
       ),
-<<<<<<< HEAD
       {
         production: true,
         defaultTargetOptions: {
           shouldScopeHoist: true,
         },
       },
-=======
-      {mode: 'production', scopeHoist: true},
->>>>>>> c50e6555
     );
 
     assertBundles(b, [
@@ -1174,16 +1165,13 @@
   it('should support shared bundles between multiple inline scripts', async function() {
     let b = await bundle(
       path.join(__dirname, '/integration/html-inline-js-shared/index.html'),
-<<<<<<< HEAD
       {
         production: true,
         defaultTargetOptions: {
           shouldScopeHoist: true,
-        },
-      },
-=======
-      {mode: 'production', scopeHoist: true, minify: false},
->>>>>>> c50e6555
+          shouldOptimize: false,
+        },
+      },
     );
 
     assertBundles(b, [
@@ -1218,16 +1206,12 @@
   it('inserts sibling bundles into html in the correct order (no head)', async function() {
     let b = await bundle(
       path.join(__dirname, '/integration/html-js-shared/index.html'),
-<<<<<<< HEAD
       {
         production: true,
         defaultTargetOptions: {
           shouldScopeHoist: true,
         },
       },
-=======
-      {mode: 'production', scopeHoist: true},
->>>>>>> c50e6555
     );
 
     assertBundles(b, [
@@ -1288,16 +1272,12 @@
   it('inserts sibling bundles into html in the correct order (head)', async function() {
     let b = await bundle(
       path.join(__dirname, '/integration/html-js-shared-head/index.html'),
-<<<<<<< HEAD
       {
         production: true,
         defaultTargetOptions: {
           shouldScopeHoist: true,
         },
       },
-=======
-      {mode: 'production', scopeHoist: true},
->>>>>>> c50e6555
     );
 
     assertBundles(b, [
@@ -1358,16 +1338,12 @@
   it('should support multiple entries with shared sibling bundles', async function() {
     let b = await bundle(
       path.join(__dirname, '/integration/shared-sibling-entries/*.html'),
-<<<<<<< HEAD
       {
         production: true,
         defaultTargetOptions: {
           shouldScopeHoist: true,
         },
       },
-=======
-      {scopeHoist: true},
->>>>>>> c50e6555
     );
 
     assertBundles(b, [
@@ -1421,16 +1397,13 @@
         __dirname,
         'integration/scope-hoisting/es6/interop-async/index.html',
       ),
-<<<<<<< HEAD
       {
         production: true,
         defaultTargetOptions: {
           shouldScopeHoist: true,
-        },
-      },
-=======
-      {mode: 'production', scopeHoist: true, minify: false},
->>>>>>> c50e6555
+          shouldOptimize: false,
+        },
+      },
     );
     let bundles = b.getBundles();
 
@@ -1462,16 +1435,12 @@
         __dirname,
         '/integration/shared-sibling-entries-multiple/*.html',
       ),
-<<<<<<< HEAD
       {
         production: true,
         defaultTargetOptions: {
           shouldScopeHoist: true,
         },
       },
-=======
-      {scopeHoist: true},
->>>>>>> c50e6555
     );
 
     // a.html should point to a CSS bundle containing a.css as well as
@@ -1714,16 +1683,12 @@
   it('should include the correct paths when using multiple entries and referencing style from html and js', async function() {
     let b = await bundle(
       path.join(__dirname, '/integration/html-multi-entry/*.html'),
-<<<<<<< HEAD
       {
         production: true,
         defaultTargetOptions: {
           shouldScopeHoist: true,
         },
       },
-=======
-      {scopeHoist: true},
->>>>>>> c50e6555
     );
 
     assertBundles(b, [
