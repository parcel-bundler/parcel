--- conflicted
+++ resolved
@@ -568,13 +568,8 @@
       );
 
       let dist = await outputFS.readFile(b.getBundles()[0].filePath, 'utf8');
-<<<<<<< HEAD
-      assert(dist.includes('export { test, test as other, foo };'));
+      assert(dist.includes('export {test, test as other, foo};'));
       assert(dist.includes('export default test;'));
-=======
-      assert(dist.includes('export {foo, other, other as test};'));
-      assert(dist.includes('export default other;'));
->>>>>>> 601bcbd7
     });
 
     it('should support esmodule output (re-export)', async function() {
@@ -823,7 +818,7 @@
         .getBundles()
         .find(b => b.name.startsWith('async1') && !index.includes(b.name));
       let shared = await outputFS.readFile(sharedBundle.filePath, 'utf8');
-      assert(/export { \$[a-f0-9]+\$init, \$[a-f0-9]+\$init }/.test(shared));
+      assert(/export {\$[a-f0-9]+\$init, \$[a-f0-9]+\$init}/.test(shared));
 
       let async1 = await outputFS.readFile(
         b
@@ -867,7 +862,7 @@
         'utf8',
       );
 
-      assert(/export { \$[a-f0-9]+\$init }/.test(mainBundleContents));
+      assert(/export {\$[a-f0-9]+\$init}/.test(mainBundleContents));
       assert(
         /import {\$[a-f0-9]+\$init} from "\.\/index\.js"/.test(
           childBundleContents,
@@ -1062,7 +1057,7 @@
       assert(!entry.includes('Promise.all')); // not needed - esmodules will wait for shared bundle
 
       let shared = await outputFS.readFile(sharedBundle.filePath, 'utf8');
-      assert(/export { \$[a-f0-9]+\$init, \$[a-f0-9]+\$init }/.test(shared));
+      assert(/export {\$[a-f0-9]+\$init, \$[a-f0-9]+\$init}/.test(shared));
 
       let async1 = await outputFS.readFile(async1Bundle.filePath, 'utf8');
       assert(
@@ -1099,7 +1094,7 @@
         'utf8',
       );
 
-      let exportName = dist1.match(/export { ([a-z0-9$]+) }/)[1];
+      let exportName = dist1.match(/export {([a-z0-9$]+)}/)[1];
       assert(exportName);
 
       assert.equal(
@@ -1117,7 +1112,7 @@
         b.getBundles().find(b => b.type === 'js').filePath,
         'utf8',
       );
-      assert(dist.includes('import { add } from "lodash"'));
+      assert(dist.includes('import {add} from "lodash"'));
       assert(dist.includes('add(a, b)'));
       assert(dist.includes('export default'));
     });
