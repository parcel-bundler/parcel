import assert from 'assert';
import path from 'path';
import {pathToFileURL} from 'url';
import nullthrows from 'nullthrows';
import {
  assertBundles,
  assertESMExports,
  bundle as _bundle,
  mergeParcelOptions,
  outputFS,
  run,
  runBundle,
} from '@parcel/test-utils';
import * as react from 'react';
import * as lodash from 'lodash';
import * as lodashFP from 'lodash/fp';

const bundle = (name, opts = {}) => {
  return _bundle(
    name,
    mergeParcelOptions(
      {
        defaultTargetOptions: {
          shouldScopeHoist: true,
        },
      },
      opts,
    ),
  );
};

describe('output formats', function() {
  describe('commonjs', function() {
    it('should support commonjs output (exports)', async function() {
      let b = await bundle(
        path.join(__dirname, '/integration/formats/commonjs/exports.js'),
      );

      assert.equal((await run(b)).bar, 5);
    });

    it('should support commonjs output (module.exports)', async function() {
      let b = await bundle(
        path.join(__dirname, '/integration/formats/commonjs/module-exports.js'),
      );

      let dist = await outputFS.readFile(b.getBundles()[0].filePath, 'utf8');
      assert(!dist.includes('function')); // no iife
      assert.equal(await run(b), 5);
    });

    it('should support commonjs output from esmodule input', async function() {
      let b = await bundle(
        path.join(__dirname, '/integration/formats/esm-commonjs/a.js'),
      );

      assert.equal((await run(b)).bar, 5);
    });

    it('should support commonjs output from esmodule input (re-export rename)', async function() {
      let b = await bundle(
        path.join(
          __dirname,
          '/integration/formats/esm-commonjs/re-export-rename.js',
        ),
      );

      assert.equal((await run(b)).default, 2);
    });

    it.skip('should support commonjs output from esmodule input (re-export namespace as)', async function() {
      let b = await bundle(
        path.join(
          __dirname,
          '/integration/formats/esm-commonjs/re-export-namespace-as.js',
        ),
      );

      let dist = await outputFS.readFile(b.getBundles()[0].filePath, 'utf8');
      assert(dist.includes('exports.ns'));
      let output = await run(b);
      assert.equal(output.ns.default, 4);
      assert.equal(output.ns.bar, 5);
    });

    it('should support commonjs output from esmodule input (same binding multiple exports)', async function() {
      let b = await bundle(
        path.join(
          __dirname,
          '/integration/formats/esm-commonjs/multiple-times.js',
        ),
      );

      assert.deepStrictEqual(await run(b), {
        default: 1,
        test: 1,
        other: 1,
        foo: 2,
      });
    });

    it('should support commonjs output from esmodule input (skipped exports)', async function() {
      let b = await bundle(
        path.join(
          __dirname,
          '/integration/formats/esm-commonjs-isLibrary-false/skipped.js',
        ),
      );

      assert.deepEqual(await run(b), {});
    });

    it('should support commonjs output with external modules (require)', async function() {
      let b = await bundle(
        path.join(
          __dirname,
          '/integration/formats/commonjs-external/require.js',
        ),
      );

      let dist = await outputFS.readFile(b.getBundles()[0].filePath, 'utf8');
      assert(dist.includes('require("lodash")'));
      assert.equal((await run(b)).bar, 3);
    });

    it('should support commonjs output with external modules (named import)', async function() {
      let b = await bundle(
        path.join(__dirname, '/integration/formats/commonjs-external/named.js'),
      );

      assert.equal((await run(b)).bar, 3);
    });

    it('should support commonjs output with external modules (named import with same name)', async function() {
      let b = await bundle(
        path.join(
          __dirname,
          '/integration/formats/commonjs-external/named-same.js',
        ),
      );

      assert.equal((await run(b)).bar, true);
    });

    it('should support commonjs output with external modules (namespace import)', async function() {
      let b = await bundle(
        path.join(
          __dirname,
          '/integration/formats/commonjs-external/namespace.js',
        ),
      );

      let dist = await outputFS.readFile(b.getBundles()[0].filePath, 'utf8');
      assert(dist.includes('= require("lodash")'));
      assert.equal((await run(b)).bar, 3);
    });

    it('should support commonjs output with external modules (default import)', async function() {
      let b = await bundle(
        path.join(
          __dirname,
          '/integration/formats/commonjs-external/default.js',
        ),
      );

      let dist = await outputFS.readFile(b.getBundles()[0].filePath, 'utf8');
      assert(dist.includes('$parcel$interopDefault'));
      assert.equal((await run(b)).bar, 3);
    });

    it('should support commonjs output with external modules (multiple specifiers)', async function() {
      let b = await bundle(
        path.join(
          __dirname,
          '/integration/formats/commonjs-external/multiple.js',
        ),
      );

      let dist = await outputFS.readFile(b.getBundles()[0].filePath, 'utf8');
      assert(dist.includes('= require("lodash")'));
      assert(dist.includes('= $parcel$interopDefault('));
      assert(/var {add: \s*\$.+?\$add\s*} = lodash/);
      assert.equal((await run(b)).bar, 6);
    });

    it('should support commonjs output with old node without destructuring (single)', async function() {
      let b = await bundle(
        path.join(
          __dirname,
          '/integration/formats/commonjs-destructuring-node/single.js',
        ),
      );

      assert.equal((await run(b)).bar, 3);
    });

    it('should support commonjs output with old node without destructuring (multiple single with same name)', async function() {
      let b = await bundle(
        path.join(
          __dirname,
          '/integration/formats/commonjs-destructuring-node/single-same.js',
        ),
      );

      assert.equal((await run(b)).bar, true);
    });

    it('should support commonjs output with old node without destructuring (multiple)', async function() {
      let b = await bundle(
        path.join(
          __dirname,
          '/integration/formats/commonjs-destructuring-node/multiple.js',
        ),
      );

      assert.equal((await run(b)).bar, 2);
    });

    it('should support commonjs output with old browsers without destructuring (single)', async function() {
      let b = await bundle(
        path.join(
          __dirname,
          '/integration/formats/commonjs-destructuring-browsers/single.js',
        ),
      );

      assert.equal((await run(b, {require})).bar, 3);
    });

    it('should support commonjs output with old node without destructuring (multiple)', async function() {
      let b = await bundle(
        path.join(
          __dirname,
          '/integration/formats/commonjs-destructuring-browsers/multiple.js',
        ),
      );

      assert.equal((await run(b, {require})).bar, 2);
    });

    it('should support importing sibling bundles in library mode', async function() {
      let b = await bundle(
        path.join(__dirname, '/integration/formats/commonjs-siblings/a.js'),
      );

      let dist = await outputFS.readFile(
        b.getBundles().find(b => b.type === 'js').filePath,
        'utf8',
      );
      assert(dist.includes('require("./index.css")'));
    });

    it('should support async imports', async function() {
      let b = await bundle(
        path.join(__dirname, '/integration/formats/commonjs-async/index.js'),
      );

      let index = await outputFS.readFile(
        b.getBundles().find(b => b.name.startsWith('index')).filePath,
        'utf8',
      );
      assert(/Promise\.resolve\(require\("\.\/async\..+?\.js"\)\)/.test(index));

      assert.equal(await run(b), 4);
    });

    it('should support async split bundles', async function() {
      let b = await bundle(
        path.join(__dirname, '/integration/formats/commonjs-split/index.js'),
        {
          mode: 'production',
          defaultTargetOptions: {
            shouldOptimize: false,
          },
        },
      );

      let index = await outputFS.readFile(
        b.getBundles().find(b => b.name.startsWith('index')).filePath,
        'utf8',
      );
      assert(
        /Promise\.resolve\(require\("\.\/async1\..+?\.js"\)\)/.test(index),
      );
      assert(
        /Promise\.resolve\(require\("\.\/async2\..+?\.js"\)\)/.test(index),
      );
    });

    it('should support async split bundles (reexport default)', async function() {
      let b = await bundle(
        path.join(
          __dirname,
          '/integration/formats/commonjs-split-reexport-default/index.js',
        ),
        {mode: 'production'},
      );

      assertBundles(b, [
        {
          name: 'index.js',
          assets: ['index.js'],
        },
        {
          type: 'js',
          assets: ['shared.js'],
        },
        {
          type: 'js',
          assets: ['async1.js'],
        },
        {
          type: 'js',
          assets: ['async2.js'],
        },
      ]);

      assert.strictEqual(await run(b), 20579 * 2);
    });

    it('should call init for wrapped modules when codesplitting to to commonjs', async function() {
      let b = await bundle(
        path.join(
          __dirname,
          '/integration/formats/commonjs-wrap-codesplit/a.js',
        ),
      );

      assert.equal(await run(b), 2);
    });

    it('should support sideEffects: false', async function() {
      let b = await bundle(
        path.join(
          __dirname,
          '/integration/formats/commonjs-sideeffects/index.js',
        ),
      );

      let ns = await run(b);
      assert.equal(typeof ns.test, 'function');
    });

    it('should throw an error on missing export with esmodule input and sideEffects: false', async function() {
      let message = "other.js does not export 'a'";
      let source = path.join(
        __dirname,
        '/integration/formats/commonjs-sideeffects',
        'missing-export.js',
      );
      await assert.rejects(
        () =>
          bundle(
            path.join(
              __dirname,
              '/integration/formats/commonjs-sideeffects',
              'missing-export.js',
            ),
          ),
        {
          name: 'BuildError',
          message,
          diagnostics: [
            {
              message,
              origin: '@parcel/core',
              codeFrames: [
                {
                  filePath: source,
                  language: 'js',
                  codeHighlights: [
                    {
                      start: {
                        line: 1,
                        column: 10,
                      },
                      end: {
                        line: 1,
                        column: 15,
                      },
                    },
                  ],
                },
              ],
            },
          ],
        },
      );
    });

    it('should support commonjs input', async function() {
      let b = await bundle(
        path.join(__dirname, '/integration/formats/commonjs-dynamic/index.js'),
      );

      let dist = await outputFS.readFile(
        b.getBundles().find(b => b.type === 'js').filePath,
        'utf8',
      );
      assert(dist.includes('Object.assign(module.exports'));

      let ns = await run(b);
      assert.equal(typeof ns.test, 'function');
    });

    it('should support commonjs requires without interop', async function() {
      let b = await bundle(
        path.join(__dirname, '/integration/formats/commonjs-require/index.js'),
      );

      let dist = await outputFS.readFile(
        b.getBundles().find(b => b.type === 'js').filePath,
        'utf8',
      );
      assert(dist.includes('= require("lodash")'));

      let add = await run(b);
      assert.equal(add(2, 3), 5);
    });

    it('should support generating commonjs output with re-exports in entry', async function() {
      let b = await bundle(
        path.join(
          __dirname,
          '/integration/formats/commonjs-entry-re-export/a.js',
        ),
      );
      assert.deepEqual(await run(b), {foo: 'foo'});
    });

    it('should compile workers to statically analyzable URL expressions', async function() {
      let b = await bundle(
        path.join(__dirname, '/integration/workers-module/index.js'),
        {
          mode: 'production',
          defaultTargetOptions: {
            outputFormat: 'commonjs',
            shouldScopeHoist: true,
            shouldOptimize: false,
            isLibrary: true,
          },
        },
      );

      let contents = await outputFS.readFile(
        b.getBundles()[0].filePath,
        'utf8',
      );
      let workerBundle = b
        .getBundles()
        .find(b => b.name.startsWith('dedicated-worker'));
      let sharedWorkerBundle = b
        .getBundles()
        .find(b => b.name.startsWith('shared-worker'));
      assert(
        contents.includes(
          `new Worker(new URL("${path.basename(
            workerBundle.filePath,
          )}", "file:" + __filename)`,
        ),
      );
      assert(
        contents.includes(
          `new SharedWorker(new URL("${path.basename(
            sharedWorkerBundle.filePath,
          )}", "file:" + __filename)`,
        ),
      );
    });

    it('should compile url: pipeline dependencies to statically analyzable URL expressions for libraries', async function() {
      let b = await bundle(
        path.join(__dirname, '/integration/worklet/pipeline.js'),
        {
          mode: 'production',
          defaultTargetOptions: {
            outputFormat: 'commonjs',
            shouldScopeHoist: true,
            shouldOptimize: false,
            isLibrary: true,
          },
        },
      );

      let contents = await outputFS.readFile(
        b.getBundles()[0].filePath,
        'utf8',
      );
      assert(
        contents.includes(
          `new URL("${path.basename(
            b.getBundles()[1].filePath,
          )}", "file:" + __filename)`,
        ),
      );
    });

    it('should URL dependencies to statically analyzable URL expressions for libraries', async function() {
      let b = await bundle(
        path.join(__dirname, '/integration/worklet/url.js'),
        {
          mode: 'production',
          defaultTargetOptions: {
            outputFormat: 'commonjs',
            shouldScopeHoist: true,
            shouldOptimize: false,
            isLibrary: true,
          },
        },
      );

      let contents = await outputFS.readFile(
        b.getBundles()[0].filePath,
        'utf8',
      );
      assert(
        contents.includes(
          `new URL("${path.basename(
            b.getBundles()[1].filePath,
          )}", "file:" + __filename)`,
        ),
      );
    });

    it('should support live binding of external modules', async function() {
      let b = await bundle(
        path.join(
          __dirname,
          '/integration/formats/commonjs-live-externals/a.js',
        ),
      );

      let external = {
        foo: 1,
        setFoo(f) {
          this.foo = f;
        },
      };

      let out = [];
      await run(b, {
        require: () => external,
        output(o) {
          out.push(o);
        },
      });

      assert.deepEqual(out, [1, 2]);
    });
  });

  describe('esmodule', function() {
    it('should support esmodule output (named export)', async function() {
      let b = await bundle(
        path.join(__dirname, '/integration/formats/esm/named.js'),
      );

      await assertESMExports(b, {bar: 5, foo: 2});
    });

    it('should support esmodule output (default identifier)', async function() {
      let b = await bundle(
        path.join(__dirname, '/integration/formats/esm/default-value.js'),
      );

      let dist = await outputFS.readFile(b.getBundles()[0].filePath, 'utf8');
      assert(!dist.includes('function')); // no iife
      await assertESMExports(b, {default: 4});
    });

    it('should support esmodule output (default function)', async function() {
      let b = await bundle(
        path.join(__dirname, '/integration/formats/esm/default-function.js'),
      );

      assert.strictEqual((await run(b)).default(), 2);
    });

    it('should support esmodule output (multiple)', async function() {
      let b = await bundle(
        path.join(__dirname, '/integration/formats/esm/multiple.js'),
      );

      await assertESMExports(b, {a: 2, c: 5, default: 3});
    });

    it('should support esmodule output (exporting symbol multiple times)', async function() {
      let b = await bundle(
        path.join(__dirname, '/integration/formats/esm/multiple-times.js'),
      );

      await assertESMExports(b, {default: 1, foo: 2, other: 1, test: 1});
    });

    it('should support esmodule output (re-export)', async function() {
      let b = await bundle(
        path.join(__dirname, '/integration/formats/esm/re-export.js'),
      );

      await assertESMExports(b, {a: 2, c: 5});
    });

    it.skip('should support esmodule output (re-export namespace as)', async function() {
      let b = await bundle(
        path.join(
          __dirname,
          '/integration/formats/esm/re-export-namespace-as.js',
        ),
      );

      await assertESMExports(b, {ns: {a: 2, c: 5}});
    });

    it('should support esmodule output (renaming re-export)', async function() {
      let b = await bundle(
        path.join(__dirname, '/integration/formats/esm/re-export-rename.js'),
      );

      await assertESMExports(b, {foo: 4});
    });

    it('should support esmodule output with external modules (named import)', async function() {
      let b = await bundle(
        path.join(__dirname, '/integration/formats/esm-external/named.js'),
      );

      await assertESMExports(
        b,
        {bar: 3},
        {lodash: () => ({add: (a, b) => a + b})},
      );
    });

    it('should support esmodule output with external modules (named import with same name)', async function() {
      let b = await bundle(
        path.join(__dirname, '/integration/formats/esm-external/named-same.js'),
      );

      await assertESMExports(
        b,
        {bar: true},
        {
          lodash: () => lodash,
          'lodash/fp': () => lodashFP,
        },
      );
    });

    it('should support esmodule output with external modules (namespace import)', async function() {
      let b = await bundle(
        path.join(__dirname, '/integration/formats/esm-external/namespace.js'),
      );

      await assertESMExports(b, {bar: 3}, {lodash: () => lodash});
    });

    it('should support esmodule output with external modules (default import)', async function() {
      let b = await bundle(
        path.join(__dirname, '/integration/formats/esm-external/default.js'),
      );

      await assertESMExports(
        b,
        {bar: 3},
        {
          lodash: () => lodash,
        },
      );
    });

    it('should support esmodule output with external modules (multiple specifiers)', async function() {
      let b = await bundle(
        path.join(__dirname, '/integration/formats/esm-external/multiple.js'),
      );

      await assertESMExports(
        b,
        {bar: 6},
        {
          lodash: () => lodash,
        },
      );
    });

    it('should support esmodule output with external modules (export)', async function() {
      let b = await bundle(
        path.join(__dirname, '/integration/formats/esm-external/export.js'),
      );

      await assertESMExports(
        b,
        3,
        {
          lodash: () => lodash,
        },
        ns => ns.add(1, 2),
      );
    });

    it('should support esmodule output with external modules (re-export)', async function() {
      let b = await bundle(
        path.join(__dirname, '/integration/formats/esm-external/re-export.js'),
      );

      await assertESMExports(
        b,
        3,
        {
          lodash: () => lodash,
        },
        ns => ns.add(1, 2),
      );
    });

    it('should support importing sibling bundles in library mode', async function() {
      let b = await bundle(
        path.join(__dirname, '/integration/formats/esm-siblings/a.js'),
      );

      let dist = await outputFS.readFile(
        b.getBundles().find(b => b.type === 'js').filePath,
        'utf8',
      );
      assert(dist.includes('import "./index.css"'));
    });

    it('should support esmodule output (skipped exports)', async function() {
      let b = await bundle(
        path.join(
          __dirname,
          '/integration/formats/esm-isLibrary-false/skipped.js',
        ),
      );

      let dist = await outputFS.readFile(
        b.getBundles().find(b => b.type === 'js').filePath,
        'utf8',
      );
      assert(!dist.includes('foo'));
    });

    it('should support interop imports from other bundles', async function() {
      let b = await bundle(
        path.join(
          __dirname,
          '/integration/formats/esm-interop-cross-bundle/a.js',
        ),
      );

      assertBundles(b, [
        {
          type: 'js',
          assets: ['a.js', 'c.js'],
        },
        {
          type: 'js',
          assets: ['b.js'],
        },
      ]);

      let dist = await outputFS.readFile(
        b.getBundles().find(b => !b.needsStableName).filePath,
        'utf8',
      );
      assert(dist.includes('$parcel$interopDefault'));
      let ns = await run(b);
      assert.deepEqual(await ns.default, [123, 123]);
    });

    it('should rename imports that conflict with exports', async function() {
      let b = await bundle(
        path.join(__dirname, '/integration/formats/esm-conflict/a.js'),
      );

      await assertESMExports(b, {foo: 13}, {foo: () => ({foo: 10})});
    });

    it('should support async imports', async function() {
      let b = await bundle(
        path.join(__dirname, '/integration/formats/esm-async/index.js'),
      );

      let index = await outputFS.readFile(
        b.getBundles().find(b => b.name.startsWith('index')).filePath,
        'utf8',
      );
      assert(/import\("\.\/async\..+?\.js"\)/.test(index));

      await assertESMExports(b, 4, {}, ns => ns.default);
    });

    // This is currently not possible, it would have to do something like this:
    // export { $id$init().foo as foo };
    it.skip('should support dynamic imports with chained reexports', async function() {
      let b = await bundle(
        path.join(
          __dirname,
          '/integration/formats/esm-async-chained-reexport/index.js',
        ),
      );

      let async = await outputFS.readFile(
        b.getBundles().find(b => b.name.startsWith('c')).filePath,
        'utf8',
      );
      assert(!/\$export\$default\s+=/.test(async));
    });

    it('should support dynamic imports with chained reexports II', async function() {
      let b = await bundle(
        path.join(
          __dirname,
          '/integration/formats/esm-async-chained-reexport2/index.js',
        ),
      );

      let async = await outputFS.readFile(
        b.getChildBundles(b.getBundles()[0])[0].filePath,
        'utf8',
      );
      assert(!async.includes('$import$'));
      await assertESMExports(b, ['index', 'a', 1], {}, ns => ns.default);
    });

    it('should throw an error on missing export with esmodule output and sideEffects: false', async function() {
      let message = "b.js does not export 'a'";
      let source = path.join(
        __dirname,
        'integration/formats/esm-sideeffects',
        'missing-export.js',
      );
      await assert.rejects(
        () =>
          bundle(
            path.join(
              __dirname,
              'integration/formats/esm-sideeffects/missing-export.js',
            ),
          ),
        {
          name: 'BuildError',
          message,
          diagnostics: [
            {
              message,
              origin: '@parcel/core',
              codeFrames: [
                {
                  filePath: source,
                  language: 'js',
                  codeHighlights: [
                    {
                      start: {
                        line: 1,
                        column: 10,
                      },
                      end: {
                        line: 1,
                        column: 15,
                      },
                    },
                  ],
                },
              ],
            },
          ],
        },
      );
    });

    it('should support async split bundles', async function() {
      let b = await bundle(
        path.join(__dirname, '/integration/formats/esm-split/index.js'),
        {
          mode: 'production',
          defaultTargetOptions: {
            shouldOptimize: false,
          },
        },
      );

      let index = await outputFS.readFile(
        b.getBundles().find(b => b.name.startsWith('index')).filePath,
        'utf8',
      );
      assert(/import\("\.\/async1\..+?\.js"\)/.test(index));
      assert(/import\("\.\/async2\..+?\.js"\)/.test(index));

      await assertESMExports(
        b,
        true,
        {lodash: () => lodash, react: () => react},
        ns => ns.default,
      );
    });

    it('should call init for wrapped modules when codesplitting to esmodules', async function() {
      let b = await bundle(
        path.join(__dirname, '/integration/formats/esm-wrap-codesplit/a.js'),
      );

      let ns = await run(b);
      // TODO: https://github.com/parcel-bundler/parcel/issues/5459
      assert.deepStrictEqual(await ns.default, 2);
    });

    it('should support async split bundles for workers', async function() {
      let b = await bundle(
        path.join(
          __dirname,
          '/integration/formats/esm-split-worker/index.html',
        ),
        {
          mode: 'production',
          defaultTargetOptions: {
            shouldOptimize: false,
          },
        },
      );

      let workerBundle = nullthrows(
        b.getBundles().find(b => b.env.context === 'web-worker'),
      );
      let workerBundleContents = await outputFS.readFile(
        workerBundle.filePath,
        'utf8',
      );

      let asyncBundle = b
        .getChildBundles(workerBundle)
        .find(b => b.filePath.includes('async'));
      let syncBundle = b
        .getReferencedBundles(workerBundle)
        .find(b => !b.filePath.includes('async'));
      assert(
        workerBundleContents.includes(
          `import "./${path.basename(syncBundle.filePath)}"`,
        ),
      );
      assert(
        workerBundleContents.includes(path.basename(asyncBundle.filePath)),
      );
    });

    it('should support building esmodules for browser targets', async function() {
      let b = await bundle(
        path.join(__dirname, '/integration/formats/esm-browser/index.html'),
      );

      let html = await outputFS.readFile(
        b.getBundles().find(b => b.type === 'html').filePath,
        'utf8',
      );

      assert(html.includes('<script type="module" src="/index'));

      let entry = await outputFS.readFile(
        b
          .getBundles()
          .find(
            b => path.basename(b.filePath) === html.match(/src="\/(.*?)"/)[1],
          ).filePath,
        'utf8',
      );

      let asyncBundle = b
        .getBundles()
        .find(bundle => bundle.name.startsWith('async'));
      assert(
        entry.includes(`import("./${path.basename(asyncBundle.filePath)}")`),
      );

      let res = await run(b, {output: null}, {require: false});
      assert.equal(await res.output, 4);
    });

    it('should support use an import polyfill for older browsers', async function() {
      let b = await bundle(
        path.join(__dirname, '/integration/formats/esm-browser/index.html'),
        {
          defaultTargetOptions: {
            engines: {
              browsers: [
                // Implements es modules but not dynamic imports
                'Chrome 61',
              ],
            },
          },
        },
      );

      let html = await outputFS.readFile(
        b.getBundles().find(b => b.type === 'html').filePath,
        'utf8',
      );

      assert(html.includes('<script type="module" src="/index'));

      let entry = await outputFS.readFile(
        b
          .getBundles()
          .find(
            b => path.basename(b.filePath) === html.match(/src="\/(.*?)"/)[1],
          ).filePath,
        'utf8',
      );
      assert(entry.includes('function importModule'));

      let asyncBundle = b
        .getBundles()
        .find(bundle => bundle.name.startsWith('async'));
      assert(
        new RegExp(
          "getBundleURL\\('[a-zA-Z0-9]+'\\) \\+ \"" +
            path.basename(asyncBundle.filePath) +
            '"',
        ).test(entry),
      );
    });

    it('should support building esmodules with css imports', async function() {
      let b = await bundle(
        path.join(__dirname, '/integration/formats/esm-browser-css/index.html'),
      );

      let html = await outputFS.readFile(
        b.getBundles().find(b => b.type === 'html').filePath,
        'utf8',
      );

      assert(html.includes('<script type="module" src="/index'));
      assert(html.includes('<link rel="stylesheet" href="/index'));

      let entry = await outputFS.readFile(
        b
          .getBundles()
          .find(
            b => path.basename(b.filePath) === html.match(/src="\/(.*?)"/)[1],
          ).filePath,
        'utf8',
      );

      let bundles = b.getBundles();
      let asyncJsBundle = bundles.find(
        bundle => bundle.type === 'js' && bundle.name.startsWith('async'),
      );
      let asyncCssBundle = bundles.find(
        bundle => bundle.type === 'css' && bundle.name.startsWith('async'),
      );
      assert(
        new RegExp(
<<<<<<< HEAD
          "Promise.all\\(\\[.+?getBundleURL\\('[a-zA-Z0-9]+'\\) \\+ \"" +
=======
          'Promise.all\\(\\[\\n.+?new URL\\("' +
>>>>>>> ea085292
            path.basename(asyncCssBundle.filePath) +
            '", import.meta.url\\).toString\\(\\)\\),\\n\\s*import\\("\\.\\/' +
            path.basename(asyncJsBundle.filePath) +
            '"\\)\\n\\s*\\]\\)',
        ).test(entry),
      );

      let async = await outputFS.readFile(
        b.getBundles().find(b => b.type === 'js' && b.name.startsWith('async'))
          .filePath,
        'utf8',
      );
      assert(!async.includes('.css"'));
    });

    it('should support building esmodules with split bundles', async function() {
      let b = await bundle(
        path.join(
          __dirname,
          '/integration/formats/esm-browser-split-bundle/index.html',
        ),
        {
          mode: 'production',
          defaultTargetOptions: {
            shouldOptimize: false,
          },
        },
      );

      let html = await outputFS.readFile(
        b.getBundles().find(b => b.type === 'html').filePath,
        'utf8',
      );

      assert(html.includes('<script type="module" src="/index'));

      let bundles = b.getBundles();
      let entry = await outputFS.readFile(
        bundles.find(
          b => path.basename(b.filePath) === html.match(/src="\/(.*?)"/)[1],
        ).filePath,
        'utf8',
      );

      let sharedBundle = bundles.find(b => b.getEntryAssets().length === 0);
      let async1Bundle = bundles.find(
        b => b.name.startsWith('async1') && b.id !== sharedBundle.id,
      );
      let async2Bundle = bundles.find(b => b.name.startsWith('async2'));

      for (let bundle of [async1Bundle, async2Bundle]) {
        // async import both bundles in parallel for performance
        assert(
          new RegExp(
            `import\\("\\./" \\+ .+\\.resolve\\("${sharedBundle.publicId}"\\)\\),\\n\\s*import\\("./" \\+ .+\\.resolve\\("${bundle.publicId}"\\)\\)`,
          ).test(entry),
        );
      }
    });

    it('should create correct bundle import for reexports', async function() {
      let b = await bundle(
        path.join(
          __dirname,
          '/integration/formats/esm-bundle-import-reexport/index.js',
        ),
      );

      await assertESMExports(
        b,
        ['!!!index!!!', 'DiagramVersion: !!!some name!!!'],
        {},
        ns => ns.default,
      );
    });

    it('should support generating ESM from CommonJS', async function() {
      let b = await bundle(
        path.join(__dirname, '/integration/formats/commonjs-esm/index.js'),
      );

      let ns = await run(b, {}, {}, {lodash: () => lodash});
      assert.strictEqual(ns.default(1, 2), 3);
    });

    it('should support re-assigning to module.exports', async function() {
      let b = await bundle(
        path.join(__dirname, '/integration/formats/commonjs-esm/re-assign.js'),
      );

      let ns = await run(b);
      assert.deepStrictEqual({...ns}, {default: 'xyz'});
    });

    it.skip("doesn't support require.resolve calls for excluded assets without commonjs", async function() {
      let message =
        "'require.resolve' calls for excluded assets are only supported with outputFormat: 'commonjs'";
      let source = path.join(
        __dirname,
        '/integration/formats/commonjs-esm/require-resolve.js',
      );
      await assert.rejects(() => bundle(source), {
        name: 'BuildError',
        message,
        diagnostics: [
          {
            message,
            origin: '@parcel/packager-js',
            codeFrames: [
              {
                filePath: source,
                language: 'js',
                codeHighlights: [
                  {
                    start: {
                      line: 1,
                      column: 16,
                    },
                    end: {
                      line: 1,
                      column: 40,
                    },
                  },
                ],
              },
            ],
          },
        ],
      });
    });

    it('should support generating commonjs output with re-exports in entry', async function() {
      let b = await bundle(
        path.join(
          __dirname,
          '/integration/formats/commonjs-esm-entry-re-export/a.js',
        ),
      );

      let ns = await run(b);
      assert.deepEqual({...ns}, {default: {default: 'default'}});
    });

    it('should rename shadowed imported specifiers to something unique', async function() {
      let b = await bundle(
        path.join(__dirname, '/integration/formats/esm-import-shadow/a.mjs'),
      );

      let _b = await import(
        pathToFileURL(
          path.join(
            __dirname,
            '/integration/formats/esm-import-shadow/node_modules/b/index.mjs',
          ),
        ).toString()
      );
      let ns = await run(b, {}, {}, {b: () => _b});
      let [useContext] = ns.createContext('Hello');
      assert.strictEqual(useContext(), 'Hello World');
    });

    it('should rename shadowed exports to something unique', async function() {
      let b = await bundle(
        path.join(__dirname, '/integration/formats/esm-export-shadow/a.mjs'),
      );

      let ns = await run(b);
      assert.strictEqual(ns.fib(5), 8);
    });

    it('should support ESM output from CJS input', async function() {
      let b = await bundle(
        path.join(__dirname, '/integration/formats/esm-cjs/a.js'),
      );

      let ns = await run(b);
      assert.deepEqual(ns.test, true);
      assert.deepEqual(ns.default, {test: true});
    });

    it('should support outputting .mjs files', async function() {
      let b = await bundle(
        path.join(__dirname, '/integration/formats/esm-mjs/index.js'),
      );

      let filePath = b.getBundles()[0].filePath;
      assert(filePath.endsWith('.mjs'));
      let output = await outputFS.readFile(filePath, 'utf8');
      assert(output.includes('import '));
    });

    it('should support outputting ESM in .js files with "type": "module"', async function() {
      let b = await bundle(
        path.join(__dirname, '/integration/formats/esm-type-module/index.js'),
      );

      let filePath = b.getBundles()[0].filePath;
      assert(filePath.endsWith('.js'));
      let output = await outputFS.readFile(filePath, 'utf8');
      assert(output.includes('import '));
    });

    it('.cjs extension should override "type": "module"', async function() {
      let b = await bundle(
        path.join(__dirname, '/integration/formats/cjs-type-module/index.js'),
      );

      let filePath = b.getBundles()[0].filePath;
      assert(filePath.endsWith('.cjs'));
      let output = await outputFS.readFile(filePath, 'utf8');
      assert(!output.includes('import '));
      assert(output.includes('require('));
    });

    it('should compile workers to statically analyzable URL expressions', async function() {
      let b = await bundle(
        path.join(__dirname, '/integration/workers-module/index.js'),
        {
          mode: 'production',
          defaultTargetOptions: {
            outputFormat: 'esmodule',
            shouldScopeHoist: true,
            shouldOptimize: false,
            isLibrary: true,
          },
        },
      );

      let contents = await outputFS.readFile(
        b.getBundles()[0].filePath,
        'utf8',
      );
      let workerBundle = b
        .getBundles()
        .find(b => b.name.startsWith('dedicated-worker'));
      let sharedWorkerBundle = b
        .getBundles()
        .find(b => b.name.startsWith('shared-worker'));
      assert(
        contents.includes(
          `new Worker(new URL("${path.basename(
            workerBundle.filePath,
          )}", import.meta.url)`,
        ),
      );
      assert(
        contents.includes(
          `new SharedWorker(new URL("${path.basename(
            sharedWorkerBundle.filePath,
          )}", import.meta.url)`,
        ),
      );
    });

    it('should compile url: pipeline dependencies to statically analyzable URL expressions for libraries', async function() {
      let b = await bundle(
        path.join(__dirname, '/integration/worklet/pipeline.js'),
        {
          mode: 'production',
          defaultTargetOptions: {
            outputFormat: 'esmodule',
            shouldScopeHoist: true,
            shouldOptimize: false,
            isLibrary: true,
          },
        },
      );

      let contents = await outputFS.readFile(
        b.getBundles()[0].filePath,
        'utf8',
      );
      assert(
        contents.includes(
          `new URL("${path.basename(
            b.getBundles()[1].filePath,
          )}", import.meta.url)`,
        ),
      );
    });

    it('should URL dependencies to statically analyzable URL expressions for libraries', async function() {
      let b = await bundle(
        path.join(__dirname, '/integration/worklet/url.js'),
        {
          mode: 'production',
          defaultTargetOptions: {
            outputFormat: 'esmodule',
            shouldScopeHoist: true,
            shouldOptimize: false,
            isLibrary: true,
          },
        },
      );

      let contents = await outputFS.readFile(
        b.getBundles()[0].filePath,
        'utf8',
      );
      assert(
        contents.includes(
          `new URL("${path.basename(
            b.getBundles()[1].filePath,
          )}", import.meta.url)`,
        ),
      );
    });
  });

  it('should support generating ESM from universal module wrappers', async function() {
    let b = await bundle(
      path.join(
        __dirname,
        '/integration/formats/commonjs-esm/universal-library.js',
      ),
    );

    let ns = await run(b);
    assert.deepEqual({...ns}, {default: {a: 2}});
  });

  it("doesn't overwrite used global variables", async function() {
    let b = await bundle(
      path.join(__dirname, '/integration/formats/conflict-global/index.js'),
    );

    let cjs = b
      .getBundles()
      .find(b => b.type === 'js' && b.env.outputFormat === 'commonjs');

    let calls = [];
    assert.deepEqual(
      await runBundle(b, cjs, {
        foo(v) {
          calls.push(v);
        },
      }),
      {Map: 2},
    );
    assert.deepEqual(calls, [[['a', 10]]]);

    calls = [];
    assert.deepEqual(
      await runBundle(b, cjs, {
        foo(v) {
          calls.push(v);
        },
      }),
      {Map: 2},
    );
    assert.deepEqual(calls, [[['a', 10]]]);
  });

  describe('global', function() {
    it.skip('should support split bundles between main script and workers', async function() {
      let b = await bundle(
        path.join(
          __dirname,
          '/integration/formats/global-split-worker/index.html',
        ),
        {
          mode: 'production',
          defaultTargetOptions: {
            shouldOptimize: false,
          },
        },
      );

      assertBundles(b, [
        {
          type: 'js',
          assets: ['bundle-manifest.js', 'get-worker-url.js', 'index.js'],
        },
        {type: 'html', assets: ['index.html']},
        {type: 'js', assets: ['lodash.js']},
        {type: 'js', assets: ['worker.js']},
      ]);

      let workerBundle;
      let res = await run(
        b,
        {
          output: null,
          Worker: class {
            constructor(url) {
              workerBundle = nullthrows(
                b
                  .getBundles()
                  .find(
                    b => path.basename(b.filePath) === path.posix.basename(url),
                  ),
              );
            }
          },
        },
        {require: false},
      );
      assert.strictEqual(res.output, 3);
      res = await runBundle(b, workerBundle, {output: null}, {require: false});
      assert.strictEqual(res.output, 30);
    });

    it('should support async split bundles for workers', async function() {
      await bundle(
        path.join(
          __dirname,
          '/integration/formats/global-split-worker-async/index.html',
        ),
        {
          mode: 'production',
          defaultTargetOptions: {
            shouldOptimize: false,
          },
        },
      );
    });

    it('should throw with external modules', async function() {
      let message =
        'External modules are not supported when building for browser';
      let source = path.join(
        __dirname,
        'integration/formats/global-external/index.js',
      );
      await assert.rejects(() => bundle(source), {
        name: 'BuildError',
        message,
        diagnostics: [
          {
            message,
            origin: '@parcel/packager-js',
            codeFrames: [
              {
                filePath: source,
                codeHighlights: [
                  {
                    start: {
                      line: 1,
                      column: 21,
                    },
                    end: {
                      line: 1,
                      column: 28,
                    },
                  },
                ],
              },
            ],
          },
        ],
      });
    });
  });
});<|MERGE_RESOLUTION|>--- conflicted
+++ resolved
@@ -1049,11 +1049,7 @@
       );
       assert(
         new RegExp(
-<<<<<<< HEAD
-          "Promise.all\\(\\[.+?getBundleURL\\('[a-zA-Z0-9]+'\\) \\+ \"" +
-=======
           'Promise.all\\(\\[\\n.+?new URL\\("' +
->>>>>>> ea085292
             path.basename(asyncCssBundle.filePath) +
             '", import.meta.url\\).toString\\(\\)\\),\\n\\s*import\\("\\.\\/' +
             path.basename(asyncJsBundle.filePath) +
