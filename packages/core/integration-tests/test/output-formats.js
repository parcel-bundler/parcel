import assert from 'assert';
import path from 'path';
import {pathToFileURL} from 'url';
import nullthrows from 'nullthrows';
import {
  assertBundles,
  assertESMExports,
  bundle as _bundle,
  mergeParcelOptions,
  outputFS,
  run,
  runBundle,
} from '@parcel/test-utils';
import * as react from 'react';
import * as lodash from 'lodash';
import * as lodashFP from 'lodash/fp';

const bundle = (name, opts = {}) => {
  return _bundle(
    name,
    mergeParcelOptions(
      {
        defaultTargetOptions: {
          shouldScopeHoist: true,
        },
      },
      opts,
    ),
  );
};

describe('output formats', function() {
  describe('commonjs', function() {
    it('should support commonjs output (exports)', async function() {
      let b = await bundle(
        path.join(__dirname, '/integration/formats/commonjs/exports.js'),
      );

      assert.equal((await run(b)).bar, 5);
    });

    it('should support commonjs output (module.exports)', async function() {
      let b = await bundle(
        path.join(__dirname, '/integration/formats/commonjs/module-exports.js'),
      );

      let dist = await outputFS.readFile(b.getBundles()[0].filePath, 'utf8');
      assert(!dist.includes('function')); // no iife
      assert.equal(await run(b), 5);
    });

    it('should support commonjs output from esmodule input', async function() {
      let b = await bundle(
        path.join(__dirname, '/integration/formats/esm-commonjs/a.js'),
      );

      assert.equal((await run(b)).bar, 5);
    });

    it('should support commonjs output from esmodule input (re-export rename)', async function() {
      let b = await bundle(
        path.join(
          __dirname,
          '/integration/formats/esm-commonjs/re-export-rename.js',
        ),
      );

      assert.equal((await run(b)).default, 2);
    });

    it.skip('should support commonjs output from esmodule input (re-export namespace as)', async function() {
      let b = await bundle(
        path.join(
          __dirname,
          '/integration/formats/esm-commonjs/re-export-namespace-as.js',
        ),
      );

      let dist = await outputFS.readFile(b.getBundles()[0].filePath, 'utf8');
      assert(dist.includes('exports.ns'));
      let output = await run(b);
      assert.equal(output.ns.default, 4);
      assert.equal(output.ns.bar, 5);
    });

    it('should support commonjs output from esmodule input (same binding multiple exports)', async function() {
      let b = await bundle(
        path.join(
          __dirname,
          '/integration/formats/esm-commonjs/multiple-times.js',
        ),
      );

      assert.deepStrictEqual(await run(b), {
        default: 1,
        test: 1,
        other: 1,
        foo: 2,
      });
    });

    it('should support commonjs output from esmodule input (skipped exports)', async function() {
      let b = await bundle(
        path.join(
          __dirname,
          '/integration/formats/esm-commonjs-isLibrary-false/skipped.js',
        ),
      );

      assert.deepEqual(await run(b), {});
    });

    it('should support commonjs output with external modules (require)', async function() {
      let b = await bundle(
        path.join(
          __dirname,
          '/integration/formats/commonjs-external/require.js',
        ),
      );

      let dist = await outputFS.readFile(b.getBundles()[0].filePath, 'utf8');
      assert(dist.includes('require("lodash")'));
      assert.equal((await run(b)).bar, 3);
    });

    it('should support commonjs output with external modules (named import)', async function() {
      let b = await bundle(
        path.join(__dirname, '/integration/formats/commonjs-external/named.js'),
      );

      let dist = await outputFS.readFile(b.getBundles()[0].filePath, 'utf8');
      assert(/var {add: \s*\$.+?\$add\s*} = require\("lodash"\)/.test(dist));
      assert.equal((await run(b)).bar, 3);
    });

    it('should support commonjs output with external modules (named import with same name)', async function() {
      let b = await bundle(
        path.join(
          __dirname,
          '/integration/formats/commonjs-external/named-same.js',
        ),
      );

      let dist = await outputFS.readFile(b.getBundles()[0].filePath, 'utf8');
      assert(
        /var {assign: \s*\$.+?\$assign\s*} = require\("lodash\/fp"\)/.test(
          dist,
        ),
      );
      let match = dist.match(
        /var {\s*assign:\s*(.*)\s*} = require\("lodash"\)/,
      );
      assert(match);
      assert.notEqual(match[1], 'assign');
      assert.equal((await run(b)).bar, true);
    });

    it('should support commonjs output with external modules (namespace import)', async function() {
      let b = await bundle(
        path.join(
          __dirname,
          '/integration/formats/commonjs-external/namespace.js',
        ),
      );

      let dist = await outputFS.readFile(b.getBundles()[0].filePath, 'utf8');
      assert(dist.includes('= require("lodash")'));
      assert.equal((await run(b)).bar, 3);
    });

    it('should support commonjs output with external modules (default import)', async function() {
      let b = await bundle(
        path.join(
          __dirname,
          '/integration/formats/commonjs-external/default.js',
        ),
      );

      let dist = await outputFS.readFile(b.getBundles()[0].filePath, 'utf8');
      assert(dist.includes('= $parcel$interopDefault(require("lodash"))'));
      assert.equal((await run(b)).bar, 3);
    });

    it('should support commonjs output with external modules (multiple specifiers)', async function() {
      let b = await bundle(
        path.join(
          __dirname,
          '/integration/formats/commonjs-external/multiple.js',
        ),
      );

      let dist = await outputFS.readFile(b.getBundles()[0].filePath, 'utf8');
      assert(dist.includes('= require("lodash")'));
      assert(dist.includes('= $parcel$interopDefault('));
      assert(/var {add: \s*\$.+?\$add\s*} = lodash/);
      assert.equal((await run(b)).bar, 6);
    });

    it('should support commonjs output with old node without destructuring (single)', async function() {
      let b = await bundle(
        path.join(
          __dirname,
          '/integration/formats/commonjs-destructuring-node/single.js',
        ),
      );

      let dist = await outputFS.readFile(b.getBundles()[0].filePath, 'utf8');
      assert(dist.includes('= require("lodash").add'));
      assert.equal((await run(b)).bar, 3);
    });

    it('should support commonjs output with old node without destructuring (multiple single with same name)', async function() {
      let b = await bundle(
        path.join(
          __dirname,
          '/integration/formats/commonjs-destructuring-node/single-same.js',
        ),
      );

      let dist = await outputFS.readFile(b.getBundles()[0].filePath, 'utf8');
      assert(dist.includes('= require("lodash/fp").assign;'));
      assert(dist.includes('= require("lodash").assign;'));
      assert.equal((await run(b)).bar, true);
    });

    it('should support commonjs output with old node without destructuring (multiple)', async function() {
      let b = await bundle(
        path.join(
          __dirname,
          '/integration/formats/commonjs-destructuring-node/multiple.js',
        ),
      );

      let dist = await outputFS.readFile(b.getBundles()[0].filePath, 'utf8');
      assert(dist.includes('= require("lodash")'));
      assert(dist.includes('= temp.add'));
      assert(dist.includes('= temp.subtract'));
      assert.equal((await run(b)).bar, 2);
    });

    it('should support commonjs output with old browsers without destructuring (single)', async function() {
      let b = await bundle(
        path.join(
          __dirname,
          '/integration/formats/commonjs-destructuring-browsers/single.js',
        ),
      );

      let dist = await outputFS.readFile(b.getBundles()[0].filePath, 'utf8');
      assert(dist.includes('= require("lodash").add'));
    });

    it('should support commonjs output with old node without destructuring (multiple)', async function() {
      let b = await bundle(
        path.join(
          __dirname,
          '/integration/formats/commonjs-destructuring-browsers/multiple.js',
        ),
      );

      let dist = await outputFS.readFile(b.getBundles()[0].filePath, 'utf8');
      assert(dist.includes('= require("lodash")'));
      assert(dist.includes('= temp.add'));
      assert(dist.includes('= temp.subtract'));
    });

    it('should support importing sibling bundles in library mode', async function() {
      let b = await bundle(
        path.join(__dirname, '/integration/formats/commonjs-siblings/a.js'),
      );

      let dist = await outputFS.readFile(
        b.getBundles().find(b => b.type === 'js').filePath,
        'utf8',
      );
      assert(dist.includes('require("./index.css")'));
    });

    it('should support async imports', async function() {
      let b = await bundle(
        path.join(__dirname, '/integration/formats/commonjs-async/index.js'),
      );

      let index = await outputFS.readFile(
        b.getBundles().find(b => b.name.startsWith('index')).filePath,
        'utf8',
      );
      assert(/Promise\.resolve\(require\("\.\/async\..+?\.js"\)\)/.test(index));

      assert.equal(await run(b), 4);
    });

    it('should support async split bundles', async function() {
      let b = await bundle(
        path.join(__dirname, '/integration/formats/commonjs-split/index.js'),
        {
          mode: 'production',
          defaultTargetOptions: {
            shouldOptimize: false,
          },
        },
      );

      let index = await outputFS.readFile(
        b.getBundles().find(b => b.name.startsWith('index')).filePath,
        'utf8',
      );
      assert(
        /Promise\.resolve\(require\("\.\/async1\..+?\.js"\)\)/.test(index),
      );
      assert(
        /Promise\.resolve\(require\("\.\/async2\..+?\.js"\)\)/.test(index),
      );
    });

    it('should support async split bundles (reexport default)', async function() {
      let b = await bundle(
        path.join(
          __dirname,
          '/integration/formats/commonjs-split-reexport-default/index.js',
        ),
        {mode: 'production'},
      );

      assertBundles(b, [
        {
          name: 'index.js',
          assets: ['index.js'],
        },
        {
          type: 'js',
          assets: ['shared.js'],
        },
        {
          type: 'js',
          assets: ['async1.js'],
        },
        {
          type: 'js',
          assets: ['async2.js'],
        },
      ]);

      assert.strictEqual(await run(b), 20579 * 2);
    });

    it('should call init for wrapped modules when codesplitting to to commonjs', async function() {
      let b = await bundle(
        path.join(
          __dirname,
          '/integration/formats/commonjs-wrap-codesplit/a.js',
        ),
      );

      assert.equal(await run(b), 2);
    });

    it('should support sideEffects: false', async function() {
      let b = await bundle(
        path.join(
          __dirname,
          '/integration/formats/commonjs-sideeffects/index.js',
        ),
      );

      let ns = await run(b);
      assert.equal(typeof ns.test, 'function');
    });

    it('should throw an error on missing export with esmodule input and sideEffects: false', async function() {
<<<<<<< HEAD
      let message = "./other.js does not export 'a'";
      let source = path.join(
        __dirname,
        '/integration/formats/commonjs-sideeffects',
        'missing-export.js',
      );
      await assert.rejects(() => bundle(source), {
        name: 'BuildError',
        message,
        diagnostics: [
          {
            message,
            origin: '@parcel/core',
            filePath: source,
            language: 'js',
            codeFrame: {
              codeHighlights: [
                {
                  start: {
                    line: 1,
                    column: 10,
                  },
                  end: {
                    line: 1,
                    column: 15,
                  },
=======
      let message = "other.js does not export 'a'";
      let source = 'missing-export.js';
      await assert.rejects(
        () =>
          bundle(
            path.join(
              __dirname,
              '/integration/formats/commonjs-sideeffects',
              source,
            ),
          ),
        {
          name: 'BuildError',
          message,
          diagnostics: [
            {
              message,
              origin: '@parcel/core',
              codeFrames: [
                {
                  filePath: source,
                  language: 'js',
                  codeHighlights: [
                    {
                      start: {
                        line: 1,
                        column: 10,
                      },
                      end: {
                        line: 1,
                        column: 15,
                      },
                    },
                  ],
>>>>>>> 79923ce5
                },
              ],
            },
          },
        ],
      });
    });

    it('should support commonjs input', async function() {
      let b = await bundle(
        path.join(__dirname, '/integration/formats/commonjs-dynamic/index.js'),
      );

      let dist = await outputFS.readFile(
        b.getBundles().find(b => b.type === 'js').filePath,
        'utf8',
      );
      assert(dist.includes('Object.assign(module.exports'));

      let ns = await run(b);
      assert.equal(typeof ns.test, 'function');
    });

    it('should support commonjs requires without interop', async function() {
      let b = await bundle(
        path.join(__dirname, '/integration/formats/commonjs-require/index.js'),
      );

      let dist = await outputFS.readFile(
        b.getBundles().find(b => b.type === 'js').filePath,
        'utf8',
      );
      assert(dist.includes('= require("lodash")'));

      let add = await run(b);
      assert.equal(add(2, 3), 5);
    });

    it('should support generating commonjs output with re-exports in entry', async function() {
      let b = await bundle(
        path.join(
          __dirname,
          '/integration/formats/commonjs-entry-re-export/a.js',
        ),
      );
      assert.deepEqual(await run(b), {foo: 'foo'});
    });
  });

  describe('esmodule', function() {
    it('should support esmodule output (named export)', async function() {
      let b = await bundle(
        path.join(__dirname, '/integration/formats/esm/named.js'),
      );

      await assertESMExports(b, {bar: 5, foo: 2});
    });

    it('should support esmodule output (default identifier)', async function() {
      let b = await bundle(
        path.join(__dirname, '/integration/formats/esm/default-value.js'),
      );

      let dist = await outputFS.readFile(b.getBundles()[0].filePath, 'utf8');
      assert(!dist.includes('function')); // no iife
      await assertESMExports(b, {default: 4});
    });

    it('should support esmodule output (default function)', async function() {
      let b = await bundle(
        path.join(__dirname, '/integration/formats/esm/default-function.js'),
      );

      assert.strictEqual((await run(b)).default(), 2);
    });

    it('should support esmodule output (multiple)', async function() {
      let b = await bundle(
        path.join(__dirname, '/integration/formats/esm/multiple.js'),
      );

      await assertESMExports(b, {a: 2, c: 5, default: 3});
    });

    it('should support esmodule output (exporting symbol multiple times)', async function() {
      let b = await bundle(
        path.join(__dirname, '/integration/formats/esm/multiple-times.js'),
      );

      await assertESMExports(b, {default: 1, foo: 2, other: 1, test: 1});
    });

    it('should support esmodule output (re-export)', async function() {
      let b = await bundle(
        path.join(__dirname, '/integration/formats/esm/re-export.js'),
      );

      await assertESMExports(b, {a: 2, c: 5});
    });

    it.skip('should support esmodule output (re-export namespace as)', async function() {
      let b = await bundle(
        path.join(
          __dirname,
          '/integration/formats/esm/re-export-namespace-as.js',
        ),
      );

      await assertESMExports(b, {ns: {a: 2, c: 5}});
    });

    it('should support esmodule output (renaming re-export)', async function() {
      let b = await bundle(
        path.join(__dirname, '/integration/formats/esm/re-export-rename.js'),
      );

      await assertESMExports(b, {foo: 4});
    });

    it('should support esmodule output with external modules (named import)', async function() {
      let b = await bundle(
        path.join(__dirname, '/integration/formats/esm-external/named.js'),
      );

      await assertESMExports(
        b,
        {bar: 3},
        {lodash: () => ({add: (a, b) => a + b})},
      );
    });

    it('should support esmodule output with external modules (named import with same name)', async function() {
      let b = await bundle(
        path.join(__dirname, '/integration/formats/esm-external/named-same.js'),
      );

      await assertESMExports(
        b,
        {bar: true},
        {
          lodash: () => lodash,
          'lodash/fp': () => lodashFP,
        },
      );
    });

    it('should support esmodule output with external modules (namespace import)', async function() {
      let b = await bundle(
        path.join(__dirname, '/integration/formats/esm-external/namespace.js'),
      );

      await assertESMExports(b, {bar: 3}, {lodash: () => lodash});
    });

    it('should support esmodule output with external modules (default import)', async function() {
      let b = await bundle(
        path.join(__dirname, '/integration/formats/esm-external/default.js'),
      );

      await assertESMExports(
        b,
        {bar: 3},
        {
          lodash: () => lodash,
        },
      );
    });

    it('should support esmodule output with external modules (multiple specifiers)', async function() {
      let b = await bundle(
        path.join(__dirname, '/integration/formats/esm-external/multiple.js'),
      );

      await assertESMExports(
        b,
        {bar: 6},
        {
          lodash: () => lodash,
        },
      );
    });

    it('should support esmodule output with external modules (export)', async function() {
      let b = await bundle(
        path.join(__dirname, '/integration/formats/esm-external/export.js'),
      );

      await assertESMExports(
        b,
        3,
        {
          lodash: () => lodash,
        },
        ns => ns.add(1, 2),
      );
    });

    it('should support esmodule output with external modules (re-export)', async function() {
      let b = await bundle(
        path.join(__dirname, '/integration/formats/esm-external/re-export.js'),
      );

      await assertESMExports(
        b,
        3,
        {
          lodash: () => lodash,
        },
        ns => ns.add(1, 2),
      );
    });

    it('should support importing sibling bundles in library mode', async function() {
      let b = await bundle(
        path.join(__dirname, '/integration/formats/esm-siblings/a.js'),
      );

      let dist = await outputFS.readFile(
        b.getBundles().find(b => b.type === 'js').filePath,
        'utf8',
      );
      assert(dist.includes('import "./index.css"'));
    });

    it('should support esmodule output (skipped exports)', async function() {
      let b = await bundle(
        path.join(
          __dirname,
          '/integration/formats/esm-isLibrary-false/skipped.js',
        ),
      );

      let dist = await outputFS.readFile(
        b.getBundles().find(b => b.type === 'js').filePath,
        'utf8',
      );
      assert(!dist.includes('foo'));
    });

    it('should support interop imports from other bundles', async function() {
      let b = await bundle(
        path.join(
          __dirname,
          '/integration/formats/esm-interop-cross-bundle/a.js',
        ),
      );

      assertBundles(b, [
        {
          type: 'js',
          assets: ['a.js', 'c.js'],
        },
        {
          type: 'js',
          assets: ['b.js'],
        },
      ]);

      let dist = await outputFS.readFile(
        b.getBundles().find(b => !b.needsStableName).filePath,
        'utf8',
      );
      assert(dist.includes('$parcel$interopDefault'));
      let ns = await run(b);
      assert.deepEqual(await ns.default, [123, 123]);
    });

    it('should rename imports that conflict with exports', async function() {
      let b = await bundle(
        path.join(__dirname, '/integration/formats/esm-conflict/a.js'),
      );

      await assertESMExports(b, {foo: 13}, {foo: () => ({foo: 10})});
    });

    it('should support async imports', async function() {
      let b = await bundle(
        path.join(__dirname, '/integration/formats/esm-async/index.js'),
      );

      let index = await outputFS.readFile(
        b.getBundles().find(b => b.name.startsWith('index')).filePath,
        'utf8',
      );
      assert(/import\("\.\/async\..+?\.js"\)/.test(index));

      await assertESMExports(b, 4, {}, ns => ns.default);
    });

    // This is currently not possible, it would have to do something like this:
    // export { $id$init().foo as foo };
    it.skip('should support dynamic imports with chained reexports', async function() {
      let b = await bundle(
        path.join(
          __dirname,
          '/integration/formats/esm-async-chained-reexport/index.js',
        ),
      );

      let async = await outputFS.readFile(
        b.getBundles().find(b => b.name.startsWith('c')).filePath,
        'utf8',
      );
      assert(!/\$export\$default\s+=/.test(async));
    });

    it('should support dynamic imports with chained reexports II', async function() {
      let b = await bundle(
        path.join(
          __dirname,
          '/integration/formats/esm-async-chained-reexport2/index.js',
        ),
      );

      let async = await outputFS.readFile(
        b.getChildBundles(b.getBundles()[0])[0].filePath,
        'utf8',
      );
      assert(!async.includes('$import$'));
      await assertESMExports(b, ['index', 'a', 1], {}, ns => ns.default);
    });

    it('should throw an error on missing export with esmodule output and sideEffects: false', async function() {
<<<<<<< HEAD
      let message = "./b.js does not export 'a'";
      let source = path.join(
        __dirname,
        'integration/formats/esm-sideeffects',
        'missing-export.js',
      );
      await assert.rejects(() => bundle(source), {
        name: 'BuildError',
        message,
        diagnostics: [
          {
            message,
            origin: '@parcel/core',
            filePath: source,
            language: 'js',
            codeFrame: {
              codeHighlights: [
                {
                  start: {
                    line: 1,
                    column: 10,
                  },
                  end: {
                    line: 1,
                    column: 15,
                  },
=======
      let message = "b.js does not export 'a'";
      let source = 'missing-export.js';
      await assert.rejects(
        () =>
          bundle(
            path.join(__dirname, 'integration/formats/esm-sideeffects', source),
          ),
        {
          name: 'BuildError',
          message,
          diagnostics: [
            {
              message,
              origin: '@parcel/core',
              codeFrames: [
                {
                  filePath: source,
                  language: 'js',
                  codeHighlights: [
                    {
                      start: {
                        line: 1,
                        column: 10,
                      },
                      end: {
                        line: 1,
                        column: 15,
                      },
                    },
                  ],
>>>>>>> 79923ce5
                },
              ],
            },
          },
        ],
      });
    });

    it('should support async split bundles', async function() {
      let b = await bundle(
        path.join(__dirname, '/integration/formats/esm-split/index.js'),
        {
          mode: 'production',
          defaultTargetOptions: {
            shouldOptimize: false,
          },
        },
      );

      let index = await outputFS.readFile(
        b.getBundles().find(b => b.name.startsWith('index')).filePath,
        'utf8',
      );
      assert(/import\("\.\/async1\..+?\.js"\)/.test(index));
      assert(/import\("\.\/async2\..+?\.js"\)/.test(index));

      await assertESMExports(
        b,
        true,
        {lodash: () => lodash, react: () => react},
        ns => ns.default,
      );
    });

    it('should call init for wrapped modules when codesplitting to esmodules', async function() {
      let b = await bundle(
        path.join(__dirname, '/integration/formats/esm-wrap-codesplit/a.js'),
      );

      let ns = await run(b);
      // TODO: https://github.com/parcel-bundler/parcel/issues/5459
      assert.deepStrictEqual(await ns.default, 2);
    });

    it('should support async split bundles for workers', async function() {
      let b = await bundle(
        path.join(
          __dirname,
          '/integration/formats/esm-split-worker/index.html',
        ),
        {
          mode: 'production',
          defaultTargetOptions: {
            shouldOptimize: false,
          },
        },
      );

      let workerBundle = nullthrows(
        b.getBundles().find(b => b.env.context === 'web-worker'),
      );
      let workerBundleContents = await outputFS.readFile(
        workerBundle.filePath,
        'utf8',
      );

      let asyncBundle = b
        .getChildBundles(workerBundle)
        .find(b => b.filePath.includes('async'));
      let syncBundle = b
        .getReferencedBundles(workerBundle)
        .find(b => !b.filePath.includes('async'));
      assert(
        workerBundleContents.includes(
          `import "./${path.basename(syncBundle.filePath)}"`,
        ),
      );
      assert(
        workerBundleContents.includes(path.basename(asyncBundle.filePath)),
      );
    });

    it('should support building esmodules for browser targets', async function() {
      let b = await bundle(
        path.join(__dirname, '/integration/formats/esm-browser/index.html'),
      );

      let html = await outputFS.readFile(
        b.getBundles().find(b => b.type === 'html').filePath,
        'utf8',
      );

      assert(html.includes('<script type="module" src="/index'));

      let entry = await outputFS.readFile(
        b
          .getBundles()
          .find(
            b => path.basename(b.filePath) === html.match(/src="\/(.*?)"/)[1],
          ).filePath,
        'utf8',
      );

      let asyncBundle = b
        .getBundles()
        .find(bundle => bundle.name.startsWith('async'));
      assert(
        entry.includes(`import("./${path.basename(asyncBundle.filePath)}")`),
      );

      let res = await run(b, {output: null}, {require: false});
      assert.equal(await res.output, 4);
    });

    it('should support use an import polyfill for older browsers', async function() {
      let b = await bundle(
        path.join(__dirname, '/integration/formats/esm-browser/index.html'),
        {
          defaultTargetOptions: {
            engines: {
              browsers: [
                // Implements es modules but not dynamic imports
                'Chrome 61',
              ],
            },
          },
        },
      );

      let html = await outputFS.readFile(
        b.getBundles().find(b => b.type === 'html').filePath,
        'utf8',
      );

      assert(html.includes('<script type="module" src="/index'));

      let entry = await outputFS.readFile(
        b
          .getBundles()
          .find(
            b => path.basename(b.filePath) === html.match(/src="\/(.*?)"/)[1],
          ).filePath,
        'utf8',
      );
      assert(entry.includes('function importModule'));

      let asyncBundle = b
        .getBundles()
        .find(bundle => bundle.name.startsWith('async'));
      assert(
        entry.includes(
          `getBundleURL() + "${path.basename(asyncBundle.filePath)}"`,
        ),
      );
    });

    it('should support building esmodules with css imports', async function() {
      let b = await bundle(
        path.join(__dirname, '/integration/formats/esm-browser-css/index.html'),
      );

      let html = await outputFS.readFile(
        b.getBundles().find(b => b.type === 'html').filePath,
        'utf8',
      );

      assert(html.includes('<script type="module" src="/index'));
      assert(html.includes('<link rel="stylesheet" href="/index'));

      let entry = await outputFS.readFile(
        b
          .getBundles()
          .find(
            b => path.basename(b.filePath) === html.match(/src="\/(.*?)"/)[1],
          ).filePath,
        'utf8',
      );

      let bundles = b.getBundles();
      let asyncJsBundle = bundles.find(
        bundle => bundle.type === 'js' && bundle.name.startsWith('async'),
      );
      let asyncCssBundle = bundles.find(
        bundle => bundle.type === 'css' && bundle.name.startsWith('async'),
      );
      assert(
        new RegExp(
          'Promise.all\\(\\[\\n.+?getBundleURL\\(\\) \\+ "' +
            path.basename(asyncCssBundle.filePath) +
            '"\\),\\n\\s*import\\("\\.\\/' +
            path.basename(asyncJsBundle.filePath) +
            '"\\)\\n\\s*\\]\\)',
        ).test(entry),
      );

      let async = await outputFS.readFile(
        b.getBundles().find(b => b.type === 'js' && b.name.startsWith('async'))
          .filePath,
        'utf8',
      );
      assert(!async.includes('.css"'));
    });

    it('should support building esmodules with split bundles', async function() {
      let b = await bundle(
        path.join(
          __dirname,
          '/integration/formats/esm-browser-split-bundle/index.html',
        ),
        {
          mode: 'production',
          defaultTargetOptions: {
            shouldOptimize: false,
          },
        },
      );

      let html = await outputFS.readFile(
        b.getBundles().find(b => b.type === 'html').filePath,
        'utf8',
      );

      assert(html.includes('<script type="module" src="/index'));

      let bundles = b.getBundles();
      let entry = await outputFS.readFile(
        bundles.find(
          b => path.basename(b.filePath) === html.match(/src="\/(.*?)"/)[1],
        ).filePath,
        'utf8',
      );

      let sharedBundle = bundles.find(b => b.getEntryAssets().length === 0);
      let async1Bundle = bundles.find(
        b => b.name.startsWith('async1') && b.id !== sharedBundle.id,
      );
      let async2Bundle = bundles.find(b => b.name.startsWith('async2'));

      for (let bundle of [async1Bundle, async2Bundle]) {
        // async import both bundles in parallel for performance
        assert(
          new RegExp(
            `import\\("\\./${path.basename(
              sharedBundle.filePath,
            )}"\\),\\n\\s*import\\("./${path.basename(bundle.filePath)}"\\)`,
          ).test(entry),
        );
      }
    });

    it('should create correct bundle import for reexports', async function() {
      let b = await bundle(
        path.join(
          __dirname,
          '/integration/formats/esm-bundle-import-reexport/index.js',
        ),
      );

      await assertESMExports(
        b,
        ['!!!index!!!', 'DiagramVersion: !!!some name!!!'],
        {},
        ns => ns.default,
      );
    });

    it('should support generating ESM from CommonJS', async function() {
      let b = await bundle(
        path.join(__dirname, '/integration/formats/commonjs-esm/index.js'),
      );

      let ns = await run(b, {}, {}, {lodash: () => lodash});
      assert.strictEqual(ns.default(1, 2), 3);
    });

    it('should support re-assigning to module.exports', async function() {
      let b = await bundle(
        path.join(__dirname, '/integration/formats/commonjs-esm/re-assign.js'),
      );

      let ns = await run(b);
      assert.deepStrictEqual({...ns}, {default: 'xyz'});
    });

    it.skip("doesn't support require.resolve calls for excluded assets without commonjs", async function() {
      let message =
        "'require.resolve' calls for excluded assets are only supported with outputFormat: 'commonjs'";
      let source = path.join(
        __dirname,
        '/integration/formats/commonjs-esm/require-resolve.js',
      );
      await assert.rejects(() => bundle(source), {
        name: 'BuildError',
        message,
        diagnostics: [
          {
            message,
            origin: '@parcel/packager-js',
            codeFrames: [
              {
                filePath: source,
                language: 'js',
                codeHighlights: [
                  {
                    start: {
                      line: 1,
                      column: 16,
                    },
                    end: {
                      line: 1,
                      column: 40,
                    },
                  },
                ],
              },
            ],
          },
        ],
      });
    });

    it('should support generating commonjs output with re-exports in entry', async function() {
      let b = await bundle(
        path.join(
          __dirname,
          '/integration/formats/commonjs-esm-entry-re-export/a.js',
        ),
      );

      let ns = await run(b);
      assert.deepEqual({...ns}, {default: {default: 'default'}});
    });

    it('should rename shadowed imported specifiers to something unique', async function() {
      let b = await bundle(
        path.join(__dirname, '/integration/formats/esm-import-shadow/a.mjs'),
      );

      let _b = await import(
        pathToFileURL(
          path.join(
            __dirname,
            '/integration/formats/esm-import-shadow/node_modules/b/index.mjs',
          ),
        ).toString()
      );
      let ns = await run(b, {}, {}, {b: () => _b});
      let [useContext] = ns.createContext('Hello');
      assert.strictEqual(useContext(), 'Hello World');
    });

    it('should rename shadowed exports to something unique', async function() {
      let b = await bundle(
        path.join(__dirname, '/integration/formats/esm-export-shadow/a.mjs'),
      );

      let ns = await run(b);
      assert.strictEqual(ns.fib(5), 8);
    });

    it('should support ESM output from CJS input', async function() {
      let b = await bundle(
        path.join(__dirname, '/integration/formats/esm-cjs/a.js'),
      );

      let ns = await run(b);
      assert.deepEqual(ns.test, true);
      assert.deepEqual(ns.default, {test: true});
    });

    it('should support outputting .mjs files', async function() {
      let b = await bundle(
        path.join(__dirname, '/integration/formats/esm-mjs/index.js'),
      );

      let filePath = b.getBundles()[0].filePath;
      assert(filePath.endsWith('.mjs'));
      let output = await outputFS.readFile(filePath, 'utf8');
      assert(output.includes('import '));
    });

    it('should support outputting ESM in .js files with "type": "module"', async function() {
      let b = await bundle(
        path.join(__dirname, '/integration/formats/esm-type-module/index.js'),
      );

      let filePath = b.getBundles()[0].filePath;
      assert(filePath.endsWith('.js'));
      let output = await outputFS.readFile(filePath, 'utf8');
      assert(output.includes('import '));
    });

    it('.cjs extension should override "type": "module"', async function() {
      let b = await bundle(
        path.join(__dirname, '/integration/formats/cjs-type-module/index.js'),
      );

      let filePath = b.getBundles()[0].filePath;
      assert(filePath.endsWith('.cjs'));
      let output = await outputFS.readFile(filePath, 'utf8');
      assert(!output.includes('import '));
      assert(output.includes('require('));
    });
  });

  it('should support generating ESM from universal module wrappers', async function() {
    let b = await bundle(
      path.join(
        __dirname,
        '/integration/formats/commonjs-esm/universal-library.js',
      ),
    );

    let ns = await run(b);
    assert.deepEqual({...ns}, {default: {a: 2}});
  });

  it("doesn't overwrite used global variables", async function() {
    let b = await bundle(
      path.join(__dirname, '/integration/formats/conflict-global/index.js'),
    );

    let cjs = b
      .getBundles()
      .find(b => b.type === 'js' && b.env.outputFormat === 'commonjs');

    let calls = [];
    assert.deepEqual(
      await runBundle(b, cjs, {
        foo(v) {
          calls.push(v);
        },
      }),
      {Map: 2},
    );
    assert.deepEqual(calls, [[['a', 10]]]);

    calls = [];
    assert.deepEqual(
      await runBundle(b, cjs, {
        foo(v) {
          calls.push(v);
        },
      }),
      {Map: 2},
    );
    assert.deepEqual(calls, [[['a', 10]]]);
  });

  describe('global', function() {
    it('should support split bundles between main script and workers', async function() {
      let b = await bundle(
        path.join(
          __dirname,
          '/integration/formats/global-split-worker/index.html',
        ),
        {
          mode: 'production',
          defaultTargetOptions: {
            shouldOptimize: false,
          },
        },
      );

      assertBundles(b, [
        {
          type: 'js',
          assets: ['bundle-url.js', 'get-worker-url.js', 'index.js'],
        },
        {type: 'html', assets: ['index.html']},
        {type: 'js', assets: ['lodash.js']},
        {type: 'js', assets: ['worker.js']},
      ]);

      let workerBundle;
      let res = await run(
        b,
        {
          output: null,
          Worker: class {
            constructor(url) {
              workerBundle = nullthrows(
                b
                  .getBundles()
                  .find(
                    b => path.basename(b.filePath) === path.posix.basename(url),
                  ),
              );
            }
          },
        },
        {require: false},
      );
      assert.strictEqual(res.output, 3);
      res = await runBundle(b, workerBundle, {output: null}, {require: false});
      assert.strictEqual(res.output, 30);
    });

    it('should support async split bundles for workers', async function() {
      await bundle(
        path.join(
          __dirname,
          '/integration/formats/global-split-worker-async/index.html',
        ),
        {
          mode: 'production',
          defaultTargetOptions: {
            shouldOptimize: false,
          },
        },
      );
    });

    it('should throw with external modules', async function() {
      let message =
        'External modules are not supported when building for browser';
      let source = path.join(
        __dirname,
        'integration/formats/global-external/index.js',
      );
      await assert.rejects(() => bundle(source), {
        name: 'BuildError',
        message,
        diagnostics: [
          {
            message,
            origin: '@parcel/packager-js',
            codeFrames: [
              {
                filePath: source,
                codeHighlights: [
                  {
                    start: {
                      line: 1,
                      column: 21,
                    },
                    end: {
                      line: 1,
                      column: 28,
                    },
                  },
                ],
              },
            ],
          },
        ],
      });
    });
  });
});<|MERGE_RESOLUTION|>--- conflicted
+++ resolved
@@ -368,36 +368,12 @@
     });
 
     it('should throw an error on missing export with esmodule input and sideEffects: false', async function() {
-<<<<<<< HEAD
-      let message = "./other.js does not export 'a'";
+      let message = "other.js does not export 'a'";
       let source = path.join(
         __dirname,
         '/integration/formats/commonjs-sideeffects',
         'missing-export.js',
       );
-      await assert.rejects(() => bundle(source), {
-        name: 'BuildError',
-        message,
-        diagnostics: [
-          {
-            message,
-            origin: '@parcel/core',
-            filePath: source,
-            language: 'js',
-            codeFrame: {
-              codeHighlights: [
-                {
-                  start: {
-                    line: 1,
-                    column: 10,
-                  },
-                  end: {
-                    line: 1,
-                    column: 15,
-                  },
-=======
-      let message = "other.js does not export 'a'";
-      let source = 'missing-export.js';
       await assert.rejects(
         () =>
           bundle(
@@ -430,13 +406,12 @@
                       },
                     },
                   ],
->>>>>>> 79923ce5
                 },
               ],
             },
-          },
-        ],
-      });
+          ],
+        },
+      );
     });
 
     it('should support commonjs input', async function() {
@@ -754,36 +729,12 @@
     });
 
     it('should throw an error on missing export with esmodule output and sideEffects: false', async function() {
-<<<<<<< HEAD
-      let message = "./b.js does not export 'a'";
+      let message = "b.js does not export 'a'";
       let source = path.join(
         __dirname,
         'integration/formats/esm-sideeffects',
         'missing-export.js',
       );
-      await assert.rejects(() => bundle(source), {
-        name: 'BuildError',
-        message,
-        diagnostics: [
-          {
-            message,
-            origin: '@parcel/core',
-            filePath: source,
-            language: 'js',
-            codeFrame: {
-              codeHighlights: [
-                {
-                  start: {
-                    line: 1,
-                    column: 10,
-                  },
-                  end: {
-                    line: 1,
-                    column: 15,
-                  },
-=======
-      let message = "b.js does not export 'a'";
-      let source = 'missing-export.js';
       await assert.rejects(
         () =>
           bundle(
@@ -812,13 +763,12 @@
                       },
                     },
                   ],
->>>>>>> 79923ce5
                 },
               ],
             },
-          },
-        ],
-      });
+          ],
+        },
+      );
     });
 
     it('should support async split bundles', async function() {
