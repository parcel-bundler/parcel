--- conflicted
+++ resolved
@@ -14,7 +14,6 @@
 import * as lodash from 'lodash';
 import * as lodashFP from 'lodash/fp';
 
-<<<<<<< HEAD
 const bundle = (name, opts = {}) => {
   return _bundle(
     name,
@@ -28,9 +27,6 @@
     ),
   );
 };
-=======
-const bundle = (name, opts) => _bundle(name, {scopeHoist: true, ...opts});
->>>>>>> 6d9e3901
 
 describe('output formats', function() {
   describe('commonjs', function() {
