// @flow
import type {InitialParcelOptions, BuildSuccessEvent} from '@parcel/types';
import assert from 'assert';
import invariant from 'assert';
import nullthrows from 'nullthrows';
import path from 'path';
import {
  assertBundles,
  bundler,
  run,
  runBundle as runSingleBundle,
  overlayFS,
  outputFS,
  inputFS,
  ncp,
  workerFarm,
  mergeParcelOptions,
  sleep,
  getNextBuild,
  distDir,
  getParcelOptions,
  assertNoFilePathInCache,
  findAsset,
} from '@parcel/test-utils';
import {md} from '@parcel/diagnostic';
import fs from 'fs';
import {NodePackageManager} from '@parcel/package-manager';
import {createWorkerFarm} from '@parcel/core';
import resolveOptions from '@parcel/core/src/resolveOptions';

let inputDir: string;
let packageManager = new NodePackageManager(inputFS, '/');

function getEntries(entries = 'src/index.js') {
  return (Array.isArray(entries) ? entries : [entries]).map(entry =>
    path.resolve(inputDir, entry),
  );
}

function getOptions(opts) {
  return mergeParcelOptions(
    {
      inputFS: overlayFS,
      shouldDisableCache: false,
    },
    opts,
  );
}

function runBundle(entries = 'src/index.js', opts) {
  return bundler(getEntries(entries), getOptions(opts)).run();
}

type UpdateFn = BuildSuccessEvent =>
  | ?InitialParcelOptions
  | Promise<?InitialParcelOptions>;
type TestConfig = {|
  ...InitialParcelOptions,
  entries?: Array<string>,
  setup?: () => void | Promise<void>,
  update: UpdateFn,
|};

async function testCache(update: UpdateFn | TestConfig, integration) {
  await overlayFS.rimraf(path.join(__dirname, '/input'));
  await ncp(
    path.join(__dirname, '/integration', integration ?? 'cache'),
    path.join(inputDir),
  );

  let entries;
  let options: ?InitialParcelOptions;
  if (typeof update === 'object') {
    let setup;
    ({entries, setup, update, ...options} = update);

    if (setup) {
      await setup();
    }
  }

  let resolvedOptions = await resolveOptions(
    getParcelOptions(getEntries(entries), getOptions(options)),
  );

  let b = await runBundle(entries, options);

  await assertNoFilePathInCache(
    resolvedOptions.outputFS,
    resolvedOptions.cacheDir,
    resolvedOptions.projectRoot,
  );

  // update
  let newOptions = await update(b);
  options = mergeParcelOptions(options || {}, newOptions);

  // Run cached build
  b = await runBundle(entries, options);

  resolvedOptions = await resolveOptions(
    getParcelOptions(getEntries(entries), getOptions(options)),
  );
  await assertNoFilePathInCache(
    resolvedOptions.outputFS,
    resolvedOptions.cacheDir,
    resolvedOptions.projectRoot,
  );

  return b;
}

describe('cache', function () {
  before(async () => {
    await inputFS.rimraf(path.join(__dirname, 'input'));
  });

  beforeEach(() => {
    inputDir = path.join(
      __dirname,
      '/input',
      Math.random().toString(36).slice(2),
    );
  });

  it('should support updating a JS file', async function () {
    let b = await testCache(async b => {
      assert.equal(await run(b.bundleGraph), 4);
      await overlayFS.writeFile(
        path.join(inputDir, 'src/nested/test.js'),
        'export default 4',
      );
    });

    assert.equal(await run(b.bundleGraph), 6);
  });

  it('should support adding a dependency', async function () {
    let b = await testCache(async b => {
      assert.equal(await run(b.bundleGraph), 4);
      await overlayFS.writeFile(
        path.join(inputDir, 'src/nested/foo.js'),
        'export default 6',
      );
      await overlayFS.writeFile(
        path.join(inputDir, 'src/nested/test.js'),
        'export {default} from "./foo";',
      );
    });

    assert.equal(await run(b.bundleGraph), 8);
  });

  it('should support adding a dependency which changes the referenced bundles of a parent bundle', async function () {
    async function exec(bundleGraph, bundle) {
      let calls = [];
      await runSingleBundle(bundleGraph, nullthrows(bundle), {
        call(v) {
          calls.push(v);
        },
      });
      return calls;
    }

    let b = await testCache(
      {
        entries: ['a.html', 'b.html'],
        mode: 'production',
        update: async b => {
          let html = b.bundleGraph.getBundles().filter(b => b.type === 'html');
          assert.deepEqual(await exec(b.bundleGraph, html[0]), ['a']);
          assert.deepEqual(await exec(b.bundleGraph, html[1]), ['b']);
          await overlayFS.writeFile(
            path.join(inputDir, 'a.js'),
            'import "./c.js"; call("a");',
          );
          await overlayFS.writeFile(
            path.join(inputDir, 'b.js'),
            'import "./c.js"; call("b");',
          );
        },
      },
      'cache-add-dep-referenced',
    );

    let html = b.bundleGraph.getBundles().filter(b => b.type === 'html');
    assert.deepEqual(await exec(b.bundleGraph, html[0]), ['c', 'a']);
    assert.deepEqual(await exec(b.bundleGraph, html[1]), ['c', 'b']);
  });

  it('should error when deleting a file', async function () {
    // $FlowFixMe
    await assert.rejects(
      async () => {
        await testCache(async () => {
          await overlayFS.unlink(path.join(inputDir, 'src/nested/test.js'));
        });
      },
      {message: "Failed to resolve './nested/test' from './src/index.js'"},
    );
  });

  it('should error when starting parcel from a broken state with no changes', async function () {
    // $FlowFixMe
    await assert.rejects(async () => {
      await testCache(async () => {
        await overlayFS.unlink(path.join(inputDir, 'src/nested/test.js'));
      });
    });

    // Do a third build from a failed state with no changes
    // $FlowFixMe
    await assert.rejects(
      async () => {
        await runBundle();
      },
      {message: "Failed to resolve './nested/test' from './src/index.js'"},
    );
  });

  describe('babel', function () {
    let json = config => JSON.stringify(config);
    let cjs = config => `module.exports = ${JSON.stringify(config)}`;
    // TODO: not sure how to invalidate the ESM cache in node...
    // let mjs = (config) => `export default ${JSON.stringify(config)}`;
    let configs = [
      {name: '.babelrc', formatter: json, nesting: true},
      {name: '.babelrc.json', formatter: json, nesting: true},
      {name: '.babelrc.js', formatter: cjs, nesting: true},
      {name: '.babelrc.cjs', formatter: cjs, nesting: true},
      // {name: '.babelrc.mjs', formatter: mjs, nesting: true},
      {name: 'babel.config.json', formatter: json, nesting: false},
      {name: 'babel.config.js', formatter: cjs, nesting: false},
      {name: 'babel.config.cjs', formatter: cjs, nesting: false},
      // {name: 'babel.config.mjs', formatter: mjs, nesting: false}
    ];

    before(async () => {
      // Invalidate @babel/core before any of these tests run so that it is required
      // through NodePackageManager and we are able to track module children.
      // Otherwise, it will already have been loaded by @babel/register.
      await workerFarm.callAllWorkers('invalidateRequireCache', [
        packageManager.resolveSync('@babel/core', __filename)?.resolved,
      ]);
    });

    for (let {name, formatter, nesting} of configs) {
      describe(name, function () {
        it(`should support adding a ${name}`, async function () {
          let b = await testCache({
            // Babel's config loader only works with the node filesystem
            inputFS,
            outputFS: inputFS,
            async setup() {
              await inputFS.mkdirp(inputDir);
              await inputFS.ncp(
                path.join(__dirname, '/integration/cache'),
                inputDir,
              );
            },
            async update(b) {
              assert.equal(await run(b.bundleGraph), 4);

              let contents = await overlayFS.readFile(
                b.bundleGraph.getBundles()[0].filePath,
                'utf8',
              );
              assert(
                contents.includes('class Test'),
                'class should not be transpiled',
              );

              await inputFS.writeFile(
                path.join(inputDir, name),
                formatter({
                  presets: ['@babel/preset-env'],
                }),
              );

              await sleep(100);
            },
          });

          assert.equal(await run(b.bundleGraph), 4);

          let contents = await overlayFS.readFile(
            b.bundleGraph.getBundles()[0].filePath,
            'utf8',
          );
          assert(
            !contents.includes('class Test'),
            'class should be transpiled',
          );
        });

        it(`should support updating a ${name}`, async function () {
          let b = await testCache({
            // Babel's config loader only works with the node filesystem
            inputFS,
            outputFS: inputFS,
            async setup() {
              await inputFS.mkdirp(inputDir);
              await inputFS.ncp(
                path.join(__dirname, '/integration/cache'),
                inputDir,
              );
              await inputFS.writeFile(
                path.join(inputDir, name),
                formatter({
                  presets: [
                    ['@babel/preset-env', {targets: {esmodules: true}}],
                  ],
                }),
              );
            },
            async update(b) {
              let contents = await overlayFS.readFile(
                b.bundleGraph.getBundles()[0].filePath,
                'utf8',
              );
              assert(
                contents.includes('class Test'),
                'class should not be transpiled',
              );

              await inputFS.writeFile(
                path.join(inputDir, name),
                formatter({
                  presets: ['@babel/preset-env'],
                }),
              );

              await sleep(100);
            },
          });

          let contents = await overlayFS.readFile(
            b.bundleGraph.getBundles()[0].filePath,
            'utf8',
          );
          assert(
            !contents.includes('class Test'),
            'class should be transpiled',
          );
        });

        it(`should support deleting a ${name}`, async function () {
          let b = await testCache({
            // Babel's config loader only works with the node filesystem
            inputFS,
            outputFS: inputFS,
            async setup() {
              await inputFS.mkdirp(inputDir);
              await inputFS.ncp(
                path.join(__dirname, '/integration/cache'),
                inputDir,
              );
              await inputFS.writeFile(
                path.join(inputDir, name),
                formatter({
                  presets: ['@babel/preset-env'],
                }),
              );
            },
            async update(b) {
              let contents = await overlayFS.readFile(
                b.bundleGraph.getBundles()[0].filePath,
                'utf8',
              );
              assert(
                !contents.includes('class Test'),
                'class should be transpiled',
              );

              await inputFS.unlink(path.join(inputDir, name));
              await sleep(100);
            },
          });

          let contents = await overlayFS.readFile(
            b.bundleGraph.getBundles()[0].filePath,
            'utf8',
          );
          assert(
            contents.includes('class Test'),
            'class should not be transpiled',
          );
        });

        it(`should support updating an extended ${name}`, async function () {
          let extendedName = '.babelrc-extended' + path.extname(name);
          let b = await testCache({
            // Babel's config loader only works with the node filesystem
            inputFS,
            outputFS: inputFS,
            async setup() {
              await inputFS.mkdirp(inputDir);
              await inputFS.ncp(
                path.join(__dirname, '/integration/cache'),
                inputDir,
              );
              await inputFS.writeFile(
                path.join(inputDir, extendedName),
                formatter({
                  presets: [
                    ['@babel/preset-env', {targets: {esmodules: true}}],
                  ],
                }),
              );
              await inputFS.writeFile(
                path.join(inputDir, name),
                formatter({
                  extends: `./${extendedName}`,
                }),
              );
            },
            async update(b) {
              let contents = await overlayFS.readFile(
                b.bundleGraph.getBundles()[0].filePath,
                'utf8',
              );
              assert(
                contents.includes('class Test'),
                'class should not be transpiled',
              );

              await inputFS.writeFile(
                path.join(inputDir, extendedName),
                formatter({
                  presets: ['@babel/preset-env'],
                }),
              );

              await sleep(100);
            },
          });

          let contents = await overlayFS.readFile(
            b.bundleGraph.getBundles()[0].filePath,
            'utf8',
          );
          assert(
            !contents.includes('class Test'),
            'class should be transpiled',
          );
        });

        if (nesting) {
          it(`should support adding a nested ${name}`, async function () {
            let b = await testCache({
              // Babel's config loader only works with the node filesystem
              inputFS,
              outputFS: inputFS,
              async setup() {
                await inputFS.mkdirp(inputDir);
                await inputFS.ncp(
                  path.join(__dirname, '/integration/cache'),
                  inputDir,
                );
              },
              async update(b) {
                assert.equal(await run(b.bundleGraph), 4);

                let contents = await overlayFS.readFile(
                  b.bundleGraph.getBundles()[0].filePath,
                  'utf8',
                );
                assert(
                  contents.includes('class Test'),
                  'class should not be transpiled',
                );
                assert(
                  contents.includes('class Result'),
                  'class should not be transpiled',
                );

                await inputFS.writeFile(
                  path.join(inputDir, `src/nested/${name}`),
                  formatter({
                    presets: ['@babel/preset-env'],
                  }),
                );

                await sleep(100);
              },
            });

            assert.equal(await run(b.bundleGraph), 4);

            let contents = await overlayFS.readFile(
              b.bundleGraph.getBundles()[0].filePath,
              'utf8',
            );
            assert(
              !contents.includes('class Test'),
              'class should be transpiled',
            );
            assert(
              contents.includes('class Result'),
              'class should not be transpiled',
            );
          });

          it(`should support updating a nested ${name}`, async function () {
            let b = await testCache({
              // Babel's config loader only works with the node filesystem
              inputFS,
              outputFS: inputFS,
              async setup() {
                await inputFS.mkdirp(inputDir);
                await inputFS.ncp(
                  path.join(__dirname, '/integration/cache'),
                  inputDir,
                );
                await inputFS.writeFile(
                  path.join(inputDir, `src/nested/${name}`),
                  formatter({
                    presets: [
                      ['@babel/preset-env', {targets: {esmodules: true}}],
                    ],
                  }),
                );
              },
              async update(b) {
                let contents = await overlayFS.readFile(
                  b.bundleGraph.getBundles()[0].filePath,
                  'utf8',
                );
                assert(
                  contents.includes('class Test'),
                  'class should not be transpiled',
                );
                assert(
                  contents.includes('class Result'),
                  'class should not be transpiled',
                );

                await inputFS.writeFile(
                  path.join(inputDir, `src/nested/${name}`),
                  formatter({
                    presets: ['@babel/preset-env'],
                  }),
                );

                await sleep(100);
              },
            });

            let contents = await overlayFS.readFile(
              b.bundleGraph.getBundles()[0].filePath,
              'utf8',
            );
            assert(
              !contents.includes('class Test'),
              'class should be transpiled',
            );
            assert(
              contents.includes('class Result'),
              'class should not be transpiled',
            );
          });

          it(`should support deleting a nested ${name}`, async function () {
            let b = await testCache({
              // Babel's config loader only works with the node filesystem
              inputFS,
              outputFS: inputFS,
              async setup() {
                await inputFS.mkdirp(inputDir);
                await inputFS.ncp(
                  path.join(__dirname, '/integration/cache'),
                  inputDir,
                );
                await inputFS.writeFile(
                  path.join(inputDir, `src/nested/${name}`),
                  formatter({
                    presets: ['@babel/preset-env'],
                  }),
                );
              },
              async update(b) {
                let contents = await overlayFS.readFile(
                  b.bundleGraph.getBundles()[0].filePath,
                  'utf8',
                );
                assert(
                  !contents.includes('class Test'),
                  'class should be transpiled',
                );
                assert(
                  contents.includes('class Result'),
                  'class should not be transpiled',
                );

                await inputFS.unlink(path.join(inputDir, `src/nested/${name}`));
                await sleep(100);
              },
            });

            let contents = await overlayFS.readFile(
              b.bundleGraph.getBundles()[0].filePath,
              'utf8',
            );
            assert(
              contents.includes('class Test'),
              'class should not be transpiled',
            );
            assert(
              contents.includes('class Result'),
              'class should not be transpiled',
            );
          });
        }
      });
    }

    describe('.babelignore', function () {
      it('should support adding a .babelignore', async function () {
        let b = await testCache({
          // Babel's config loader only works with the node filesystem
          inputFS,
          outputFS: inputFS,
          async setup() {
            await inputFS.mkdirp(inputDir);
            await inputFS.ncp(
              path.join(__dirname, '/integration/cache'),
              inputDir,
            );
            await inputFS.writeFile(
              path.join(inputDir, '.babelrc'),
              JSON.stringify({
                presets: ['@babel/preset-env'],
              }),
            );
          },
          async update(b) {
            let contents = await overlayFS.readFile(
              b.bundleGraph.getBundles()[0].filePath,
              'utf8',
            );
            assert(
              !contents.includes('class Test'),
              'class should be transpiled',
            );
            assert(
              !contents.includes('class Result'),
              'class should be transpiled',
            );

            await inputFS.writeFile(
              path.join(inputDir, '.babelignore'),
              'src/nested',
            );

            await sleep(100);
          },
        });

        let contents = await overlayFS.readFile(
          b.bundleGraph.getBundles()[0].filePath,
          'utf8',
        );
        assert(
          contents.includes('class Test'),
          'class should not be transpiled',
        );
        assert(
          !contents.includes('class Result'),
          'class should be transpiled',
        );
      });

      it('should support updating a .babelignore', async function () {
        let b = await testCache({
          // Babel's config loader only works with the node filesystem
          inputFS,
          outputFS: inputFS,
          async setup() {
            await inputFS.mkdirp(inputDir);
            await inputFS.ncp(
              path.join(__dirname, '/integration/cache'),
              inputDir,
            );
            await inputFS.writeFile(
              path.join(inputDir, '.babelrc'),
              JSON.stringify({
                presets: ['@babel/preset-env'],
              }),
            );
            await inputFS.writeFile(
              path.join(inputDir, '.babelignore'),
              'src/nested',
            );
          },
          async update(b) {
            let contents = await overlayFS.readFile(
              b.bundleGraph.getBundles()[0].filePath,
              'utf8',
            );
            assert(
              contents.includes('class Test'),
              'class should not be transpiled',
            );
            assert(
              !contents.includes('class Result'),
              'class should be transpiled',
            );

            await inputFS.writeFile(path.join(inputDir, '.babelignore'), 'src');
            await sleep(100);
          },
        });

        let contents = await overlayFS.readFile(
          b.bundleGraph.getBundles()[0].filePath,
          'utf8',
        );
        assert(
          contents.includes('class Test'),
          'class should not be transpiled',
        );
        assert(
          contents.includes('class Result'),
          'class should not be transpiled',
        );
      });

      it('should support deleting a .babelignore', async function () {
        let b = await testCache({
          // Babel's config loader only works with the node filesystem
          inputFS,
          outputFS: inputFS,
          async setup() {
            await inputFS.mkdirp(inputDir);
            await inputFS.ncp(
              path.join(__dirname, '/integration/cache'),
              inputDir,
            );
            await inputFS.writeFile(
              path.join(inputDir, '.babelrc'),
              JSON.stringify({
                presets: ['@babel/preset-env'],
              }),
            );
            await inputFS.writeFile(
              path.join(inputDir, '.babelignore'),
              'src/nested',
            );
          },
          async update(b) {
            let contents = await overlayFS.readFile(
              b.bundleGraph.getBundles()[0].filePath,
              'utf8',
            );
            assert(
              contents.includes('class Test'),
              'class should not be transpiled',
            );
            assert(
              !contents.includes('class Result'),
              'class should be transpiled',
            );

            await inputFS.unlink(path.join(inputDir, '.babelignore'));
            await sleep(100);
          },
        });

        let contents = await overlayFS.readFile(
          b.bundleGraph.getBundles()[0].filePath,
          'utf8',
        );
        assert(!contents.includes('class Test'), 'class should be transpiled');
        assert(
          !contents.includes('class Result'),
          'class should be transpiled',
        );
      });
    });

    describe('plugins', function () {
      it('should invalidate when plugins are updated', async function () {
        let b = await testCache({
          // Babel's config loader only works with the node filesystem
          inputFS,
          outputFS: inputFS,
          async setup() {
            await inputFS.mkdirp(inputDir);
            await inputFS.ncp(
              path.join(__dirname, '/integration/cache'),
              inputDir,
            );
            await inputFS.mkdirp(
              path.join(inputDir, 'node_modules/babel-plugin-dummy'),
            );
            await inputFS.writeFile(
              path.join(
                inputDir,
                '/node_modules/babel-plugin-dummy/package.json',
              ),
              JSON.stringify({
                name: 'babel-plugin-dummy',
                version: '1.0.0',
              }),
            );
            await inputFS.copyFile(
              path.join(
                __dirname,
                '/integration/babelrc-custom/babel-plugin-dummy.js',
              ),
              path.join(inputDir, '/node_modules/babel-plugin-dummy/index.js'),
            );
            await inputFS.writeFile(
              path.join(inputDir, '.babelrc'),
              JSON.stringify({
                plugins: ['babel-plugin-dummy'],
              }),
            );
            await inputFS.writeFile(
              path.join(inputDir, 'src/index.js'),
              'console.log("REPLACE_ME")',
            );
          },
          async update(b) {
            let contents = await overlayFS.readFile(
              b.bundleGraph.getBundles()[0].filePath,
              'utf8',
            );
            assert(
              contents.includes('hello there'),
              'string should be replaced',
            );

            let plugin = path.join(
              inputDir,
              'node_modules/babel-plugin-dummy/index.js',
            );
            let source = await inputFS.readFile(plugin, 'utf8');
            await inputFS.writeFile(
              plugin,
              source.replace('hello there', 'replaced'),
            );

            await sleep(100);
          },
        });

        let contents = await overlayFS.readFile(
          b.bundleGraph.getBundles()[0].filePath,
          'utf8',
        );
        assert(contents.includes('replaced'), 'string should be replaced');
      });

      it('should invalidate when there are relative plugins', async function () {
        let b = await testCache({
          // Babel's config loader only works with the node filesystem
          inputFS,
          outputFS: inputFS,
          async setup() {
            await inputFS.mkdirp(inputDir);
            await inputFS.ncp(
              path.join(__dirname, '/integration/cache'),
              inputDir,
            );
            await inputFS.copyFile(
              path.join(
                __dirname,
                '/integration/babelrc-custom/babel-plugin-dummy.js',
              ),
              path.join(inputDir, 'babel-plugin-dummy.js'),
            );
            await inputFS.writeFile(
              path.join(inputDir, '.babelrc'),
              JSON.stringify({
                plugins: ['./babel-plugin-dummy'],
              }),
            );
            await inputFS.writeFile(
              path.join(inputDir, 'src/index.js'),
              'console.log("REPLACE_ME")',
            );
          },
          async update(b) {
            let contents = await overlayFS.readFile(
              b.bundleGraph.getBundles()[0].filePath,
              'utf8',
            );
            assert(
              contents.includes('hello there'),
              'string should be replaced',
            );

            let plugin = path.join(inputDir, 'babel-plugin-dummy.js');
            let source = await inputFS.readFile(plugin, 'utf8');
            await inputFS.writeFile(
              plugin,
              source.replace('hello there', 'replaced'),
            );

            await sleep(100);
          },
        });

        let contents = await overlayFS.readFile(
          b.bundleGraph.getBundles()[0].filePath,
          'utf8',
        );
        assert(contents.includes('replaced'), 'string should be replaced');
      });

      it('should invalidate when there are symlinked plugins', async function () {
        // Symlinks don't work consistently on windows. Skip this test.
        if (process.platform === 'win32') {
          this.skip();
          return;
        }

        let b = await testCache({
          // Babel's config loader only works with the node filesystem
          inputFS,
          outputFS: inputFS,
          async setup() {
            await inputFS.mkdirp(inputDir);
            await inputFS.ncp(
              path.join(__dirname, '/integration/cache'),
              inputDir,
            );
            await inputFS.mkdirp(
              path.join(inputDir, 'packages/babel-plugin-dummy'),
            );
            await inputFS.mkdirp(path.join(inputDir, 'node_modules'));
            fs.symlinkSync(
              path.join(inputDir, 'packages/babel-plugin-dummy'),
              path.join(inputDir, 'node_modules/babel-plugin-dummy'),
            );
            await inputFS.writeFile(
              path.join(inputDir, 'packages/babel-plugin-dummy/package.json'),
              JSON.stringify({
                name: 'babel-plugin-dummy',
                version: '1.0.0',
              }),
            );
            await inputFS.copyFile(
              path.join(
                __dirname,
                '/integration/babelrc-custom/babel-plugin-dummy.js',
              ),
              path.join(inputDir, 'packages/babel-plugin-dummy/index.js'),
            );
            await inputFS.writeFile(
              path.join(inputDir, '.babelrc'),
              JSON.stringify({
                plugins: ['babel-plugin-dummy'],
              }),
            );
            await inputFS.writeFile(
              path.join(inputDir, 'src/index.js'),
              'console.log("REPLACE_ME")',
            );
          },
          async update(b) {
            let contents = await overlayFS.readFile(
              b.bundleGraph.getBundles()[0].filePath,
              'utf8',
            );
            assert(
              contents.includes('hello there'),
              'string should be replaced',
            );

            let plugin = path.join(
              inputDir,
              'packages/babel-plugin-dummy/index.js',
            );
            let source = await inputFS.readFile(plugin, 'utf8');
            await inputFS.writeFile(
              plugin,
              source.replace('hello there', 'replaced'),
            );

            await sleep(100);
          },
        });

        let contents = await overlayFS.readFile(
          b.bundleGraph.getBundles()[0].filePath,
          'utf8',
        );
        assert(contents.includes('replaced'), 'string should be replaced');
      });
    });
  });

  describe('parcel config', function () {
    it('should support adding a .parcelrc', async function () {
      let b = await testCache(async b => {
        assert.equal(await run(b.bundleGraph), 4);

        let contents = await overlayFS.readFile(
          b.bundleGraph.getBundles()[0].filePath,
          'utf8',
        );
        assert(!contents.includes('TRANSFORMED CODE'));

        await overlayFS.writeFile(
          path.join(inputDir, '.parcelrc'),
          JSON.stringify({
            extends: '@parcel/config-default',
            transformers: {
              '*.js': ['parcel-transformer-mock'],
            },
          }),
        );
      });

      let contents = await overlayFS.readFile(
        b.bundleGraph.getBundles()[0].filePath,
        'utf8',
      );
      assert(contents.includes('TRANSFORMED CODE'));
    });

    it('should support updating a .parcelrc', async function () {
      let b = await testCache({
        async setup() {
          await overlayFS.writeFile(
            path.join(inputDir, '.parcelrc'),
            JSON.stringify({
              extends: '@parcel/config-default',
              transformers: {
                '*.js': ['parcel-transformer-mock'],
              },
            }),
          );
        },
        async update(b) {
          let contents = await overlayFS.readFile(
            b.bundleGraph.getBundles()[0].filePath,
            'utf8',
          );
          assert(contents.includes('TRANSFORMED CODE'));

          await overlayFS.writeFile(
            path.join(inputDir, '.parcelrc'),
            JSON.stringify({
              extends: '@parcel/config-default',
            }),
          );
        },
      });

      let contents = await overlayFS.readFile(
        b.bundleGraph.getBundles()[0].filePath,
        'utf8',
      );
      assert(!contents.includes('TRANSFORMED CODE'));

      assert.equal(await run(b.bundleGraph), 4);
    });

    it('should support updating an extended .parcelrc', async function () {
      let b = await testCache({
        async setup() {
          await overlayFS.writeFile(
            path.join(inputDir, '.parcelrc-extended'),
            JSON.stringify({
              extends: '@parcel/config-default',
              transformers: {
                '*.js': ['parcel-transformer-mock'],
              },
            }),
          );

          await overlayFS.writeFile(
            path.join(inputDir, '.parcelrc'),
            JSON.stringify({
              extends: './.parcelrc-extended',
            }),
          );
        },
        async update(b) {
          let contents = await overlayFS.readFile(
            b.bundleGraph.getBundles()[0].filePath,
            'utf8',
          );
          assert(contents.includes('TRANSFORMED CODE'));

          await overlayFS.writeFile(
            path.join(inputDir, '.parcelrc-extended'),
            JSON.stringify({
              extends: '@parcel/config-default',
            }),
          );
        },
      });

      let contents = await overlayFS.readFile(
        b.bundleGraph.getBundles()[0].filePath,
        'utf8',
      );
      assert(!contents.includes('TRANSFORMED CODE'));

      assert.equal(await run(b.bundleGraph), 4);
    });

    it('should error when deleting an extended parcelrc', async function () {
      // $FlowFixMe
      await assert.rejects(
        async () => {
          await testCache({
            async setup() {
              await overlayFS.writeFile(
                path.join(inputDir, '.parcelrc-extended'),
                JSON.stringify({
                  extends: '@parcel/config-default',
                  transformers: {
                    '*.js': ['parcel-transformer-mock'],
                  },
                }),
              );

              await overlayFS.writeFile(
                path.join(inputDir, '.parcelrc'),
                JSON.stringify({
                  extends: './.parcelrc-extended',
                }),
              );
            },
            async update(b) {
              let contents = await overlayFS.readFile(
                b.bundleGraph.getBundles()[0].filePath,
                'utf8',
              );
              assert(contents.includes('TRANSFORMED CODE'));

              await overlayFS.unlink(path.join(inputDir, '.parcelrc-extended'));
            },
          });
        },
        {message: 'Cannot find extended parcel config'},
      );
    });

    it('should support deleting a .parcelrc', async function () {
      let b = await testCache({
        async setup() {
          await overlayFS.writeFile(
            path.join(inputDir, '.parcelrc'),
            JSON.stringify({
              extends: '@parcel/config-default',
              transformers: {
                '*.js': ['parcel-transformer-mock'],
              },
            }),
          );
        },
        async update(b) {
          let contents = await overlayFS.readFile(
            b.bundleGraph.getBundles()[0].filePath,
            'utf8',
          );
          assert(contents.includes('TRANSFORMED CODE'));

          await overlayFS.unlink(path.join(inputDir, '.parcelrc'));
        },
      });

      let contents = await overlayFS.readFile(
        b.bundleGraph.getBundles()[0].filePath,
        'utf8',
      );
      assert(!contents.includes('TRANSFORMED CODE'));

      assert.equal(await run(b.bundleGraph), 4);
    });
  });

  describe('transformations', function () {
    it('should invalidate when included files changes', async function () {
      let b = await testCache({
        // TODO: update when the fs transform supports the MemoryFS
        inputFS,
        outputFS: inputFS,
        async setup() {
          await inputFS.mkdirp(inputDir);
          await inputFS.ncp(
            path.join(__dirname, '/integration/cache'),
            inputDir,
          );
          await inputFS.writeFile(path.join(inputDir, 'src/test.txt'), 'hi');

          await inputFS.writeFile(
            path.join(inputDir, 'src/index.js'),
            'module.exports = require("fs").readFileSync(__dirname + "/test.txt", "utf8")',
          );
        },
        async update(b) {
          assert.equal(await run(b.bundleGraph), 'hi');

          await inputFS.writeFile(
            path.join(inputDir, 'src/test.txt'),
            'updated',
          );

          await sleep(100);
        },
      });

      assert.equal(await run(b.bundleGraph), 'updated');
    });

    it('should not invalidate when a set environment variable does not change', async () => {
      let b = await testCache({
        async setup() {
          await overlayFS.writeFile(path.join(inputDir, '.env'), 'TEST=hi');

          await overlayFS.writeFile(
            path.join(inputDir, 'src/index.js'),
            'module.exports = process.env.TEST',
          );
        },
        async update(b) {
          assert.equal(await run(b.bundleGraph), 'hi');

          await overlayFS.writeFile(path.join(inputDir, '.env'), 'TEST=hi');
        },
      });

      assert.equal(await run(b.bundleGraph), 'hi');
      assert.equal(b.changedAssets.size, 0);
    });

    it('should not invalidate when an environment variable remains unset', async () => {
      let b = await testCache({
        async setup() {
          await overlayFS.writeFile(
            path.join(inputDir, 'src/index.js'),
            'module.exports = process.env.TEST',
          );
        },
        async update(b) {
          assert.equal(await run(b.bundleGraph), undefined);
        },
      });

      assert.equal(await run(b.bundleGraph), undefined);
      assert.equal(b.changedAssets.size, 0);
    });

    it('should invalidate when an environment variable becomes set', async () => {
      let b = await testCache({
        async setup() {
          await overlayFS.writeFile(
            path.join(inputDir, 'src/index.js'),
            'module.exports = process.env.TEST',
          );
        },
        async update(b) {
          assert.equal(await run(b.bundleGraph), undefined);
          await overlayFS.writeFile(path.join(inputDir, '.env'), 'TEST=hi');
        },
      });

      assert.equal(await run(b.bundleGraph), 'hi');
    });

    it('should invalidate when an environment variable becomes unset', async () => {
      let b = await testCache({
        async setup() {
          await overlayFS.writeFile(
            path.join(inputDir, 'src/index.js'),
            'module.exports = process.env.TEST',
          );
          await overlayFS.writeFile(path.join(inputDir, '.env'), 'TEST=hi');
        },
        async update(b) {
          assert.equal(await run(b.bundleGraph), 'hi');
          await overlayFS.writeFile(path.join(inputDir, '.env'), '');
        },
      });

      assert.equal(await run(b.bundleGraph), undefined);
    });

    it('should invalidate when environment variables change', async function () {
      let b = await testCache({
        async setup() {
          await overlayFS.writeFile(path.join(inputDir, '.env'), 'TEST=hi');

          await overlayFS.writeFile(
            path.join(inputDir, 'src/index.js'),
            'module.exports = process.env.TEST',
          );
        },
        async update(b) {
          assert.equal(await run(b.bundleGraph), 'hi');

          await overlayFS.writeFile(
            path.join(inputDir, '.env'),
            'TEST=updated',
          );
        },
      });

      assert.equal(await run(b.bundleGraph), 'updated');
    });
  });

  describe('entries', function () {
    it('should support adding an entry that matches a glob', async function () {
      let b = await testCache({
        entries: ['src/entries/*.js'],
        async update(b) {
          assertBundles(b.bundleGraph, [
            {
              name: 'a.js',
              assets: ['a.js', 'esmodule-helpers.js'],
            },
            {
              name: 'b.js',
              assets: ['b.js', 'esmodule-helpers.js'],
            },
          ]);

          await overlayFS.writeFile(
            path.join(inputDir, 'src/entries/c.js'),
            'export let c = "c";',
          );
        },
      });

      assertBundles(b.bundleGraph, [
        {
          name: 'a.js',
          assets: ['a.js', 'esmodule-helpers.js'],
        },
        {
          name: 'b.js',
          assets: ['b.js', 'esmodule-helpers.js'],
        },
        {
          name: 'c.js',
          assets: ['c.js', 'esmodule-helpers.js'],
        },
      ]);
    });

    it('should support deleting an entry that matches a glob', async function () {
      let b = await testCache({
        entries: ['src/entries/*.js'],
        async update(b) {
          assertBundles(b.bundleGraph, [
            {
              name: 'a.js',
              assets: ['a.js', 'esmodule-helpers.js'],
            },
            {
              name: 'b.js',
              assets: ['b.js', 'esmodule-helpers.js'],
            },
          ]);

          await overlayFS.unlink(path.join(inputDir, 'src/entries/b.js'));
        },
      });

      assertBundles(b.bundleGraph, [
        {
          name: 'a.js',
          assets: ['a.js', 'esmodule-helpers.js'],
        },
      ]);
    });

    it('should error when deleting a file entry', async function () {
      // $FlowFixMe
      await assert.rejects(
        async () => {
          await testCache(async () => {
            await overlayFS.unlink(path.join(inputDir, 'src/index.js'));
          });
        },
        {
          message: md`Entry ${path.join(
            inputDir,
            'src/index.js',
          )} does not exist`,
        },
      );
    });

    it('should recover from errors when adding a missing entry', async function () {
      // $FlowFixMe
      await assert.rejects(
        async () => {
          await testCache(async () => {
            await overlayFS.unlink(path.join(inputDir, 'src/index.js'));
          });
        },
        {
          message: md`Entry ${path.join(
            inputDir,
            'src/index.js',
          )} does not exist`,
        },
      );

      await overlayFS.writeFile(
        path.join(inputDir, 'src/index.js'),
        'module.exports = "hi"',
      );

      let b = await runBundle();
      assert.equal(await run(b.bundleGraph), 'hi');
    });
  });

  describe('target config', function () {
    it('should support adding a target config', async function () {
      let b = await testCache({
        defaultTargetOptions: {
          shouldScopeHoist: true,
        },
        async update(b) {
          let contents = await overlayFS.readFile(
            b.bundleGraph.getBundles()[0].filePath,
            'utf8',
          );
          assert(!contents.includes('export '), 'should not include export');

          let pkgFile = path.join(inputDir, 'package.json');
          let pkg = JSON.parse(await overlayFS.readFile(pkgFile));
          await overlayFS.writeFile(
            pkgFile,
            JSON.stringify({
              ...pkg,
              targets: {
                esmodule: {
                  outputFormat: 'esmodule',
                  isLibrary: true,
                },
              },
            }),
          );
        },
      });

      let contents = await overlayFS.readFile(
        b.bundleGraph.getBundles()[0].filePath,
        'utf8',
      );
      assert(contents.includes('export '), 'should include export');
    });

    it('should support adding a second target', async function () {
      let pkgFile = path.join(inputDir, 'package.json');
      let b = await testCache({
        defaultTargetOptions: {
          shouldScopeHoist: true,
        },
        async setup() {
          let pkg = JSON.parse(await overlayFS.readFile(pkgFile));
          await overlayFS.writeFile(
            pkgFile,
            JSON.stringify({
              ...pkg,
              targets: {
                modern: {
                  engines: {
                    browsers: 'last 1 Chrome version',
                  },
                },
              },
            }),
          );
        },
        async update(b) {
          assertBundles(b.bundleGraph, [
            {
              name: 'index.js',
              assets: ['index.js', 'test.js', 'foo.js'],
            },
          ]);

          let pkg = JSON.parse(await overlayFS.readFile(pkgFile));
          await overlayFS.writeFile(
            pkgFile,
            JSON.stringify({
              ...pkg,
              targets: {
                modern: {
                  engines: {
                    browsers: 'last 1 Chrome version',
                  },
                },
                legacy: {
                  engines: {
                    browsers: 'IE 11',
                  },
                },
              },
            }),
          );
        },
      });

      assertBundles(b.bundleGraph, [
        {
          name: 'index.js',
          assets: ['index.js', 'test.js', 'foo.js'],
        },
        {
          name: 'index.js',
          assets: ['index.js', 'test.js', 'foo.js'],
        },
      ]);
    });

    it('should support changing target output location', async function () {
      let pkgFile = path.join(inputDir, 'package.json');
      await testCache({
        defaultTargetOptions: {
          shouldScopeHoist: true,
        },
        async setup() {
          let pkg = JSON.parse(await overlayFS.readFile(pkgFile));
          await overlayFS.writeFile(
            pkgFile,
            JSON.stringify({
              ...pkg,
              modern: 'modern/index.js',
              legacy: 'legacy/index.js',
              targets: {
                modern: {
                  engines: {
                    browsers: 'last 1 Chrome version',
                  },
                },
                legacy: {
                  engines: {
                    browsers: 'IE 11',
                  },
                },
              },
            }),
          );
        },
        async update() {
          assert(
            await overlayFS.exists(path.join(inputDir, 'modern/index.js')),
          );
          assert(
            await overlayFS.exists(path.join(inputDir, 'legacy/index.js')),
          );

          let pkg = JSON.parse(await overlayFS.readFile(pkgFile));
          await overlayFS.writeFile(
            pkgFile,
            JSON.stringify({
              ...pkg,
              modern: 'dist/modern/index.js',
              legacy: 'dist/legacy/index.js',
              targets: {
                modern: {
                  engines: {
                    browsers: 'last 1 Chrome version',
                  },
                },
                legacy: {
                  engines: {
                    browsers: 'IE 11',
                  },
                },
              },
            }),
          );
        },
      });

      assert(
        await overlayFS.exists(path.join(inputDir, 'dist/modern/index.js')),
      );
      assert(
        await overlayFS.exists(path.join(inputDir, 'dist/legacy/index.js')),
      );
    });

    it('should support updating target config options', async function () {
      let pkgFile = path.join(inputDir, 'package.json');
      let b = await testCache({
        defaultTargetOptions: {
          shouldScopeHoist: true,
        },
        async setup() {
          let pkg = JSON.parse(await overlayFS.readFile(pkgFile));
          await overlayFS.writeFile(
            pkgFile,
            JSON.stringify({
              ...pkg,
              targets: {
                esmodule: {
                  outputFormat: 'esmodule',
                  isLibrary: true,
                },
              },
            }),
          );
        },
        async update(b) {
          let contents = await overlayFS.readFile(
            b.bundleGraph.getBundles()[0].filePath,
            'utf8',
          );
          assert(contents.includes('export '), 'should include export');

          let pkg = JSON.parse(await overlayFS.readFile(pkgFile));
          await overlayFS.writeFile(
            pkgFile,
            JSON.stringify({
              ...pkg,
              targets: {
                esmodule: {
                  outputFormat: 'commonjs',
                },
              },
            }),
          );
        },
      });

      let contents = await overlayFS.readFile(
        b.bundleGraph.getBundles()[0].filePath,
        'utf8',
      );
      assert(
        contents.includes('module.exports ='),
        'should include module.exports =',
      );
    });

    it('should support deleting a target', async function () {
      let pkgFile = path.join(inputDir, 'package.json');
      let b = await testCache({
        defaultTargetOptions: {
          shouldScopeHoist: true,
        },
        async setup() {
          let pkg = JSON.parse(await overlayFS.readFile(pkgFile));
          await overlayFS.writeFile(
            pkgFile,
            JSON.stringify({
              ...pkg,
              targets: {
                modern: {
                  engines: {
                    browsers: 'last 1 Chrome version',
                  },
                },
                legacy: {
                  engines: {
                    browsers: 'IE 11',
                  },
                },
              },
            }),
          );
        },
        async update(b) {
          assertBundles(b.bundleGraph, [
            {
              name: 'index.js',
              assets: ['index.js', 'test.js', 'foo.js'],
            },
            {
              name: 'index.js',
              assets: ['index.js', 'test.js', 'foo.js'],
            },
          ]);

          let pkg = JSON.parse(await overlayFS.readFile(pkgFile));
          await overlayFS.writeFile(
            pkgFile,
            JSON.stringify({
              ...pkg,
              targets: {
                modern: {
                  engines: {
                    browsers: 'last 1 Chrome version',
                  },
                },
              },
            }),
          );
        },
      });

      assertBundles(b.bundleGraph, [
        {
          name: 'index.js',
          assets: ['index.js', 'test.js', 'foo.js'],
        },
      ]);
    });

    it('should support deleting all targets', async function () {
      let pkgFile = path.join(inputDir, 'package.json');
      let b = await testCache({
        defaultTargetOptions: {
          shouldScopeHoist: true,
        },
        async setup() {
          let pkg = JSON.parse(await overlayFS.readFile(pkgFile));
          await overlayFS.writeFile(
            pkgFile,
            JSON.stringify({
              ...pkg,
              targets: {
                modern: {
                  outputFormat: 'esmodule',
                  isLibrary: true,
                },
                legacy: {
                  outputFormat: 'commonjs',
                },
              },
            }),
          );
        },
        async update(b) {
          assertBundles(b.bundleGraph, [
            {
              name: 'index.js',
              assets: ['index.js', 'test.js', 'foo.js'],
            },
            {
              name: 'index.js',
              assets: ['index.js', 'test.js', 'foo.js'],
            },
          ]);

          let contents = await overlayFS.readFile(
            b.bundleGraph.getBundles()[0].filePath,
            'utf8',
          );
          assert(contents.includes('export '), 'should include export');

          contents = await overlayFS.readFile(
            b.bundleGraph.getBundles()[1].filePath,
            'utf8',
          );
          assert(
            contents.includes('module.exports ='),
            'should include module.exports',
          );

          let pkg = JSON.parse(await overlayFS.readFile(pkgFile));
          await overlayFS.writeFile(
            pkgFile,
            JSON.stringify({
              ...pkg,
              targets: undefined,
            }),
          );
        },
      });

      assertBundles(b.bundleGraph, [
        {
          name: 'index.js',
          assets: ['index.js', 'test.js', 'foo.js'],
        },
      ]);

      let contents = await overlayFS.readFile(
        b.bundleGraph.getBundles()[0].filePath,
        'utf8',
      );
      assert(!contents.includes('export '), 'should not include export');
      assert(
        !contents.includes('module.exports ='),
        'should not include module.exports',
      );
    });

    it('should update when sourcemap options change', async function () {
      let pkgFile = path.join(inputDir, 'package.json');
      let b = await testCache({
        defaultTargetOptions: {
          shouldScopeHoist: true,
        },
        async setup() {
          let pkg = JSON.parse(await overlayFS.readFile(pkgFile));
          await overlayFS.writeFile(
            pkgFile,
            JSON.stringify({
              ...pkg,
              targets: {
                modern: {
                  sourceMap: true,
                },
              },
            }),
          );
        },
        async update(b) {
          let contents = await overlayFS.readFile(
            b.bundleGraph.getBundles()[0].filePath,
            'utf8',
          );
          assert(
            contents.includes('sourceMappingURL=index.js.map'),
            'should include sourceMappingURL',
          );

          let pkg = JSON.parse(await overlayFS.readFile(pkgFile));
          await overlayFS.writeFile(
            pkgFile,
            JSON.stringify({
              ...pkg,
              targets: {
                modern: {
                  sourceMap: {
                    inline: true,
                  },
                },
              },
            }),
          );
        },
      });

      let contents = await overlayFS.readFile(
        b.bundleGraph.getBundles()[0].filePath,
        'utf8',
      );
      assert(
        contents.includes('sourceMappingURL=data:application/json'),
        'should include inline sourceMappingURL',
      );
    });

    it('should update when publicUrl changes', async function () {
      let pkgFile = path.join(inputDir, 'package.json');
      let b = await testCache({
        entries: ['src/index.html'],
        defaultTargetOptions: {
          shouldScopeHoist: true,
        },
        async setup() {
          let pkg = JSON.parse(await overlayFS.readFile(pkgFile));
          await overlayFS.writeFile(
            pkgFile,
            JSON.stringify({
              ...pkg,
              targets: {
                modern: {
                  publicUrl: 'http://example.com/',
                },
              },
            }),
          );
        },
        async update(b) {
          let contents = await overlayFS.readFile(
            b.bundleGraph.getBundles()[0].filePath,
            'utf8',
          );
          assert(
            contents.includes('<script type="module" src="http://example.com'),
            'should include example.com',
          );

          let pkg = JSON.parse(await overlayFS.readFile(pkgFile));
          await overlayFS.writeFile(
            pkgFile,
            JSON.stringify({
              ...pkg,
              targets: {
                modern: {
                  publicUrl: 'http://mygreatwebsite.com/',
                },
              },
            }),
          );
        },
      });

      let contents = await overlayFS.readFile(
        b.bundleGraph.getBundles()[0].filePath,
        'utf8',
      );
      assert(
        contents.includes(
          '<script type="module" src="http://mygreatwebsite.com',
        ),
        'should include example.com',
      );
    });

    it('should update when a package.json is created', async function () {
      let pkgFile = path.join(inputDir, 'package.json');
      let pkg;
      let b = await testCache({
        defaultTargetOptions: {
          shouldScopeHoist: true,
        },
        async setup() {
          pkg = JSON.parse(await overlayFS.readFile(pkgFile));
          await overlayFS.unlink(pkgFile);
        },
        async update(b) {
          let contents = await overlayFS.readFile(
            b.bundleGraph.getBundles()[0].filePath,
            'utf8',
          );
          assert(!contents.includes('export '), 'does not include export');

          await overlayFS.writeFile(
            pkgFile,
            JSON.stringify({
              ...pkg,
              targets: {
                modern: {
                  outputFormat: 'esmodule',
                  isLibrary: true,
                },
              },
            }),
          );
        },
      });

      let contents = await overlayFS.readFile(
        b.bundleGraph.getBundles()[0].filePath,
        'utf8',
      );
      assert(contents.includes('export '), 'should include export');
    });

    it('should update when a package.json is deleted', async function () {
      let pkgFile = path.join(inputDir, 'package.json');
      let b = await testCache({
        defaultTargetOptions: {
          shouldScopeHoist: true,
        },
        async setup() {
          let pkg = JSON.parse(await overlayFS.readFile(pkgFile));
          await overlayFS.writeFile(
            pkgFile,
            JSON.stringify({
              ...pkg,
              targets: {
                modern: {
                  outputFormat: 'esmodule',
                  isLibrary: true,
                },
              },
            }),
          );
        },
        async update(b) {
          let contents = await overlayFS.readFile(
            b.bundleGraph.getBundles()[0].filePath,
            'utf8',
          );
          assert(contents.includes('export '), 'should include export');
          await overlayFS.unlink(pkgFile);
        },
      });

      let contents = await overlayFS.readFile(
        b.bundleGraph.getBundles()[0].filePath,
        'utf8',
      );
      assert(!contents.includes('export '), 'does not include export');
    });

    describe('browserslist', function () {
      it('should update when a browserslist file is added', async function () {
        let b = await testCache({
          defaultTargetOptions: {
            shouldScopeHoist: true,
          },
          async update(b) {
            let contents = await overlayFS.readFile(
              b.bundleGraph.getBundles()[0].filePath,
              'utf8',
            );
            assert(
              /class \$[a-f0-9]+\$var\$Test/.test(contents),
              'should include class',
            );
            await overlayFS.writeFile(
              path.join(inputDir, 'browserslist'),
              'IE >= 11',
            );
          },
        });

        let contents = await overlayFS.readFile(
          b.bundleGraph.getBundles()[0].filePath,
          'utf8',
        );
        assert(
          !/class \$[a-f0-9]+\$var\$Test/.test(contents),
          'does not include class',
        );
      });

      it('should update when a .browserslistrc file is added', async function () {
        let b = await testCache({
          defaultTargetOptions: {
            shouldScopeHoist: true,
          },
          async update(b) {
            let contents = await overlayFS.readFile(
              b.bundleGraph.getBundles()[0].filePath,
              'utf8',
            );
            assert(
              /class \$[a-f0-9]+\$var\$Test/.test(contents),
              'should include class',
            );
            await overlayFS.writeFile(
              path.join(inputDir, '.browserslistrc'),
              'IE >= 11',
            );
          },
        });

        let contents = await overlayFS.readFile(
          b.bundleGraph.getBundles()[0].filePath,
          'utf8',
        );
        assert(
          !/class \$[a-f0-9]+\$var\$Test/.test(contents),
          'does not include class',
        );
      });

      it('should update when a browserslist is updated', async function () {
        let b = await testCache({
          defaultTargetOptions: {
            shouldScopeHoist: true,
          },
          async setup() {
            await overlayFS.writeFile(
              path.join(inputDir, 'browserslist'),
              'IE >= 11',
            );
          },
          async update(b) {
            let contents = await overlayFS.readFile(
              b.bundleGraph.getBundles()[0].filePath,
              'utf8',
            );
            assert(
              !/class \$[a-f0-9]+\$var\$Test/.test(contents),
              'does not include class',
            );
            await overlayFS.writeFile(
              path.join(inputDir, 'browserslist'),
              'last 1 Chrome version',
            );
          },
        });

        let contents = await overlayFS.readFile(
          b.bundleGraph.getBundles()[0].filePath,
          'utf8',
        );
        assert(
          /class \$[a-f0-9]+\$var\$Test/.test(contents),
          'should include class',
        );
      });

      it('should update when a browserslist is deleted', async function () {
        let b = await testCache({
          defaultTargetOptions: {
            shouldScopeHoist: true,
          },
          async setup() {
            await overlayFS.writeFile(
              path.join(inputDir, 'browserslist'),
              'IE >= 11',
            );
          },
          async update(b) {
            let contents = await overlayFS.readFile(
              b.bundleGraph.getBundles()[0].filePath,
              'utf8',
            );
            assert(
              !/class \$[a-f0-9]+\$var\$Test/.test(contents),
              'does not include class',
            );
            await overlayFS.unlink(path.join(inputDir, 'browserslist'));
          },
        });

        let contents = await overlayFS.readFile(
          b.bundleGraph.getBundles()[0].filePath,
          'utf8',
        );
        assert(
          /class \$[a-f0-9]+\$var\$Test/.test(contents),
          'should include class',
        );
      });

      it('should update when BROWSERSLIST_ENV changes', async function () {
        let b = await testCache({
          defaultTargetOptions: {
            shouldScopeHoist: true,
          },
          async setup() {
            await overlayFS.writeFile(
              path.join(inputDir, 'browserslist'),
              `
            [production]
            IE >= 11

            [development]
            last 1 Chrome version
            `,
            );

            process.env.BROWSERSLIST_ENV = 'production';
          },
          async update(b) {
            // "production" is the default environment for browserslist
            let contents = await overlayFS.readFile(
              b.bundleGraph.getBundles()[0].filePath,
              'utf8',
            );
            assert(
              !/class \$[a-f0-9]+\$var\$Test/.test(contents),
              'does not include class',
            );

            process.env.BROWSERSLIST_ENV = 'development';
          },
        });

        let contents = await overlayFS.readFile(
          b.bundleGraph.getBundles()[0].filePath,
          'utf8',
        );
        assert(
          /class \$[a-f0-9]+\$var\$Test/.test(contents),
          'should include class',
        );

        delete process.env.BROWSERSLIST_ENV;
      });

      it('should update when NODE_ENV changes', async function () {
        let env = process.env.NODE_ENV;
        let b = await testCache({
          defaultTargetOptions: {
            shouldScopeHoist: true,
          },
          async setup() {
            await overlayFS.writeFile(
              path.join(inputDir, 'browserslist'),
              `
            [production]
            IE >= 11

            [development]
            last 1 Chrome version
            `,
            );

            process.env.NODE_ENV = 'production';
          },
          async update(b) {
            // "production" is the default environment for browserslist
            let contents = await overlayFS.readFile(
              b.bundleGraph.getBundles()[0].filePath,
              'utf8',
            );
            assert(
              !/class \$[a-f0-9]+\$var\$Test/.test(contents),
              'does not include class',
            );

            process.env.NODE_ENV = 'development';
          },
        });

        let contents = await overlayFS.readFile(
          b.bundleGraph.getBundles()[0].filePath,
          'utf8',
        );
        assert(
          /class \$[a-f0-9]+\$var\$Test/.test(contents),
          'should include class',
        );

        process.env.NODE_ENV = env;
      });
    });
  });

  describe('options', function () {
    it('should update when publicUrl changes', async function () {
      let b = await testCache({
        entries: ['src/index.html'],
        defaultTargetOptions: {
          shouldScopeHoist: true,
          publicUrl: 'http://example.com/',
        },
        async update(b) {
          let contents = await overlayFS.readFile(
            b.bundleGraph.getBundles()[0].filePath,
            'utf8',
          );
          assert(
            contents.includes('<script type="module" src="http://example.com'),
            'should include example.com',
          );

          return {
            defaultTargetOptions: {
              publicUrl: 'http://mygreatwebsite.com/',
            },
          };
        },
      });

      let contents = await overlayFS.readFile(
        b.bundleGraph.getBundles()[0].filePath,
        'utf8',
      );
      assert(
        contents.includes(
          '<script type="module" src="http://mygreatwebsite.com',
        ),
        'should include example.com',
      );
    });

    it('should update when minify changes', async function () {
      let b = await testCache({
        entries: ['src/index.html'],
        defaultTargetOptions: {
          shouldScopeHoist: true,
          shouldOptimize: false,
        },
        async update(b) {
          let contents = await overlayFS.readFile(
            b.bundleGraph.getBundles()[1].filePath,
            'utf8',
          );
          assert(contents.includes('Test'), 'should include Test');

          return {
            defaultTargetOptions: {
              shouldScopeHoist: true,
              shouldOptimize: true,
            },
          };
        },
      });

      let contents = await overlayFS.readFile(
        b.bundleGraph.getBundles()[1].filePath,
        'utf8',
      );
      assert(!contents.includes('Test'), 'should not include Test');
    });

    it('should update when scopeHoist changes', async function () {
      let b = await testCache({
        defaultTargetOptions: {
          shouldScopeHoist: false,
        },
        async update(b) {
          let contents = await overlayFS.readFile(
            b.bundleGraph.getBundles()[0].filePath,
            'utf8',
          );
          assert(
            contents.includes('parcelRequire'),
            'should include parcelRequire',
          );

          return {
            defaultTargetOptions: {
              shouldScopeHoist: true,
            },
          };
        },
      });

      let contents = await overlayFS.readFile(
        b.bundleGraph.getBundles()[0].filePath,
        'utf8',
      );
      assert(!contents.includes('parcelRequire'), 'should not include Test');
    });

    it('should update when sourceMaps changes', async function () {
      let b = await testCache({
        defaultTargetOptions: {
          sourceMaps: false,
        },
        async update(b) {
          let contents = await overlayFS.readFile(
            b.bundleGraph.getBundles()[0].filePath,
            'utf8',
          );
          assert(
            !contents.includes('sourceMappingURL=index.js.map'),
            'should not include sourceMappingURL',
          );

          return {
            defaultTargetOptions: {
              sourceMaps: true,
            },
          };
        },
      });

      let contents = await overlayFS.readFile(
        b.bundleGraph.getBundles()[0].filePath,
        'utf8',
      );
      assert(
        contents.includes('sourceMappingURL=index.js.map'),
        'should include sourceMappingURL',
      );
    });

    it('should update when distDir changes', async function () {
      let b = await testCache({
        defaultTargetOptions: {
          shouldScopeHoist: true,
        },
        update(b) {
          assert(
            /dist[/\\]index.js$/.test(b.bundleGraph.getBundles()[0].filePath),
            'should end with dist/index.js',
          );

          return {
            defaultTargetOptions: {
              distDir: path.join(__dirname, 'integration/cache/dist/test'),
            },
          };
        },
      });

      assert(
        /dist[/\\]test[/\\]index.js$/.test(
          b.bundleGraph.getBundles()[0].filePath,
        ),
        'should end with dist/test/index.js',
      );
    });

    it('should update when targets changes', async function () {
      let b = await testCache({
        defaultTargetOptions: {
          shouldScopeHoist: true,
        },
        targets: ['legacy'],
        async setup() {
          let pkgFile = path.join(inputDir, 'package.json');
          let pkg = JSON.parse(await overlayFS.readFile(pkgFile));
          await overlayFS.writeFile(
            pkgFile,
            JSON.stringify({
              ...pkg,
              targets: {
                modern: {
                  engines: {
                    browsers: 'last 1 Chrome version',
                  },
                },
                legacy: {
                  engines: {
                    browsers: 'IE 11',
                  },
                },
              },
            }),
          );
        },
        async update(b) {
          assertBundles(b.bundleGraph, [
            {
              name: 'index.js',
              assets: ['index.js', 'test.js', 'foo.js'],
            },
          ]);

          let contents = await overlayFS.readFile(
            b.bundleGraph.getBundles()[0].filePath,
            'utf8',
          );
          assert(
            !/class \$[a-f0-9]+\$var\$Test/.test(contents),
            'should not include class',
          );

          return {
            targets: ['modern'],
          };
        },
      });

      assertBundles(b.bundleGraph, [
        {
          name: 'index.js',
          assets: ['index.js', 'test.js', 'foo.js'],
        },
      ]);

      let contents = await overlayFS.readFile(
        b.bundleGraph.getBundles()[0].filePath,
        'utf8',
      );
      assert(
        /class \$[a-f0-9]+\$var\$Test/.test(contents),
        'should include class',
      );
    });

    it('should update when defaultEngines changes', async function () {
      let b = await testCache({
        defaultTargetOptions: {
          shouldScopeHoist: true,
          engines: {
            browsers: 'last 1 Chrome version',
          },
        },
        async update(b) {
          let contents = await overlayFS.readFile(
            b.bundleGraph.getBundles()[0].filePath,
            'utf8',
          );
          assert(
            /class \$[a-f0-9]+\$var\$Test/.test(contents),
            'should include class',
          );

          return {
            defaultTargetOptions: {
              shouldScopeHoist: true,
              engines: {
                browsers: 'IE 11',
              },
            },
          };
        },
      });

      let contents = await overlayFS.readFile(
        b.bundleGraph.getBundles()[0].filePath,
        'utf8',
      );
      assert(
        !/class \$[a-f0-9]+\$var\$Test/.test(contents),
        'should not include class',
      );
    });

    it('should update when shouldContentHash changes', async function () {
      let b = await testCache({
        entries: ['src/index.html'],
        defaultTargetOptions: {
          shouldScopeHoist: true,
        },
        shouldContentHash: true,
        update(b) {
          let bundle = b.bundleGraph.getBundles()[1];
          assert(!bundle.filePath.includes(bundle.id.slice(-8)));

          return {
            shouldContentHash: false,
          };
        },
      });

      let bundle = b.bundleGraph.getBundles()[1];
      assert(bundle.filePath.includes(bundle.id.slice(-8)));
    });

    it('should update when hmr options change', async function () {
      let b = await testCache({
        hmrOptions: {
          host: 'localhost',
          port: 4321,
        },
        async setup() {
          await overlayFS.writeFile(
            path.join(inputDir, '.parcelrc'),
            JSON.stringify({
              extends: '@parcel/config-default',
              transformers: {
                // Remove react-refresh transformer so we test whether the runtime updates
                '*.js': ['@parcel/transformer-js'],
              },
            }),
          );
        },
        async update(b) {
          let contents = await overlayFS.readFile(
            b.bundleGraph.getBundles()[0].filePath,
            'utf8',
          );
          assert(
            contents.includes('HMR_HOST = "localhost"'),
            'should include HMR_HOST = "localhost"',
          );
          assert(
            contents.includes('HMR_PORT = 4321'),
            'should include HMR_PORT = 4321',
          );

          return {
            hmrOptions: {
              host: 'example.com',
              port: 5678,
            },
          };
        },
      });

      let contents = await overlayFS.readFile(
        b.bundleGraph.getBundles()[0].filePath,
        'utf8',
      );
      assert(
        contents.includes('HMR_HOST = "example.com"'),
        'should include HMR_HOST = "example.com"',
      );
      assert(
        contents.includes('HMR_PORT = 5678'),
        'should include HMR_PORT = 5678',
      );
    });

    it('should invalidate react refresh hot options change', async function () {
      let b = await testCache({
        async setup() {
          let pkgFile = path.join(inputDir, 'package.json');
          let pkg = JSON.parse(await overlayFS.readFile(pkgFile));
          await overlayFS.writeFile(
            pkgFile,
            JSON.stringify({
              ...pkg,
              dependencies: {
                react: '*',
              },
            }),
          );

          await overlayFS.writeFile(
            path.join(inputDir, 'src/index.js'),
            `import React from 'react';

            export function Component() {
              return <h1>Hello world</h1>;
            }`,
          );
        },
        async update(b) {
          let contents = await overlayFS.readFile(
            b.bundleGraph.getBundles()[0].filePath,
            'utf8',
          );
          assert(
            !contents.includes('getRefreshBoundarySignature'),
            'should not include getRefreshBoundarySignature',
          );

          return {
            hmrOptions: {
              host: 'example.com',
              port: 5678,
            },
          };
        },
      });

      let contents = await overlayFS.readFile(
        b.bundleGraph.getBundles()[0].filePath,
        'utf8',
      );
      assert(
        contents.includes('getRefreshBoundarySignature'),
        'should include getRefreshBoundarySignature',
      );
    });

    it('should update when the config option changes', async function () {
      let b = await testCache({
        async update(b) {
          let contents = await overlayFS.readFile(
            b.bundleGraph.getBundles()[0].filePath,
            'utf8',
          );
          assert(!contents.includes('TRANSFORMED CODE'));

          await overlayFS.writeFile(
            path.join(inputDir, 'some-config'),
            JSON.stringify({
              extends: '@parcel/config-default',
              transformers: {
                '*.js': ['parcel-transformer-mock'],
              },
            }),
          );

          return {
            config: path.join(inputDir, 'some-config'),
          };
        },
      });

      let contents = await overlayFS.readFile(
        b.bundleGraph.getBundles()[0].filePath,
        'utf8',
      );
      assert(contents.includes('TRANSFORMED CODE'));
    });

    it('should update when the defaultConfig option changes', async function () {
      let b = await testCache({
        async update(b) {
          let contents = await overlayFS.readFile(
            b.bundleGraph.getBundles()[0].filePath,
            'utf8',
          );
          assert(!contents.includes('TRANSFORMED CODE'));

          await overlayFS.writeFile(
            path.join(inputDir, 'some-config'),
            JSON.stringify({
              extends: '@parcel/config-default',
              transformers: {
                '*.js': ['parcel-transformer-mock'],
              },
            }),
          );

          return {
            defaultConfig: path.join(inputDir, 'some-config'),
          };
        },
      });

      let contents = await overlayFS.readFile(
        b.bundleGraph.getBundles()[0].filePath,
        'utf8',
      );
      assert(contents.includes('TRANSFORMED CODE'));
    });

    it('should update env browserslist in package.json when mode changes', async function () {
      let env = process.env.NODE_ENV;
      delete process.env.NODE_ENV;
      try {
        let b = await testCache({
          defaultTargetOptions: {
            shouldScopeHoist: false,
            shouldOptimize: false,
          },
          mode: 'development',
          async setup() {
            let pkg = JSON.parse(
              await overlayFS.readFile(
                path.join(inputDir, 'package.json'),
                'utf8',
              ),
            );
            pkg.browserslist = {
              production: ['ie 11'],
              development: ['Chrome 80'],
            };
            await overlayFS.writeFile(
              path.join(inputDir, 'package.json'),
              JSON.stringify(pkg, null, 2),
            );
          },
          async update(b) {
            let contents = await overlayFS.readFile(
              b.bundleGraph.getBundles()[0].filePath,
              'utf8',
            );
            assert(/class Test/.test(contents), 'should include class');

            return {
              mode: 'production',
            };
          },
        });

        let contents = await overlayFS.readFile(
          b.bundleGraph.getBundles()[0].filePath,
          'utf8',
        );
        assert(!/class Test/.test(contents), 'does not include class');
      } finally {
        process.env.NODE_ENV = env;
      }
    });
  });

  describe('resolver', function () {
    it('should support updating a package.json#main field', async function () {
      let b = await testCache(async b => {
        assert.equal(await run(b.bundleGraph), 4);
        await overlayFS.writeFile(
          path.join(inputDir, 'node_modules/foo/test.js'),
          'module.exports = 4;',
        );

        await overlayFS.writeFile(
          path.join(inputDir, 'node_modules/foo/package.json'),
          JSON.stringify({main: 'test.js'}),
        );
      });

      assert.equal(await run(b.bundleGraph), 8);
    });

    it('should support adding an alias', async function () {
      let b = await testCache(async b => {
        assert.equal(await run(b.bundleGraph), 4);
        await overlayFS.writeFile(
          path.join(inputDir, 'node_modules/foo/test.js'),
          'module.exports = 4;',
        );

        await overlayFS.writeFile(
          path.join(inputDir, 'node_modules/foo/package.json'),
          JSON.stringify({
            main: 'foo.js',
            alias: {
              './foo.js': './test.js',
            },
          }),
        );
      });

      assert.equal(await run(b.bundleGraph), 8);
    });

    it('should support updating an alias', async function () {
      let b = await testCache({
        async setup() {
          await overlayFS.writeFile(
            path.join(inputDir, 'node_modules/foo/test.js'),
            'module.exports = 4;',
          );

          await overlayFS.writeFile(
            path.join(inputDir, 'node_modules/foo/package.json'),
            JSON.stringify({
              main: 'foo.js',
              alias: {
                './foo.js': './test.js',
              },
            }),
          );
        },
        async update(b) {
          assert.equal(await run(b.bundleGraph), 8);
          await overlayFS.writeFile(
            path.join(inputDir, 'node_modules/foo/baz.js'),
            'module.exports = 6;',
          );

          await overlayFS.writeFile(
            path.join(inputDir, 'node_modules/foo/package.json'),
            JSON.stringify({
              main: 'foo.js',
              alias: {
                './foo.js': './baz.js',
              },
            }),
          );
        },
      });

      assert.equal(await run(b.bundleGraph), 12);
    });

    it('should support deleting an alias', async function () {
      let b = await testCache({
        async setup() {
          await overlayFS.writeFile(
            path.join(inputDir, 'node_modules/foo/test.js'),
            'module.exports = 4;',
          );

          await overlayFS.writeFile(
            path.join(inputDir, 'node_modules/foo/package.json'),
            JSON.stringify({
              main: 'foo.js',
              alias: {
                './foo.js': './test.js',
              },
            }),
          );
        },
        async update(b) {
          assert.equal(await run(b.bundleGraph), 8);
          await overlayFS.writeFile(
            path.join(inputDir, 'node_modules/foo/package.json'),
            JSON.stringify({main: 'foo.js'}),
          );
        },
      });

      assert.equal(await run(b.bundleGraph), 4);
    });

    it('should support adding an alias in a closer package.json', async function () {
      let b = await testCache(async b => {
        assert.equal(await run(b.bundleGraph), 4);
        await overlayFS.writeFile(
          path.join(inputDir, 'src/nested/foo.js'),
          'module.exports = 4;',
        );

        await overlayFS.writeFile(
          path.join(inputDir, 'src/nested/package.json'),
          JSON.stringify({
            alias: {
              './test.js': './foo.js',
            },
          }),
        );
      });

      assert.equal(await run(b.bundleGraph), 6);
    });

    it('should support adding a file with a higher priority extension', async function () {
      let b = await testCache({
        async setup() {
          // Start out pointing to a .ts file from a .js file
          let contents = await overlayFS.readFile(
            path.join(inputDir, 'src/index.js'),
            'utf8',
          );
          await overlayFS.writeFile(
            path.join(inputDir, 'src/index.js'),
            contents.replace('nested/test', 'nested/foo'),
          );
          await overlayFS.writeFile(
            path.join(inputDir, 'src/nested/foo.ts'),
            'module.exports = 4;',
          );
        },
        async update(b) {
          assert.equal(await run(b.bundleGraph), 6);

          // Adding a .js file should be higher priority
          await overlayFS.writeFile(
            path.join(inputDir, 'src/nested/foo.js'),
            'module.exports = 2;',
          );
        },
      });

      assert.equal(await run(b.bundleGraph), 4);
    });

    it('should support renaming a file to a different extension', async function () {
      let b = await testCache({
        async setup() {
          // Start out pointing to a .js file
          let contents = await overlayFS.readFile(
            path.join(inputDir, 'src/index.js'),
            'utf8',
          );
          await overlayFS.writeFile(
            path.join(inputDir, 'src/index.js'),
            contents.replace('nested/test', 'nested/foo'),
          );
          await overlayFS.writeFile(
            path.join(inputDir, 'src/nested/foo.js'),
            'module.exports = 4;',
          );
        },
        async update(b) {
          assert.equal(await run(b.bundleGraph), 6);

          // Rename to .ts
          await overlayFS.writeFile(
            path.join(inputDir, 'src/nested/foo.ts'),
            'module.exports = 2;',
          );

          await overlayFS.unlink(path.join(inputDir, 'src/nested/foo.js'));
        },
      });

      assert.equal(await run(b.bundleGraph), 4);
    });

    it('should resolve to a file over a directory with an index.js', async function () {
      let b = await testCache({
        async setup() {
          let contents = await overlayFS.readFile(
            path.join(inputDir, 'src/index.js'),
            'utf8',
          );
          await overlayFS.writeFile(
            path.join(inputDir, 'src/index.js'),
            contents.replace('nested/test', 'nested'),
          );
          await overlayFS.writeFile(
            path.join(inputDir, 'src/nested/index.js'),
            'module.exports = 4;',
          );
        },
        async update(b) {
          assert.equal(await run(b.bundleGraph), 6);

          await overlayFS.writeFile(
            path.join(inputDir, 'src/nested.js'),
            'module.exports = 2;',
          );
        },
      });

      assert.equal(await run(b.bundleGraph), 4);
    });

    it('should resolve to package.json#main over an index.js', async function () {
      let b = await testCache({
        async setup() {
          let contents = await overlayFS.readFile(
            path.join(inputDir, 'src/index.js'),
            'utf8',
          );
          await overlayFS.writeFile(
            path.join(inputDir, 'src/index.js'),
            contents.replace('nested/test', 'nested'),
          );
          await overlayFS.writeFile(
            path.join(inputDir, 'src/nested/index.js'),
            'module.exports = 4;',
          );
        },
        async update(b) {
          assert.equal(await run(b.bundleGraph), 6);

          await overlayFS.writeFile(
            path.join(inputDir, 'src/nested/package.json'),
            JSON.stringify({
              main: 'test.js',
            }),
          );
        },
      });

      assert.equal(await run(b.bundleGraph), 4);
    });

    it('should recover from errors when adding a missing dependency', async function () {
      // $FlowFixMe
      await assert.rejects(
        async () => {
          await testCache({
            async setup() {
              await overlayFS.unlink(path.join(inputDir, 'src/nested/test.js'));
            },
            async update() {},
          });
        },
        {
          message: "Failed to resolve './nested/test' from './src/index.js'",
        },
      );

      await overlayFS.writeFile(
        path.join(inputDir, 'src/nested/test.js'),
        'module.exports = 4;',
      );

      let b = await runBundle();
      assert.equal(await run(b.bundleGraph), 6);
    });

    it('should recover from a missing package.json#main', async function () {
      let b = await testCache({
        async setup() {
          let contents = await overlayFS.readFile(
            path.join(inputDir, 'src/index.js'),
            'utf8',
          );
          await overlayFS.writeFile(
            path.join(inputDir, 'src/index.js'),
            contents.replace('nested/test', 'nested'),
          );

          await overlayFS.writeFile(
            path.join(inputDir, 'src/nested/package.json'),
            JSON.stringify({
              main: 'tmp.js',
            }),
          );

          await overlayFS.writeFile(
            path.join(inputDir, 'src/nested/index.js'),
            'module.exports = 4;',
          );
        },
        async update(b) {
          assert.equal(await run(b.bundleGraph), 6);

          await overlayFS.writeFile(
            path.join(inputDir, 'src/nested/tmp.js'),
            'module.exports = 8;',
          );
        },
      });

      assert.equal(await run(b.bundleGraph), 10);
    });

    it('should recover from an invalid package.json', async function () {
      // $FlowFixMe
      await assert.rejects(async () => {
        await testCache({
          async setup() {
            let contents = await overlayFS.readFile(
              path.join(inputDir, 'src/index.js'),
              'utf8',
            );
            await overlayFS.writeFile(
              path.join(inputDir, 'src/index.js'),
              contents.replace('nested/test', 'nested'),
            );

            await overlayFS.writeFile(
              path.join(inputDir, 'src/nested/package.json'),
              'invalid',
            );

            await overlayFS.writeFile(
              path.join(inputDir, 'src/nested/index.js'),
              'module.exports = 10;',
            );
          },
          async update() {},
        });
      });

      await overlayFS.writeFile(
        path.join(inputDir, 'src/nested/package.json'),
        JSON.stringify({
          main: 'test.js',
        }),
      );

      let b = await runBundle();
      assert.equal(await run(b.bundleGraph), 4);
    });

    it('should support adding a deeper node_modules folder', async function () {
      let b = await testCache({
        async update(b) {
          assert.equal(await run(b.bundleGraph), 4);

          await overlayFS.mkdirp(
            path.join(inputDir, 'src/nested/node_modules/foo'),
          );

          await overlayFS.writeFile(
            path.join(inputDir, 'src/nested/node_modules/foo/index.js'),
            'module.exports = 4;',
          );
        },
      });

      assert.equal(await run(b.bundleGraph), 6);
    });

    describe('pnp', function () {
      it('should invalidate when the .pnp.js file changes', async function () {
        let Module = require('module');
        let origPnpVersion = process.versions.pnp;
        // $FlowFixMe[prop-missing]
        let origModuleResolveFilename = Module._resolveFilename;

        try {
          let b = await testCache(
            {
              entries: ['index.js'],
              inputFS,
              async setup() {
                await inputFS.mkdirp(inputDir);
                await inputFS.ncp(
                  path.join(__dirname, '/integration/pnp-require'),
                  inputDir,
                );

                // $FlowFixMe[incompatible-type]
                process.versions.pnp = 42;

                // $FlowFixMe[prop-missing]
                Module.findPnpApi = () =>
                  // $FlowFixMe
                  require(path.join(inputDir, '.pnp.js'));

                await inputFS.mkdirp(path.join(inputDir, 'pnp/testmodule2'));
                await inputFS.writeFile(
                  path.join(inputDir, 'pnp/testmodule2/index.js'),
                  'exports.a = 4;',
                );
              },
              async update(b) {
                let output = await run(b.bundleGraph);
                assert.equal(output(), 3);

                let pnp = await inputFS.readFile(
                  path.join(inputDir, '.pnp.js'),
                  'utf8',
                );
                await inputFS.writeFile(
                  path.join(inputDir, '.pnp.js'),
                  pnp.replace("'pnp', 'testmodule'", "'pnp', 'testmodule2'"),
                );

                delete require.cache[path.join(inputDir, '.pnp.js')];
                await sleep(100);
              },
            },
            'pnp-require',
          );

          let output = await run(b.bundleGraph);
          assert.equal(output(), 6);
        } finally {
          // $FlowFixMe[incompatible-type]
          process.versions.pnp = origPnpVersion;
          // $FlowFixMe[prop-missing]
          Module._resolveFilename = origModuleResolveFilename;
        }
      });
    });

    describe('stylus', function () {
      it('should support resolver inside stylus file', async function () {
        let b = await testCache(
          {
            entries: ['index.js'],
            async setup() {
              await overlayFS.writeFile(
                path.join(inputDir, 'index.styl'),
                `
            @import "./b";
            .a
              background: red
            `,
              );

              await overlayFS.mkdirp(path.join(inputDir, 'b'));
              await overlayFS.writeFile(
                path.join(inputDir, 'b/index.styl'),
                `
            .b
              background: blue
            `,
              );
            },
            async update(b) {
              let css = await overlayFS.readFile(
                b.bundleGraph.getBundles().find(b => b.type === 'css')
                  ?.filePath,
                'utf8',
              );
              assert(css.includes('.a {'));
              assert(css.includes('.b {'));
              assert(!css.includes('.c {'));

              await overlayFS.writeFile(
                path.join(inputDir, 'b.styl'),
                `
            .c
              background: blue
            `,
              );
            },
          },
          'stylus',
        );

        let css = await overlayFS.readFile(
          b.bundleGraph.getBundles().find(b => b.type === 'css')?.filePath,
          'utf8',
        );
        assert(css.includes('.a {'));
        assert(!css.includes('.b {'));
        assert(css.includes('.c {'));
      });

      it('should support stylus default resolver', async function () {
        let b = await testCache(
          {
            entries: ['index.js'],
            async setup() {
              await overlayFS.writeFile(
                path.join(inputDir, '.stylusrc'),
                JSON.stringify({
                  paths: ['deps'],
                }),
              );
            },
            async update(b) {
              let css = await overlayFS.readFile(
                b.bundleGraph.getBundles().find(b => b.type === 'css')
                  ?.filePath,
                'utf8',
              );
              assert(css.includes('.a {'));
              assert(!css.includes('.b {'));

              await overlayFS.writeFile(
                path.join(inputDir, 'a.styl'),
                `
            .b
              background: blue
            `,
              );
            },
          },
          'stylus-deps',
        );

        let css = await overlayFS.readFile(
          b.bundleGraph.getBundles().find(b => b.type === 'css')?.filePath,
          'utf8',
        );
        assert(!css.includes('.a {'));
        assert(css.includes('.b {'));
      });

      it('should support glob imports in stylus files', async function () {
        let b = await testCache(
          {
            entries: ['index.js'],
            async update(b) {
              let css = await overlayFS.readFile(
                b.bundleGraph.getBundles().find(b => b.type === 'css')
                  ?.filePath,
                'utf8',
              );
              assert(css.includes('.index'));
              assert(css.includes('.main'));
              assert(css.includes('.foo'));
              assert(css.includes('.bar'));

              await overlayFS.writeFile(
                path.join(inputDir, 'subdir/test.styl'),
                `
            .test
              background: blue
            `,
              );

              await overlayFS.writeFile(
                path.join(inputDir, 'subdir/foo/test.styl'),
                `
            .foo-test
              background: blue
            `,
              );
            },
          },
          'stylus-glob-import',
        );

        let css = await overlayFS.readFile(
          b.bundleGraph.getBundles().find(b => b.type === 'css')?.filePath,
          'utf8',
        );
        assert(css.includes('.index'));
        assert(css.includes('.main'));
        assert(css.includes('.foo'));
        assert(css.includes('.bar'));
        assert(css.includes('.test'));
        assert(css.includes('.foo-test'));
      });

      it('should support glob imports under stylus paths', async function () {
        let b = await testCache(
          {
            entries: ['index.js'],
            async setup() {
              await overlayFS.writeFile(
                path.join(inputDir, '.stylusrc'),
                JSON.stringify({
                  paths: ['subdir'],
                }),
              );

              await overlayFS.writeFile(
                path.join(inputDir, 'index.styl'),
                `
            @require 'foo/*'

            .index
              color: red
            `,
              );
            },
            async update(b) {
              let css = await overlayFS.readFile(
                b.bundleGraph.getBundles().find(b => b.type === 'css')
                  ?.filePath,
                'utf8',
              );
              assert(css.includes('.index'));
              assert(!css.includes('.main'));
              assert(css.includes('.foo'));
              assert(!css.includes('.bar'));

              await overlayFS.writeFile(
                path.join(inputDir, 'subdir/test.styl'),
                `
            .test
              background: blue
            `,
              );

              await overlayFS.writeFile(
                path.join(inputDir, 'subdir/foo/test.styl'),
                `
            .foo-test
              background: blue
            `,
              );
            },
          },
          'stylus-glob-import',
        );

        let css = await overlayFS.readFile(
          b.bundleGraph.getBundles().find(b => b.type === 'css')?.filePath,
          'utf8',
        );
        assert(css.includes('.index'));
        assert(!css.includes('.main'));
        assert(css.includes('.foo'));
        assert(!css.includes('.bar'));
        assert(!css.includes('.test'));
        assert(css.includes('.foo-test'));
      });
    });

    describe('less', function () {
      it('should support adding higher priority less include paths', async function () {
        let b = await testCache(
          {
            entries: ['index.js'],
            async setup() {
              await overlayFS.writeFile(
                path.join(inputDir, '.lessrc'),
                JSON.stringify({
                  paths: ['include-path', 'node_modules/library'],
                }),
              );
            },
            async update(b) {
              let css = await overlayFS.readFile(
                b.bundleGraph.getBundles().find(b => b.type === 'css')
                  ?.filePath,
                'utf8',
              );
              assert(css.includes('.a'));
              assert(css.includes('.b'));

              await overlayFS.writeFile(
                path.join(inputDir, 'a.less'),
                `.c {
                  background: blue
                }`,
              );

              await overlayFS.writeFile(
                path.join(inputDir, 'include-path/b.less'),
                `.d {
                  background: blue
                }`,
              );
            },
          },
          'less-include-paths',
        );

        let css = await overlayFS.readFile(
          b.bundleGraph.getBundles().find(b => b.type === 'css')?.filePath,
          'utf8',
        );
        assert(!css.includes('.a'));
        assert(!css.includes('.b'));
        assert(css.includes('.c'));
        assert(css.includes('.d'));
      });

      it('should recover from missing import errors', async function () {
        // $FlowFixMe
        await assert.rejects(
          async () => {
            await testCache(
              {
                entries: ['index.js'],
                async setup() {
                  await overlayFS.writeFile(
                    path.join(inputDir, '.lessrc'),
                    JSON.stringify({
                      paths: ['include-path', 'node_modules/library'],
                    }),
                  );

                  await overlayFS.writeFile(
                    path.join(inputDir, 'yarn.lock'),
                    '',
                  );

                  await overlayFS.unlink(
                    path.join(inputDir, 'include-path/a.less'),
                  );
                },
                async update() {},
              },
              'less-include-paths',
            );
          },
          {
            message: "Failed to resolve 'a.less' from './index.less'",
          },
        );

        await overlayFS.writeFile(
          path.join(inputDir, 'include-path/a.less'),
          `.d {
            background: blue
          }`,
        );

        let b = await runBundle('index.js');
        let css = await overlayFS.readFile(
          b.bundleGraph.getBundles().find(b => b.type === 'css')?.filePath,
          'utf8',
        );
        assert(css.includes('.d'));
        assert(css.includes('.b'));
      });
    });

    describe('sass', function () {
      it('should support adding higher priority sass include paths', async function () {
        let b = await testCache(
          {
            entries: ['index.sass'],
            async setup() {
              await overlayFS.writeFile(
                path.join(inputDir, '.sassrc'),
                JSON.stringify({
                  includePaths: ['include-path'],
                }),
              );
            },
            async update(b) {
              let css = await overlayFS.readFile(
                b.bundleGraph.getBundles().find(b => b.type === 'css')
                  ?.filePath,
                'utf8',
              );
              assert(css.includes('.included'));

              await overlayFS.writeFile(
                path.join(inputDir, 'style.sass'),
                `.test
                  background: blue
                `,
              );
            },
          },
          'sass-include-paths-import',
        );

        let css = await overlayFS.readFile(
          b.bundleGraph.getBundles().find(b => b.type === 'css')?.filePath,
          'utf8',
        );
        assert(!css.includes('.included'));
        assert(css.includes('.test'));
      });

      it('should the SASS_PATH environment variable', async function () {
        let b = await testCache(
          {
            entries: ['index.sass'],
            env: {
              SASS_PATH: 'include-path',
            },
            async setup() {
              await overlayFS.mkdirp(path.join(inputDir, 'include2'));
              await overlayFS.writeFile(
                path.join(inputDir, 'include2/style.sass'),
                `.test
                  background: blue
                `,
              );
            },
            async update(b) {
              let css = await overlayFS.readFile(
                b.bundleGraph.getBundles().find(b => b.type === 'css')
                  ?.filePath,
                'utf8',
              );
              assert(css.includes('.included'));

              return {
                env: {
                  SASS_PATH: 'include2',
                },
              };
            },
          },
          'sass-include-paths-import',
        );

        let css = await overlayFS.readFile(
          b.bundleGraph.getBundles().find(b => b.type === 'css')?.filePath,
          'utf8',
        );
        assert(!css.includes('.included'));
        assert(css.includes('.test'));
      });

      it('should recover from missing import errors', async function () {
        // $FlowFixMe
        await assert.rejects(async () => {
          await testCache(
            {
              entries: ['index.sass'],
              async setup() {
                await overlayFS.writeFile(
                  path.join(inputDir, '.sassrc'),
                  JSON.stringify({
                    includePaths: ['include-path'],
                  }),
                );

                await overlayFS.writeFile(path.join(inputDir, 'yarn.lock'), '');

                await overlayFS.unlink(
                  path.join(inputDir, 'include-path/style.sass'),
                );
              },
              async update() {},
            },
            'sass-include-paths-import',
          );
        });

        await overlayFS.writeFile(
          path.join(inputDir, 'include-path/style.sass'),
          `.d
            background: blue
          `,
        );

        let b = await runBundle('index.sass');
        let css = await overlayFS.readFile(
          b.bundleGraph.getBundles().find(b => b.type === 'css')?.filePath,
          'utf8',
        );
        assert(css.includes('.d'));
      });
    });
  });

  describe('dev deps', function () {
    it('should invalidate when updating a parcel transformer plugin', async function () {
      let b = await testCache({
        async setup() {
          await overlayFS.writeFile(
            path.join(inputDir, '.parcelrc'),
            JSON.stringify({
              extends: '@parcel/config-default',
              transformers: {
                '*.js': ['parcel-transformer-mock'],
              },
            }),
          );
        },
        async update(b) {
          let output = await overlayFS.readFile(
            b.bundleGraph.getBundles()[0].filePath,
            'utf8',
          );
          assert(output.includes('TRANSFORMED CODE'));

          let transformerDir = path.join(
            inputDir,
            'node_modules',
            'parcel-transformer-mock',
          );
          await overlayFS.writeFile(
            path.join(transformerDir, 'constants.js'),
            'exports.message = "UPDATED"',
          );
        },
      });

      let output = await overlayFS.readFile(
        b.bundleGraph.getBundles()[0].filePath,
        'utf8',
      );
      assert(output.includes('UPDATED'));
    });

    it('should invalidate when updating a file required via options.packageManager.require', async function () {
      let b = await testCache({
        async setup() {
          await overlayFS.writeFile(
            path.join(inputDir, '.parcelrc'),
            JSON.stringify({
              extends: '@parcel/config-default',
              transformers: {
                '*.js': ['parcel-transformer-mock'],
              },
            }),
          );
          let transformer = path.join(
            inputDir,
            'node_modules',
            'parcel-transformer-mock',
            'index.js',
          );
          let contents = await overlayFS.readFile(transformer, 'utf8');
          await overlayFS.writeFile(
            transformer,
            contents
              .replace(
                'transform({asset}) {',
                'async transform({asset, options}) {',
              )
              .replace(
                "const {message} = require('./constants');",
                "const message = 'FOO: ' + await options.packageManager.require('foo', asset.filePath);",
              ),
          );
        },
        async update(b) {
          let output = await overlayFS.readFile(
            b.bundleGraph.getBundles()[0].filePath,
            'utf8',
          );
          assert(output.includes('FOO: 2'));

          await overlayFS.writeFile(
            path.join(inputDir, 'node_modules', 'foo', 'foo.js'),
            'module.exports = 3;',
          );
        },
      });

      let output = await overlayFS.readFile(
        b.bundleGraph.getBundles()[0].filePath,
        'utf8',
      );
      assert(output.includes('FOO: 3'));
    });

    it('should resolve to package.json#main over an index.js', async function () {
      let b = await testCache({
        async setup() {
          await overlayFS.writeFile(
            path.join(inputDir, '.parcelrc'),
            JSON.stringify({
              extends: '@parcel/config-default',
              transformers: {
                '*.js': ['parcel-transformer-mock'],
              },
            }),
          );
        },
        async update(b) {
          let output = await overlayFS.readFile(
            b.bundleGraph.getBundles()[0].filePath,
            'utf8',
          );
          assert(output.includes('TRANSFORMED CODE'));

          let transformerDir = path.join(
            inputDir,
            'node_modules',
            'parcel-transformer-mock',
          );
          await overlayFS.writeFile(
            path.join(transformerDir, 'MockTransformer.js'),
            `
            const Transformer = require('@parcel/plugin').Transformer;
            module.exports = new Transformer({
              transform({asset}) {
                return [
                  {
                    type: 'js',
                    content: 'UPDATED',
                  },
                ];
              }
            });
            `,
          );

          await overlayFS.writeFile(
            path.join(transformerDir, 'package.json'),
            JSON.stringify({main: 'MockTransformer.js'}),
          );
        },
      });

      let output = await overlayFS.readFile(
        b.bundleGraph.getBundles()[0].filePath,
        'utf8',
      );
      assert(output.includes('UPDATED'));
    });

    it('should resolve to a file over a directory with an index.js', async function () {
      let transformerDir = path.join(
        inputDir,
        'node_modules',
        'parcel-transformer-mock',
      );
      let b = await testCache({
        async setup() {
          await overlayFS.writeFile(
            path.join(inputDir, '.parcelrc'),
            JSON.stringify({
              extends: '@parcel/config-default',
              transformers: {
                '*.js': ['parcel-transformer-mock'],
              },
            }),
          );

          await overlayFS.unlink(path.join(transformerDir, 'constants.js'));
          await overlayFS.mkdirp(path.join(transformerDir, 'constants'));
          await overlayFS.writeFile(
            path.join(transformerDir, 'constants', 'index.js'),
            'exports.message = "TRANSFORMED"',
          );
        },
        async update(b) {
          let output = await overlayFS.readFile(
            b.bundleGraph.getBundles()[0].filePath,
            'utf8',
          );
          assert(output.includes('TRANSFORMED'));

          await overlayFS.writeFile(
            path.join(transformerDir, 'constants.js'),
            'exports.message = "UPDATED"',
          );
        },
      });

      let output = await overlayFS.readFile(
        b.bundleGraph.getBundles()[0].filePath,
        'utf8',
      );
      assert(output.includes('UPDATED'));
    });

    it('should support adding a deeper node_modules folder', async function () {});

    it('should support yarn pnp', async function () {
      let Module = require('module');
      // $FlowFixMe[incompatible-type]
      let origPnpVersion = process.versions.pnp;
      // $FlowFixMe[prop-missing]
      let origModuleResolveFilename = Module._resolveFilename;

      // We must create a worker farm that only uses a single thread because our process.versions.pnp
      // mock won't be available in the workers of the existing farm.
      let workerFarm = createWorkerFarm({
        maxConcurrentWorkers: 0,
      });

      try {
        let b = await testCache({
          inputFS,
          outputFS: inputFS,
          workerFarm,
          async setup() {
            await inputFS.mkdirp(inputDir);
            await inputFS.ncp(
              path.join(__dirname, '/integration/cache'),
              inputDir,
            );

            // $FlowFixMe
            process.versions.pnp = 42;

            fs.renameSync(
              path.join(inputDir, 'node_modules'),
              path.join(inputDir, 'pnp'),
            );

            await inputFS.ncp(
              path.join(inputDir, 'pnp'),
              path.join(inputDir, 'pnp2'),
            );

            await inputFS.writeFile(
              path.join(inputDir, 'pnp', 'parcel-transformer-mock', 'index.js'),
              `
                const Transformer = require('@parcel/plugin').Transformer;
                module.exports = new Transformer({
                  transform({asset}) {
                    return [
                      {
                        type: 'js',
                        content: 'TRANSFORMED CODE',
                      },
                    ];
                  }
                });
                `,
            );

            await inputFS.writeFile(
              path.join(
                inputDir,
                'pnp2',
                'parcel-transformer-mock',
                'index.js',
              ),
              `
                const Transformer = require('@parcel/plugin').Transformer;
                module.exports = new Transformer({
                  transform({asset}) {
                    return [
                      {
                        type: 'js',
                        content: 'UPDATED',
                      },
                    ];
                  }
                });
                `,
            );

            await inputFS.writeFile(
              path.join(inputDir, '.pnp.js'),
              `
                const path = require('path');
                const resolve = request => {
                  if (request === 'parcel-transformer-mock' || request === 'foo') {
                    return path.join(__dirname, 'pnp', request);
                  } else if (request === 'pnpapi') {
                    return __filename;
                  } else {
                    return require.resolve(request);
                  }
                };

                module.exports = {resolveToUnqualified: resolve, resolveRequest: resolve};
                `,
            );

            // $FlowFixMe[prop-missing]
            Module.findPnpApi = () =>
              // $FlowFixMe
              require(path.join(inputDir, '.pnp.js'));

            await inputFS.writeFile(
              path.join(inputDir, '.parcelrc'),
              JSON.stringify({
                extends: '@parcel/config-default',
                transformers: {
                  '*.js': ['parcel-transformer-mock'],
                },
              }),
            );
          },
          async update(b) {
            let output = await overlayFS.readFile(
              b.bundleGraph.getBundles()[0].filePath,
              'utf8',
            );
            assert(output.includes('TRANSFORMED CODE'));

            await inputFS.writeFile(
              path.join(inputDir, '.pnp.js'),
              `
                const path = require('path');
                const resolve = request => {
                  if (request === 'parcel-transformer-mock' || request === 'foo') {
                    return path.join(__dirname, 'pnp2', request);
                  } else if (request === 'pnpapi') {
                    return __filename;
                  } else {
                    return require.resolve(request);
                  }
                };

                module.exports = {resolveToUnqualified: resolve, resolveRequest: resolve};
                `,
            );

            delete require.cache[path.join(inputDir, '.pnp.js')];
            await sleep(100);
          },
        });

        let output = await overlayFS.readFile(
          b.bundleGraph.getBundles()[0].filePath,
          'utf8',
        );
        assert(output.includes('UPDATED'));
      } finally {
        process.versions.pnp = origPnpVersion;
        // $FlowFixMe[prop-missing]
        Module._resolveFilename = origModuleResolveFilename;
        await workerFarm.end();
      }
    });

    describe('postcss', function () {
      it('should invalidate when a postcss plugin changes', async function () {
        let b = await testCache(
          {
            entries: ['index.css'],
            async setup() {
              await overlayFS.mkdirp(path.join(inputDir, 'node_modules'));
              await ncp(
                path.join(
                  path.join(
                    __dirname,
                    'integration',
                    'postcss-autoinstall',
                    'postcss-test',
                  ),
                ),
                path.join(inputDir, 'node_modules', 'postcss-test'),
              );
            },
            async update(b) {
              let output = await overlayFS.readFile(
                b.bundleGraph.getBundles()[0].filePath,
                'utf8',
              );
              assert(output.includes('background: green'));

              let plugin = path.join(
                inputDir,
                'node_modules',
                'postcss-test',
                'index.js',
              );
              let pluginContents = await overlayFS.readFile(plugin, 'utf8');
              await overlayFS.writeFile(
                plugin,
                pluginContents.replace('green', 'red'),
              );
            },
          },
          'postcss-autoinstall/npm',
        );

        let output = await overlayFS.readFile(
          b.bundleGraph.getBundles()[0].filePath,
          'utf8',
        );
        assert(output.includes('background: red'));
      });

      it('should invalidate when a JS postcss config changes', async function () {
        let b = await testCache(
          {
            entries: ['style.css'],
            inputFS,
            outputFS: inputFS,
            async setup() {
              await inputFS.mkdirp(inputDir);
              await inputFS.ncp(
                path.join(__dirname, '/integration/postcss-js-config-7'),
                inputDir,
              );
            },
            async update(b) {
              let output = await inputFS.readFile(
                b.bundleGraph.getBundles()[0].filePath,
                'utf8',
              );
              assert(output.includes('background-color: red;'));

              let config = path.join(inputDir, 'postcss.config.js');
              let configContents = await inputFS.readFile(config, 'utf8');
              await inputFS.writeFile(
                config,
                configContents.replace('red', 'green'),
              );
              await sleep(100);
            },
          },
          'postcss-js-config-7',
        );

        let output = await inputFS.readFile(
          b.bundleGraph.getBundles()[0].filePath,
          'utf8',
        );
        assert(output.includes('background-color: green'));
      });

      it('should invalidate when a JSON postcss config changes', async function () {
        let b = await testCache(
          {
            entries: ['nested/index.css'],
            async update(b) {
              let output = await overlayFS.readFile(
                b.bundleGraph.getBundles()[0].filePath,
                'utf8',
              );
              assert(output.includes('background-color: green;'));

              let configContents = await overlayFS.readFile(
                path.join(inputDir, '.postcssrc'),
                'utf8',
              );
              await overlayFS.writeFile(
                path.join(inputDir, '.postcssrc'),
                configContents.replace('green', 'red'),
              );
            },
          },
          'postcss-import',
        );

        let output = await overlayFS.readFile(
          b.bundleGraph.getBundles()[0].filePath,
          'utf8',
        );
        assert(output.includes('background-color: red'));
      });

      it('should invalidate when a closer postcss config is added', async function () {
        let b = await testCache(
          {
            entries: ['nested/index.css'],
            async update(b) {
              let output = await overlayFS.readFile(
                b.bundleGraph.getBundles()[0].filePath,
                'utf8',
              );
              assert(output.includes('background-color: green;'));

              let configContents = await overlayFS.readFile(
                path.join(inputDir, '.postcssrc'),
                'utf8',
              );
              await overlayFS.writeFile(
                path.join(inputDir, 'nested', '.postcssrc'),
                configContents.replace('green', 'red'),
              );
            },
          },
          'postcss-import',
        );

        let output = await overlayFS.readFile(
          b.bundleGraph.getBundles()[0].filePath,
          'utf8',
        );
        assert(output.includes('background-color: red'));
      });
    });

    describe('posthtml', function () {
      it('should invalidate when a posthtml plugin changes', async function () {
        let b = await testCache(
          {
            entries: ['index.html'],
            async setup() {
              await overlayFS.mkdirp(path.join(inputDir, 'node_modules'));
              await ncp(
                path.join(
                  path.join(
                    __dirname,
                    'integration',
                    'posthtml-autoinstall',
                    'posthtml-test',
                  ),
                ),
                path.join(inputDir, 'node_modules', 'posthtml-test'),
              );
            },
            async update(b) {
              let output = await overlayFS.readFile(
                b.bundleGraph.getBundles()[0].filePath,
                'utf8',
              );
              assert(output.includes('<span id="test">Test</span>'));

              let plugin = path.join(
                inputDir,
                'node_modules',
                'posthtml-test',
                'index.js',
              );
              let pluginContents = await overlayFS.readFile(plugin, 'utf8');
              await overlayFS.writeFile(
                plugin,
                pluginContents.replace('span', 'section'),
              );
            },
          },
          'posthtml-autoinstall',
        );

        let output = await overlayFS.readFile(
          b.bundleGraph.getBundles()[0].filePath,
          'utf8',
        );
        assert(output.includes('<section id="test">Test</section>'));
      });

      it('should invalidate when a JS postcss config changes', async function () {
        let b = await testCache(
          {
            entries: ['index.html'],
            inputFS,
            outputFS: inputFS,
            async setup() {
              await inputFS.mkdirp(inputDir);
              await inputFS.ncp(
                path.join(__dirname, '/integration/posthtml'),
                inputDir,
              );

              await inputFS.mkdirp(path.join(inputDir, 'include'));
              await inputFS.writeFile(
                path.join(inputDir, 'include', 'other.html'),
                '<h1>Another great page</h1>',
              );
            },
            async update(b) {
              let output = await inputFS.readFile(
                b.bundleGraph.getBundles()[0].filePath,
                'utf8',
              );
              assert(output.includes('<h1>Other page</h1>'));

              let config = path.join(inputDir, '.posthtmlrc.js');
              let configContents = await inputFS.readFile(config, 'utf8');
              await inputFS.writeFile(
                config,
                configContents.replace('__dirname', '__dirname + "/include"'),
              );
              await sleep(100);
            },
          },
          'posthtml',
        );

        let output = await inputFS.readFile(
          b.bundleGraph.getBundles()[0].filePath,
          'utf8',
        );
        assert(output.includes('<h1>Another great page</h1>'));
      });
    });
  });

  describe('bundling', function () {
    it('should invalidate when switching to a different bundler plugin', async function () {
      let b = await testCache({
        async update(b) {
          assert.equal(b.bundleGraph.getBundles().length, 1);

          await overlayFS.writeFile(
            path.join(inputDir, '.parcelrc'),
            JSON.stringify({
              extends: '@parcel/config-default',
              bundler: 'parcel-bundler-test',
            }),
          );
        },
      });

      assert.equal(b.bundleGraph.getBundles().length, 4);
    });

    it('should invalidate when a bundler plugin is updated', async function () {
      let b = await testCache({
        async setup() {
          await overlayFS.writeFile(
            path.join(inputDir, '.parcelrc'),
            JSON.stringify({
              extends: '@parcel/config-default',
              bundler: 'parcel-bundler-test',
            }),
          );
        },
        async update(b) {
          assert.equal(b.bundleGraph.getBundles().length, 4);
          assert.equal(b.bundleGraph.getBundles()[0].name, 'index.js');

          let bundler = path.join(
            inputDir,
            'node_modules',
            'parcel-bundler-test',
            'index.js',
          );
          await overlayFS.writeFile(
            bundler,
            (
              await overlayFS.readFile(bundler, 'utf8')
            ).replace('Boolean(dependency.isEntry)', 'false'),
          );
        },
      });

      assert.equal(b.bundleGraph.getBundles().length, 4);
      assert(b.bundleGraph.getBundles()[0].name.includes('HASH_REF'));
    });

    it('should invalidate when adding a namer plugin', async function () {
      let b = await testCache({
        async update(b) {
          let bundles = b.bundleGraph.getBundles().map(b => b.name);
          assert.deepEqual(bundles, ['index.js']);

          await overlayFS.writeFile(
            path.join(inputDir, '.parcelrc'),
            JSON.stringify({
              extends: '@parcel/config-default',
              namers: ['parcel-namer-test'],
            }),
          );
        },
      });

      let bundles = b.bundleGraph.getBundles();
      assert.deepEqual(
        bundles.map(b => b.name),
        bundles.map(b => `${b.id}.${b.type}`),
      );
    });

    it('should invalidate when a namer plugin is updated', async function () {
      let b = await testCache({
        async setup() {
          await overlayFS.writeFile(
            path.join(inputDir, '.parcelrc'),
            JSON.stringify({
              extends: '@parcel/config-default',
              namers: ['parcel-namer-test'],
            }),
          );
        },
        async update(b) {
          let bundles = b.bundleGraph.getBundles();
          assert.deepEqual(
            bundles.map(b => b.name),
            bundles.map(b => `${b.id}.${b.type}`),
          );

          let namer = path.join(
            inputDir,
            'node_modules',
            'parcel-namer-test',
            'index.js',
          );
          await overlayFS.writeFile(
            namer,
            (
              await overlayFS.readFile(namer, 'utf8')
            ).replace('bundle.id', 'bundle.id.slice(-8)'),
          );
        },
      });

      let bundles = b.bundleGraph.getBundles();
      assert.deepEqual(
        bundles.map(b => b.name),
        bundles.map(b => `${b.id.slice(-8)}.${b.type}`),
      );
    });

    it('should invalidate when adding a runtime plugin', async function () {
      let b = await testCache({
        async update(b) {
          let res = await run(b.bundleGraph, null, {require: false});
          assert.equal(res.runtime_test, undefined);

          await overlayFS.writeFile(
            path.join(inputDir, '.parcelrc'),
            JSON.stringify({
              extends: '@parcel/config-default',
              runtimes: ['parcel-runtime-test'],
            }),
          );
        },
      });

      let res = await run(b.bundleGraph, null, {require: false});
      assert.equal(res.runtime_test, true);
    });

    it('should invalidate when a runtime is updated', async function () {
      let b = await testCache({
        async setup() {
          await overlayFS.writeFile(
            path.join(inputDir, '.parcelrc'),
            JSON.stringify({
              extends: '@parcel/config-default',
              runtimes: ['parcel-runtime-test'],
            }),
          );
        },
        async update(b) {
          let res = await run(b.bundleGraph, null, {require: false});
          assert.equal(res.runtime_test, true);
          assert.equal(res.test_runtime, undefined);

          let namer = path.join(
            inputDir,
            'node_modules',
            'parcel-runtime-test',
            'index.js',
          );
          await overlayFS.writeFile(
            namer,
            (
              await overlayFS.readFile(namer, 'utf8')
            ).replace('runtime_test', 'test_runtime'),
          );
        },
      });

      let res = await run(b.bundleGraph, null, {require: false});
      assert.equal(res.runtime_test, undefined);
      assert.equal(res.test_runtime, true);
    });

    describe('bundler config', function () {
      it('should support adding bundler config', async function () {
        let b = await testCache(
          {
            entries: ['index.js'],
            mode: 'production',
            async setup() {
              let pkgFile = path.join(inputDir, 'package.json');
              let pkg = JSON.parse(await overlayFS.readFile(pkgFile));
              await overlayFS.writeFile(
                pkgFile,
                JSON.stringify({
                  ...pkg,
                  '@parcel/bundler-default': undefined,
                }),
              );
            },
            async update(b) {
              assertBundles(b.bundleGraph, [
                {
                  assets: ['a.js'],
                },
                {
                  assets: ['b.js'],
                },
                {
                  name: 'index.js',
                  assets: [
                    'index.js',
                    'c.js',
                    'bundle-url.js',
                    'cacheLoader.js',
                    'js-loader.js',
                    'bundle-manifest.js',
                  ],
                },
                {
                  assets: ['common.js', 'lodash.js'],
                },
              ]);
              let pkgFile = path.join(inputDir, 'package.json');
              let pkg = JSON.parse(await overlayFS.readFile(pkgFile));
              await overlayFS.writeFile(
                pkgFile,
                JSON.stringify({
                  ...pkg,
                  '@parcel/bundler-default': {
                    minBundleSize: 9000000,
                  },
                }),
              );
            },
          },
          'dynamic-common-large',
        );

        assertBundles(b.bundleGraph, [
          {
            assets: ['a.js', 'common.js', 'lodash.js'],
          },
          {
            assets: ['b.js', 'common.js', 'lodash.js'],
          },
          {
            name: 'index.js',
            assets: [
              'index.js',
              'c.js',
              'bundle-url.js',
              'cacheLoader.js',
              'js-loader.js',
              'bundle-manifest.js',
            ],
          },
        ]);
      });

      it('should support adding bundler config for parallel request limits', async function () {
<<<<<<< HEAD
        let b = await testCache(
          {
            entries: ['index.js'],
            mode: 'production',
            async setup() {
              let pkgFile = path.join(inputDir, 'package.json');
              let pkg = JSON.parse(await overlayFS.readFile(pkgFile));
              await overlayFS.writeFile(
                pkgFile,
                JSON.stringify({
                  ...pkg,
                  '@parcel/bundler-default': undefined,
                }),
              );
            },
            async update(b) {
              assert.deepEqual(b.bundleGraph.getBundles().length, 7);
              let pkgFile = path.join(inputDir, 'package.json');
              let pkg = JSON.parse(await overlayFS.readFile(pkgFile));
              await overlayFS.writeFile(
                pkgFile,
                JSON.stringify({
                  ...pkg,
                  '@parcel/bundler-default': {
                    maxParallelRequests: 0,
                  },
                }),
              );
            },
          },
          'large-bundlegroup',
        );
        assert.deepEqual(b.bundleGraph.getBundles().length, 5);
      });

      it('should support updating bundler config', async function () {
=======
>>>>>>> 99cf5051
        let b = await testCache(
          {
            entries: ['index.js'],
            mode: 'production',
            async setup() {
              let pkgFile = path.join(inputDir, 'package.json');
              let pkg = JSON.parse(await overlayFS.readFile(pkgFile));
              await overlayFS.writeFile(
                pkgFile,
                JSON.stringify({
                  ...pkg,
                  '@parcel/bundler-default': undefined,
                }),
              );
            },
            async update(b) {
              assert.deepEqual(b.bundleGraph.getBundles().length, 7);
              let pkgFile = path.join(inputDir, 'package.json');
              let pkg = JSON.parse(await overlayFS.readFile(pkgFile));
              await overlayFS.writeFile(
                pkgFile,
                JSON.stringify({
                  ...pkg,
                  '@parcel/bundler-default': {
                    maxParallelRequests: 0,
                  },
                }),
              );
            },
          },
          'large-bundlegroup',
        );
        assert.deepEqual(b.bundleGraph.getBundles().length, 5);
      });

      it('should support updating bundler config', async function () {
        let b = await testCache(
          {
            entries: ['index.js'],
            mode: 'production',
            async setup() {
              let pkgFile = path.join(inputDir, 'package.json');
              let pkg = JSON.parse(await overlayFS.readFile(pkgFile));
              await overlayFS.writeFile(
                pkgFile,
                JSON.stringify({
                  ...pkg,
                  '@parcel/bundler-default': {
                    minBundleSize: 8000,
                  },
                }),
              );
            },
            async update(b) {
              assertBundles(b.bundleGraph, [
                {
                  assets: ['a.js'],
                },
                {
                  assets: ['b.js'],
                },
                {
                  name: 'index.js',
                  assets: [
                    'index.js',
                    'c.js',
                    'bundle-url.js',
                    'cacheLoader.js',
                    'js-loader.js',
                    'bundle-manifest.js',
                  ],
                },
                {
                  assets: ['common.js', 'lodash.js'],
                },
              ]);
              let pkgFile = path.join(inputDir, 'package.json');
              let pkg = JSON.parse(await overlayFS.readFile(pkgFile));
              await overlayFS.writeFile(
                pkgFile,
                JSON.stringify({
                  ...pkg,
                  '@parcel/bundler-default': {
                    minBundleSize: 9000000,
                  },
                }),
              );
            },
          },
          'dynamic-common-large',
        );

        assertBundles(b.bundleGraph, [
          {
            assets: ['a.js', 'common.js', 'lodash.js'],
          },
          {
            assets: ['b.js', 'common.js', 'lodash.js'],
          },
          {
            name: 'index.js',
            assets: [
              'index.js',
              'c.js',
              'bundle-url.js',
              'cacheLoader.js',
              'js-loader.js',
              'bundle-manifest.js',
            ],
          },
        ]);
      });

      it('should support removing bundler config', async function () {
        let b = await testCache(
          {
            entries: ['index.js'],
            mode: 'production',
            async setup() {
              let pkgFile = path.join(inputDir, 'package.json');
              let pkg = JSON.parse(await overlayFS.readFile(pkgFile));
              await overlayFS.writeFile(
                pkgFile,
                JSON.stringify({
                  ...pkg,
                  '@parcel/bundler-default': {
                    minBundleSize: 9000000,
                  },
                }),
              );
            },
            async update(b) {
              assertBundles(b.bundleGraph, [
                {
                  assets: ['a.js', 'common.js', 'lodash.js'],
                },
                {
                  assets: ['b.js', 'common.js', 'lodash.js'],
                },
                {
                  name: 'index.js',
                  assets: [
                    'index.js',
                    'c.js',
                    'bundle-url.js',
                    'cacheLoader.js',
                    'js-loader.js',
                    'bundle-manifest.js',
                  ],
                },
              ]);
              let pkgFile = path.join(inputDir, 'package.json');
              let pkg = JSON.parse(await overlayFS.readFile(pkgFile));
              await overlayFS.writeFile(
                pkgFile,
                JSON.stringify({
                  ...pkg,
                  '@parcel/bundler-default': undefined,
                }),
              );
            },
          },
          'dynamic-common-large',
        );
        assertBundles(b.bundleGraph, [
          {
            assets: ['a.js'],
          },
          {
            assets: ['b.js'],
          },
          {
            name: 'index.js',
            assets: [
              'index.js',
              'c.js',
              'bundle-url.js',
              'cacheLoader.js',
              'js-loader.js',
              'bundle-manifest.js',
            ],
          },
          {
            assets: ['common.js', 'lodash.js'],
          },
        ]);
      });
    });
  });

  describe('packaging', function () {
    it('should invalidate when switching to a different packager plugin', async function () {
      let b = await testCache({
        async update(b) {
          let res = await overlayFS.readFile(
            b.bundleGraph.getBundles()[0].filePath,
            'utf8',
          );
          assert.notEqual(res, 'packaged');

          await overlayFS.writeFile(
            path.join(inputDir, '.parcelrc'),
            JSON.stringify({
              extends: '@parcel/config-default',
              packagers: {
                '*.js': 'parcel-packager-test',
              },
            }),
          );
        },
      });

      let res = await overlayFS.readFile(
        b.bundleGraph.getBundles()[0].filePath,
        'utf8',
      );
      assert.equal(res, 'packaged');
    });

    it('should invalidate when a packager is updated', async function () {
      let b = await testCache({
        async setup() {
          await overlayFS.writeFile(
            path.join(inputDir, '.parcelrc'),
            JSON.stringify({
              extends: '@parcel/config-default',
              packagers: {
                '*.js': 'parcel-packager-test',
              },
            }),
          );
        },
        async update(b) {
          let res = await overlayFS.readFile(
            b.bundleGraph.getBundles()[0].filePath,
            'utf8',
          );
          assert.equal(res, 'packaged');

          let packager = path.join(
            inputDir,
            'node_modules',
            'parcel-packager-test',
            'index.js',
          );
          await overlayFS.writeFile(
            packager,
            (
              await overlayFS.readFile(packager, 'utf8')
            ).replace('packaged', 'updated'),
          );
        },
      });

      let res = await overlayFS.readFile(
        b.bundleGraph.getBundles()[0].filePath,
        'utf8',
      );
      assert.equal(res, 'updated');
    });

    it('should invalidate when adding packager config', async function () {
      let b = await testCache({
        async setup() {
          await overlayFS.writeFile(
            path.join(inputDir, '.parcelrc'),
            JSON.stringify({
              extends: '@parcel/config-default',
              packagers: {
                '*.js': 'parcel-packager-test',
              },
            }),
          );
        },
        async update(b) {
          let res = await overlayFS.readFile(
            b.bundleGraph.getBundles()[0].filePath,
            'utf8',
          );
          assert.equal(res, 'packaged');

          await overlayFS.writeFile(
            path.join(inputDir, '.packagerrc'),
            JSON.stringify({value: 'test'}),
          );
        },
      });

      let res = await overlayFS.readFile(
        b.bundleGraph.getBundles()[0].filePath,
        'utf8',
      );
      assert.equal(res, 'test');
    });

    it('should invalidate when updating packager config', async function () {
      let b = await testCache({
        async setup() {
          await overlayFS.writeFile(
            path.join(inputDir, '.parcelrc'),
            JSON.stringify({
              extends: '@parcel/config-default',
              packagers: {
                '*.js': 'parcel-packager-test',
              },
            }),
          );

          await overlayFS.writeFile(
            path.join(inputDir, '.packagerrc'),
            JSON.stringify({value: 'test'}),
          );
        },
        async update(b) {
          let res = await overlayFS.readFile(
            b.bundleGraph.getBundles()[0].filePath,
            'utf8',
          );
          assert.equal(res, 'test');

          await overlayFS.writeFile(
            path.join(inputDir, '.packagerrc'),
            JSON.stringify({value: 'updated'}),
          );
        },
      });

      let res = await overlayFS.readFile(
        b.bundleGraph.getBundles()[0].filePath,
        'utf8',
      );
      assert.equal(res, 'updated');
    });

    it('should invalidate when removing packager config', async function () {
      let b = await testCache({
        async setup() {
          await overlayFS.writeFile(
            path.join(inputDir, '.parcelrc'),
            JSON.stringify({
              extends: '@parcel/config-default',
              packagers: {
                '*.js': 'parcel-packager-test',
              },
            }),
          );

          await overlayFS.writeFile(
            path.join(inputDir, '.packagerrc'),
            JSON.stringify({value: 'test'}),
          );
        },
        async update(b) {
          let res = await overlayFS.readFile(
            b.bundleGraph.getBundles()[0].filePath,
            'utf8',
          );
          assert.equal(res, 'test');

          await overlayFS.unlink(path.join(inputDir, '.packagerrc'));
        },
      });

      let res = await overlayFS.readFile(
        b.bundleGraph.getBundles()[0].filePath,
        'utf8',
      );
      assert.equal(res, 'packaged');
    });

    it('should invalidate when adding an optimizer plugin', async function () {
      let b = await testCache({
        async update(b) {
          let res = await overlayFS.readFile(
            b.bundleGraph.getBundles()[0].filePath,
            'utf8',
          );
          assert.notEqual(res, 'optimized');

          await overlayFS.writeFile(
            path.join(inputDir, '.parcelrc'),
            JSON.stringify({
              extends: '@parcel/config-default',
              optimizers: {
                '*.js': ['parcel-optimizer-test'],
              },
            }),
          );
        },
      });

      let res = await overlayFS.readFile(
        b.bundleGraph.getBundles()[0].filePath,
        'utf8',
      );
      assert.equal(res, 'optimized');
    });

    it('should invalidate when removing an optimizer plugin', async function () {
      let b = await testCache({
        async setup() {
          await overlayFS.writeFile(
            path.join(inputDir, '.parcelrc'),
            JSON.stringify({
              extends: '@parcel/config-default',
              optimizers: {
                '*.js': ['parcel-optimizer-test'],
              },
            }),
          );
        },
        async update(b) {
          let res = await overlayFS.readFile(
            b.bundleGraph.getBundles()[0].filePath,
            'utf8',
          );
          assert.equal(res, 'optimized');

          await overlayFS.writeFile(
            path.join(inputDir, '.parcelrc'),
            JSON.stringify({
              extends: '@parcel/config-default',
              optimizers: {
                '*.js': [],
              },
            }),
          );
        },
      });

      let res = await overlayFS.readFile(
        b.bundleGraph.getBundles()[0].filePath,
        'utf8',
      );
      assert.notEqual(res, 'optimized');
    });

    it('should invalidate when an optimizer is updated', async function () {
      let b = await testCache({
        async setup() {
          await overlayFS.writeFile(
            path.join(inputDir, '.parcelrc'),
            JSON.stringify({
              extends: '@parcel/config-default',
              optimizers: {
                '*.js': ['parcel-optimizer-test'],
              },
            }),
          );
        },
        async update(b) {
          let res = await overlayFS.readFile(
            b.bundleGraph.getBundles()[0].filePath,
            'utf8',
          );
          assert.equal(res, 'optimized');

          let optimizer = path.join(
            inputDir,
            'node_modules',
            'parcel-optimizer-test',
            'index.js',
          );
          await overlayFS.writeFile(
            optimizer,
            (
              await overlayFS.readFile(optimizer, 'utf8')
            ).replace('optimized', 'updated'),
          );
        },
      });

      let res = await overlayFS.readFile(
        b.bundleGraph.getBundles()[0].filePath,
        'utf8',
      );
      assert.equal(res, 'updated');
    });

    it('should invalidate when adding optimizer config', async function () {
      let b = await testCache({
        async setup() {
          await overlayFS.writeFile(
            path.join(inputDir, '.parcelrc'),
            JSON.stringify({
              extends: '@parcel/config-default',
              optimizers: {
                '*.js': ['parcel-optimizer-test'],
              },
            }),
          );
        },
        async update(b) {
          let res = await overlayFS.readFile(
            b.bundleGraph.getBundles()[0].filePath,
            'utf8',
          );
          assert.equal(res, 'optimized');

          await overlayFS.writeFile(
            path.join(inputDir, '.optimizerrc'),
            JSON.stringify({value: 'test'}),
          );
        },
      });

      let res = await overlayFS.readFile(
        b.bundleGraph.getBundles()[0].filePath,
        'utf8',
      );
      assert.equal(res, 'test');
    });

    it('should invalidate when updating packager config', async function () {
      let b = await testCache({
        async setup() {
          await overlayFS.writeFile(
            path.join(inputDir, '.parcelrc'),
            JSON.stringify({
              extends: '@parcel/config-default',
              optimizers: {
                '*.js': ['parcel-optimizer-test'],
              },
            }),
          );

          await overlayFS.writeFile(
            path.join(inputDir, '.optimizerrc'),
            JSON.stringify({value: 'test'}),
          );
        },
        async update(b) {
          let res = await overlayFS.readFile(
            b.bundleGraph.getBundles()[0].filePath,
            'utf8',
          );
          assert.equal(res, 'test');

          await overlayFS.writeFile(
            path.join(inputDir, '.optimizerrc'),
            JSON.stringify({value: 'updated'}),
          );
        },
      });

      let res = await overlayFS.readFile(
        b.bundleGraph.getBundles()[0].filePath,
        'utf8',
      );
      assert.equal(res, 'updated');
    });

    it('should invalidate when removing packager config', async function () {
      let b = await testCache({
        async setup() {
          await overlayFS.writeFile(
            path.join(inputDir, '.parcelrc'),
            JSON.stringify({
              extends: '@parcel/config-default',
              optimizers: {
                '*.js': ['parcel-optimizer-test'],
              },
            }),
          );

          await overlayFS.writeFile(
            path.join(inputDir, '.optimizerrc'),
            JSON.stringify({value: 'test'}),
          );
        },
        async update(b) {
          let res = await overlayFS.readFile(
            b.bundleGraph.getBundles()[0].filePath,
            'utf8',
          );
          assert.equal(res, 'test');

          await overlayFS.unlink(path.join(inputDir, '.optimizerrc'));
        },
      });

      let res = await overlayFS.readFile(
        b.bundleGraph.getBundles()[0].filePath,
        'utf8',
      );
      assert.equal(res, 'optimized');
    });

    it('should invalidate when an asset content changes', async function () {
      let b = await testCache({
        async update(b) {
          let res = await run(b.bundleGraph);
          assert.equal(res, 4);

          await overlayFS.writeFile(
            path.join(inputDir, 'node_modules/foo/foo.js'),
            'module.exports = 3',
          );
        },
      });

      let res = await run(b.bundleGraph);
      assert.equal(res, 6);
    });

    it('should invalidate when an inline bundle changes', async function () {
      let b = await testCache({
        async setup() {
          await overlayFS.writeFile(
            path.join(inputDir, 'src/index.js'),
            'module.exports = require("bundle-text:./entries/a.js");',
          );
        },
        async update(b) {
          let res = await run(b.bundleGraph);
          assert(res.includes(`let a = "a"`));

          await overlayFS.writeFile(
            path.join(inputDir, 'src/entries/a.js'),
            `export let a = "b";`,
          );
        },
      });

      let res = await run(b.bundleGraph);
      assert(res.includes(`let a = "b"`));
    });

    it('should invalidate when switching to a different packager for an inline bundle', async function () {
      let b = await testCache({
        async setup() {
          await overlayFS.writeFile(
            path.join(inputDir, 'src/index.js'),
            'module.exports = require("bundle-text:./test.txt");',
          );

          await overlayFS.writeFile(
            path.join(inputDir, 'src/test.txt'),
            'test',
          );
        },
        async update(b) {
          let res = await run(b.bundleGraph);
          assert.notEqual(res, 'packaged');

          await overlayFS.writeFile(
            path.join(inputDir, '.parcelrc'),
            JSON.stringify({
              extends: '@parcel/config-default',
              packagers: {
                '*.txt': 'parcel-packager-test',
              },
            }),
          );
        },
      });

      let res = await run(b.bundleGraph);
      assert.equal(res, 'packaged');
    });

    it('should invalidate when a packager for an inline bundle is updated', async function () {
      let b = await testCache({
        async setup() {
          await overlayFS.writeFile(
            path.join(inputDir, 'src/index.js'),
            'module.exports = require("bundle-text:./test.txt");',
          );

          await overlayFS.writeFile(
            path.join(inputDir, 'src/test.txt'),
            'test',
          );

          await overlayFS.writeFile(
            path.join(inputDir, '.parcelrc'),
            JSON.stringify({
              extends: '@parcel/config-default',
              packagers: {
                '*.txt': 'parcel-packager-test',
              },
            }),
          );
        },
        async update(b) {
          let res = await run(b.bundleGraph);
          assert.equal(res, 'packaged');

          let packager = path.join(
            inputDir,
            'node_modules',
            'parcel-packager-test',
            'index.js',
          );
          await overlayFS.writeFile(
            packager,
            (
              await overlayFS.readFile(packager, 'utf8')
            ).replace('packaged', 'updated'),
          );
        },
      });

      let res = await run(b.bundleGraph);
      assert.equal(res, 'updated');
    });

    it('should invalidate when adding packager config for an inline bundle', async function () {
      let b = await testCache({
        async setup() {
          await overlayFS.writeFile(
            path.join(inputDir, 'src/index.js'),
            'module.exports = require("bundle-text:./test.txt");',
          );

          await overlayFS.writeFile(
            path.join(inputDir, 'src/test.txt'),
            'test',
          );

          await overlayFS.writeFile(
            path.join(inputDir, '.parcelrc'),
            JSON.stringify({
              extends: '@parcel/config-default',
              packagers: {
                '*.txt': 'parcel-packager-test',
              },
            }),
          );
        },
        async update(b) {
          let res = await run(b.bundleGraph);
          assert.equal(res, 'packaged');

          await overlayFS.writeFile(
            path.join(inputDir, '.packagerrc'),
            JSON.stringify({value: 'test'}),
          );
        },
      });

      let res = await run(b.bundleGraph);
      assert.equal(res, 'test');
    });

    it('should invalidate when updating packager config for an inline bundle', async function () {
      let b = await testCache({
        async setup() {
          await overlayFS.writeFile(
            path.join(inputDir, 'src/index.js'),
            'module.exports = require("bundle-text:./test.txt");',
          );

          await overlayFS.writeFile(
            path.join(inputDir, 'src/test.txt'),
            'test',
          );

          await overlayFS.writeFile(
            path.join(inputDir, '.parcelrc'),
            JSON.stringify({
              extends: '@parcel/config-default',
              packagers: {
                '*.txt': 'parcel-packager-test',
              },
            }),
          );

          await overlayFS.writeFile(
            path.join(inputDir, '.packagerrc'),
            JSON.stringify({value: 'test'}),
          );
        },
        async update(b) {
          let res = await run(b.bundleGraph);
          assert.equal(res, 'test');

          await overlayFS.writeFile(
            path.join(inputDir, '.packagerrc'),
            JSON.stringify({value: 'updated'}),
          );
        },
      });

      let res = await run(b.bundleGraph);
      assert.equal(res, 'updated');
    });

    it('should invalidate when removing packager config for an inline bundle', async function () {
      let b = await testCache({
        async setup() {
          await overlayFS.writeFile(
            path.join(inputDir, 'src/index.js'),
            'module.exports = require("bundle-text:./test.txt");',
          );

          await overlayFS.writeFile(
            path.join(inputDir, 'src/test.txt'),
            'test',
          );

          await overlayFS.writeFile(
            path.join(inputDir, '.parcelrc'),
            JSON.stringify({
              extends: '@parcel/config-default',
              packagers: {
                '*.txt': 'parcel-packager-test',
              },
            }),
          );

          await overlayFS.writeFile(
            path.join(inputDir, '.packagerrc'),
            JSON.stringify({value: 'test'}),
          );
        },
        async update(b) {
          let res = await run(b.bundleGraph);
          assert.equal(res, 'test');

          await overlayFS.unlink(path.join(inputDir, '.packagerrc'));
        },
      });

      let res = await run(b.bundleGraph);
      assert.equal(res, 'packaged');
    });

    it('should invalidate when adding an optimizer for an inline bundle', async function () {
      let b = await testCache({
        async setup() {
          await overlayFS.writeFile(
            path.join(inputDir, 'src/index.js'),
            'module.exports = require("bundle-text:./test.txt");',
          );

          await overlayFS.writeFile(
            path.join(inputDir, 'src/test.txt'),
            'test',
          );
        },
        async update(b) {
          let res = await run(b.bundleGraph);
          assert.notEqual(res, 'packaged');

          await overlayFS.writeFile(
            path.join(inputDir, '.parcelrc'),
            JSON.stringify({
              extends: '@parcel/config-default',
              optimizers: {
                '*.txt': ['parcel-optimizer-test'],
              },
            }),
          );
        },
      });

      let res = await run(b.bundleGraph);
      assert.equal(res, 'optimized');
    });

    it('should invalidate when an optimizer for an inline bundle is updated', async function () {
      let b = await testCache({
        async setup() {
          await overlayFS.writeFile(
            path.join(inputDir, 'src/index.js'),
            'module.exports = require("bundle-text:./test.txt");',
          );

          await overlayFS.writeFile(
            path.join(inputDir, 'src/test.txt'),
            'test',
          );

          await overlayFS.writeFile(
            path.join(inputDir, '.parcelrc'),
            JSON.stringify({
              extends: '@parcel/config-default',
              optimizers: {
                '*.txt': ['parcel-optimizer-test'],
              },
            }),
          );
        },
        async update(b) {
          let res = await run(b.bundleGraph);
          assert.equal(res, 'optimized');

          let optimizer = path.join(
            inputDir,
            'node_modules',
            'parcel-optimizer-test',
            'index.js',
          );
          await overlayFS.writeFile(
            optimizer,
            (
              await overlayFS.readFile(optimizer, 'utf8')
            ).replace('optimized', 'updated'),
          );
        },
      });

      let res = await run(b.bundleGraph);
      assert.equal(res, 'updated');
    });

    it('should invalidate when adding optimizer config for an inline bundle', async function () {
      let b = await testCache({
        async setup() {
          await overlayFS.writeFile(
            path.join(inputDir, 'src/index.js'),
            'module.exports = require("bundle-text:./test.txt");',
          );

          await overlayFS.writeFile(
            path.join(inputDir, 'src/test.txt'),
            'test',
          );

          await overlayFS.writeFile(
            path.join(inputDir, '.parcelrc'),
            JSON.stringify({
              extends: '@parcel/config-default',
              optimizers: {
                '*.txt': ['parcel-optimizer-test'],
              },
            }),
          );
        },
        async update(b) {
          let res = await run(b.bundleGraph);
          assert.equal(res, 'optimized');

          await overlayFS.writeFile(
            path.join(inputDir, '.optimizerrc'),
            JSON.stringify({value: 'test'}),
          );
        },
      });

      let res = await run(b.bundleGraph);
      assert.equal(res, 'test');
    });

    it('should invalidate when updating optimizer config for an inline bundle', async function () {
      let b = await testCache({
        async setup() {
          await overlayFS.writeFile(
            path.join(inputDir, 'src/index.js'),
            'module.exports = require("bundle-text:./test.txt");',
          );

          await overlayFS.writeFile(
            path.join(inputDir, 'src/test.txt'),
            'test',
          );

          await overlayFS.writeFile(
            path.join(inputDir, '.parcelrc'),
            JSON.stringify({
              extends: '@parcel/config-default',
              optimizers: {
                '*.txt': ['parcel-optimizer-test'],
              },
            }),
          );

          await overlayFS.writeFile(
            path.join(inputDir, '.optimizerrc'),
            JSON.stringify({value: 'test'}),
          );
        },
        async update(b) {
          let res = await run(b.bundleGraph);
          assert.equal(res, 'test');

          await overlayFS.writeFile(
            path.join(inputDir, '.optimizerrc'),
            JSON.stringify({value: 'updated'}),
          );
        },
      });

      let res = await run(b.bundleGraph);
      assert.equal(res, 'updated');
    });

    it('should invalidate when removing optimizer config for an inline bundle', async function () {
      let b = await testCache({
        async setup() {
          await overlayFS.writeFile(
            path.join(inputDir, 'src/index.js'),
            'module.exports = require("bundle-text:./test.txt");',
          );

          await overlayFS.writeFile(
            path.join(inputDir, 'src/test.txt'),
            'test',
          );

          await overlayFS.writeFile(
            path.join(inputDir, '.parcelrc'),
            JSON.stringify({
              extends: '@parcel/config-default',
              optimizers: {
                '*.txt': ['parcel-optimizer-test'],
              },
            }),
          );

          await overlayFS.writeFile(
            path.join(inputDir, '.optimizerrc'),
            JSON.stringify({value: 'test'}),
          );
        },
        async update(b) {
          let res = await run(b.bundleGraph);
          assert.equal(res, 'test');

          await overlayFS.unlink(path.join(inputDir, '.optimizerrc'));
        },
      });

      let res = await run(b.bundleGraph);
      assert.equal(res, 'optimized');
    });

    it('should invalidate when deleting a dist file', async function () {
      let b = await testCache({
        async update(b) {
          assert(await overlayFS.exists(path.join(distDir, 'index.js')));
          let res = await run(b.bundleGraph);
          assert.equal(res, 4);

          await overlayFS.unlink(path.join(distDir, 'index.js'));
        },
      });

      assert(await overlayFS.exists(path.join(distDir, 'index.js')));
      let res = await run(b.bundleGraph);
      assert.equal(res, 4);
    });

    it('should invalidate when deleting a source map', async function () {
      await testCache({
        async update() {
          assert(await overlayFS.exists(path.join(distDir, 'index.js.map')));

          await overlayFS.unlink(path.join(distDir, 'index.js.map'));
        },
      });

      assert(await overlayFS.exists(path.join(distDir, 'index.js.map')));
    });

    it('should invalidate when the dist directory', async function () {
      await testCache({
        async update() {
          assert(await overlayFS.exists(path.join(distDir, 'index.js')));
          assert(await overlayFS.exists(path.join(distDir, 'index.js.map')));

          await overlayFS.rimraf(distDir);
        },
      });

      assert(await overlayFS.exists(path.join(distDir, 'index.js')));
      assert(await overlayFS.exists(path.join(distDir, 'index.js.map')));
    });

    it('should hit the cache when there are no changes', async function () {
      let b = await testCache({
        async update(b) {
          let res = await run(b.bundleGraph);
          assert.equal(res, 4);
        },
      });

      let res = await run(b.bundleGraph);
      assert.equal(res, 4);
    });

    it('should invalidate when a terser config is modified', async function () {
      let b = await testCache({
        mode: 'production',
        async setup() {
          await overlayFS.writeFile(
            path.join(inputDir, '.terserrc'),
            JSON.stringify({
              mangle: false,
            }),
          );
        },
        async update(b) {
          let contents = await overlayFS.readFile(
            b.bundleGraph.getBundles()[0].filePath,
            'utf8',
          );
          assert(contents.includes('$parcel$interopDefault'));

          await overlayFS.writeFile(
            path.join(inputDir, '.terserrc'),
            JSON.stringify({
              mangle: true,
            }),
          );
        },
      });

      let contents = await overlayFS.readFile(
        b.bundleGraph.getBundles()[0].filePath,
        'utf8',
      );
      assert(!contents.includes('$parcel$interopDefault'));
    });

    it('should invalidate when an htmlnano config is modified', async function () {
      let b = await testCache({
        mode: 'production',
        entries: ['src/index.html'],
        async setup() {
          await overlayFS.writeFile(
            path.join(inputDir, '.htmlnanorc.json'),
            JSON.stringify({
              removeAttributeQuotes: true,
            }),
          );
        },
        async update(b) {
          let contents = await overlayFS.readFile(
            b.bundleGraph.getBundles()[0].filePath,
            'utf8',
          );
          assert(contents.includes('type=module'));

          await overlayFS.writeFile(
            path.join(inputDir, '.htmlnanorc.json'),
            JSON.stringify({
              removeAttributeQuotes: false,
            }),
          );
        },
      });

      let contents = await overlayFS.readFile(
        b.bundleGraph.getBundles()[0].filePath,
        'utf8',
      );
      assert(contents.includes('type="module"'));
    });
  });

  describe('compression', function () {
    it('should invaldate when adding a compressor plugin', async function () {
      await testCache({
        async update() {
          let files = await outputFS.readdir(distDir);
          assert.deepEqual(files.sort(), ['index.js', 'index.js.map']);

          await overlayFS.writeFile(
            path.join(inputDir, '.parcelrc'),
            JSON.stringify({
              extends: '@parcel/config-default',
              compressors: {
                '*.js': ['...', '@parcel/compressor-gzip'],
              },
            }),
          );
        },
        mode: 'production',
      });

      let files = await outputFS.readdir(distDir);
      assert.deepEqual(files.sort(), [
        'index.js',
        'index.js.gz',
        'index.js.map',
      ]);
    });

    it('should invalidate when updating a compressor plugin', async function () {
      await testCache({
        async setup() {
          await overlayFS.writeFile(
            path.join(inputDir, '.parcelrc'),
            JSON.stringify({
              extends: '@parcel/config-default',
              compressors: {
                '*.js': ['...', 'parcel-compressor-test'],
              },
            }),
          );
        },
        async update() {
          let files = await outputFS.readdir(distDir);
          assert.deepEqual(files.sort(), [
            'index.js',
            'index.js.abc',
            'index.js.map',
          ]);

          let compressor = path.join(
            inputDir,
            'node_modules',
            'parcel-compressor-test',
            'index.js',
          );
          await overlayFS.writeFile(
            compressor,
            (
              await overlayFS.readFile(compressor, 'utf8')
            ).replace('abc', 'def'),
          );
        },
      });

      let files = await outputFS.readdir(distDir);
      assert.deepEqual(files.sort(), [
        'index.js',
        'index.js.abc',
        'index.js.def',
        'index.js.map',
      ]);
    });
  });

  describe('scope hoisting', function () {
    it('should support adding sideEffects config', function () {});

    it('should support updating sideEffects config', function () {});

    it('should support removing sideEffects config', function () {});

    it('should wrap modules when they become conditional', async function () {
      let b = await testCache(
        {
          defaultTargetOptions: {
            shouldScopeHoist: true,
          },
          entries: ['a.js'],
          async setup() {
            let contents = await overlayFS.readFile(
              path.join(inputDir, 'a.js'),
              'utf8',
            );
            await overlayFS.writeFile(
              path.join(inputDir, 'a.js'),
              contents.replace(/if \(b\) \{((?:.|\n)+)\}/, '$1'),
            );
          },
          async update(b) {
            let out = [];
            await run(b.bundleGraph, {
              b: false,
              output(o) {
                out.push(o);
              },
            });

            assert.deepEqual(out, ['a', 'b', 'c', 'd']);

            let contents = await overlayFS.readFile(
              path.join(
                __dirname,
                'integration/scope-hoisting/commonjs/require-conditional/a.js',
              ),
              'utf8',
            );
            await overlayFS.writeFile(path.join(inputDir, 'a.js'), contents);
          },
        },
        'scope-hoisting/commonjs/require-conditional',
      );

      let out = [];
      await run(b.bundleGraph, {
        b: false,
        output(o) {
          out.push(o);
        },
      });

      assert.deepEqual(out, ['a', 'd']);
    });
  });

  describe('runtime', () => {
    it('should support updating files added by runtimes', async function () {
      let b = await testCache(async b => {
        let contents = await overlayFS.readFile(
          b.bundleGraph.getBundles()[0].filePath,
          'utf8',
        );
        assert(contents.includes('INITIAL CODE'));
        await overlayFS.writeFile(
          path.join(inputDir, 'dynamic-runtime.js'),
          "module.exports = 'UPDATED CODE'",
        );
      }, 'runtime-update');

      let contents = await overlayFS.readFile(
        b.bundleGraph.getBundles()[0].filePath,
        'utf8',
      );
      assert(contents.includes('UPDATED CODE'));
    });
  });

  describe('Query Parameters', () => {
    it('Should create additional assets if multiple query parameter combinations are used', async function () {
      let b = await testCache(
        {
          entries: ['reformat.html'],
          update: async b => {
            let bundles = b.bundleGraph.getBundles();
            let contents = await overlayFS.readFile(
              bundles[0].filePath,
              'utf8',
            );
            assert(contents.includes('.webp" alt="test image">'));
            assert.equal(bundles.length, 2);
            await overlayFS.writeFile(
              path.join(inputDir, 'reformat.html'),
              `<picture>
              <source src="url:./image.jpg?as=webp&width=400" type="image/webp" />
              <source src="url:./image.jpg?as=jpg&width=400" type="image/jpeg" />
              <img src="url:./image.jpg?as=jpg&width=800" alt="test image" />
            </picture>`,
            );
          },
        },
        'image',
      );

      let bundles = b.bundleGraph.getBundles();
      let contents = await overlayFS.readFile(bundles[0].filePath, 'utf8');
      assert(contents.includes('.webp" type="image/webp">'));
      assert(contents.includes('.jpeg" type="image/jpeg">'));
      assert(contents.includes('.jpeg" alt="test image">'));
      assert.equal(bundles.length, 4);
    });
  });

  it('should correctly read additional child assets from cache', async function () {
    await ncp(
      path.join(__dirname, '/integration/postcss-modules-cjs'),
      path.join(inputDir),
    );

    let entries = 'index.js';

    let b = await runBundle(entries, {
      defaultTargetOptions: {
        shouldOptimize: false,
      },
    });
    let result1 = (await run(b.bundleGraph))();

    b = await runBundle(entries, {
      defaultTargetOptions: {
        shouldOptimize: true,
      },
    });
    let result2 = (await run(b.bundleGraph))();

    b = await runBundle(entries, {
      defaultTargetOptions: {
        shouldOptimize: false,
      },
    });
    let result3 = (await run(b.bundleGraph))();

    assert(typeof result1 === 'string' && result1.includes('foo'));
    assert.strictEqual(result1, result2);
    assert.strictEqual(result1, result3);
  });

  it('should correctly read additional child assets from cache 2', async function () {
    await ncp(
      path.join(__dirname, '/integration/postcss-modules-cjs'),
      path.join(inputDir),
    );

    let entries = 'index.js';

    await overlayFS.writeFile(
      path.join(inputDir, 'foo.module.css'),
      `.foo {
  color: red;
}`,
    );

    let b = await runBundle(entries);
    let result1 = (await run(b.bundleGraph))();

    await overlayFS.writeFile(
      path.join(inputDir, 'foo.module.css'),
      `.foo {
  color: blue;
}`,
    );

    b = await runBundle(entries);
    let result2 = (await run(b.bundleGraph))();

    await overlayFS.writeFile(
      path.join(inputDir, 'foo.module.css'),
      `.foo {
  color: red;
}`,
    );

    b = await runBundle(entries);
    let result3 = (await run(b.bundleGraph))();

    assert(typeof result1 === 'string' && result1.includes('foo'));
    assert.strictEqual(result1, result2);
    assert.strictEqual(result1, result3);
  });

  it('should correctly reuse intermediate pipeline results when transforming', async function () {
    await ncp(path.join(__dirname, '/integration/json'), path.join(inputDir));

    let entry = path.join(inputDir, 'index.js');
    let original = await overlayFS.readFile(entry, 'utf8');

    let b = await runBundle(entry);
    let result1 = (await run(b.bundleGraph))();

    await overlayFS.writeFile(
      entry,
      'module.exports = function(){ return 10; }',
    );

    b = await runBundle(entry);
    let result2 = (await run(b.bundleGraph))();

    await overlayFS.writeFile(entry, original);

    b = await runBundle(entry);
    let result3 = (await run(b.bundleGraph))();

    assert.strictEqual(result1, 3);
    assert.strictEqual(result2, 10);
    assert.strictEqual(result3, 3);
  });

  it('properly watches included files even after resaving them without changes', async function () {
    this.timeout(15000);
    let subscription;
    let fixture = path.join(__dirname, '/integration/included-file');
    try {
      let b = bundler(path.join(fixture, 'index.txt'), {
        inputFS: overlayFS,
        shouldDisableCache: false,
      });
      await overlayFS.mkdirp(fixture);
      await overlayFS.writeFile(path.join(fixture, 'included.txt'), 'a');
      subscription = await b.watch();
      let event = await getNextBuild(b);
      invariant(event.type === 'buildSuccess');
      let output1 = await overlayFS.readFile(
        event.bundleGraph.getBundles()[0].filePath,
        'utf8',
      );
      assert.strictEqual(output1, 'a');

      // Change included file
      await overlayFS.writeFile(path.join(fixture, 'included.txt'), 'b');
      event = await getNextBuild(b);
      invariant(event.type === 'buildSuccess');
      let output2 = await overlayFS.readFile(
        event.bundleGraph.getBundles()[0].filePath,
        'utf8',
      );
      assert.strictEqual(output2, 'b');

      // Rewrite included file without change
      await overlayFS.writeFile(path.join(fixture, 'included.txt'), 'b');
      event = await getNextBuild(b);
      invariant(event.type === 'buildSuccess');
      let output3 = await overlayFS.readFile(
        event.bundleGraph.getBundles()[0].filePath,
        'utf8',
      );
      assert.strictEqual(output3, 'b');

      // Change included file
      await overlayFS.writeFile(path.join(fixture, 'included.txt'), 'c');
      event = await getNextBuild(b);
      invariant(event.type === 'buildSuccess');
      let output4 = await overlayFS.readFile(
        event.bundleGraph.getBundles()[0].filePath,
        'utf8',
      );
      assert.strictEqual(output4, 'c');
    } finally {
      if (subscription) {
        await subscription.unsubscribe();
        subscription = null;
      }
    }
  });

  it('properly handles included files even after when changing back to a cached state', async function () {
    this.timeout(15000);
    let subscription;
    let fixture = path.join(__dirname, '/integration/included-file');
    try {
      let b = bundler(path.join(fixture, 'index.txt'), {
        inputFS: overlayFS,
        shouldDisableCache: false,
      });
      await overlayFS.mkdirp(fixture);
      await overlayFS.writeFile(path.join(fixture, 'included.txt'), 'a');
      subscription = await b.watch();
      let event = await getNextBuild(b);
      invariant(event.type === 'buildSuccess');
      let output1 = await overlayFS.readFile(
        event.bundleGraph.getBundles()[0].filePath,
        'utf8',
      );
      assert.strictEqual(output1, 'a');

      // Change included file
      await overlayFS.writeFile(path.join(fixture, 'included.txt'), 'b');
      event = await getNextBuild(b);
      invariant(event.type === 'buildSuccess');
      let output2 = await overlayFS.readFile(
        event.bundleGraph.getBundles()[0].filePath,
        'utf8',
      );
      assert.strictEqual(output2, 'b');

      // Change included file back
      await overlayFS.writeFile(path.join(fixture, 'included.txt'), 'a');
      event = await getNextBuild(b);
      invariant(event.type === 'buildSuccess');
      let output3 = await overlayFS.readFile(
        event.bundleGraph.getBundles()[0].filePath,
        'utf8',
      );
      assert.strictEqual(output3, 'a');
    } finally {
      if (subscription) {
        await subscription.unsubscribe();
        subscription = null;
      }
    }
  });

  it('properly watches included files after a transformer error', async function () {
    this.timeout(15000);
    let subscription;
    let fixture = path.join(__dirname, '/integration/included-file');
    try {
      let b = bundler(path.join(fixture, 'index.txt'), {
        inputFS: overlayFS,
        shouldDisableCache: false,
      });
      await overlayFS.mkdirp(fixture);
      await overlayFS.writeFile(path.join(fixture, 'included.txt'), 'a');
      subscription = await b.watch();
      let event = await getNextBuild(b);
      invariant(event.type === 'buildSuccess');
      let output1 = await overlayFS.readFile(
        event.bundleGraph.getBundles()[0].filePath,
        'utf8',
      );
      assert.strictEqual(output1, 'a');

      // Change included file
      await overlayFS.writeFile(path.join(fixture, 'included.txt'), 'ERROR');
      event = await getNextBuild(b);
      invariant(event.type === 'buildFailure');
      assert.strictEqual(event.diagnostics[0].message, 'Custom error');

      // Clear transformer error
      await overlayFS.writeFile(path.join(fixture, 'included.txt'), 'b');
      event = await getNextBuild(b);
      invariant(event.type === 'buildSuccess');
      let output3 = await overlayFS.readFile(
        event.bundleGraph.getBundles()[0].filePath,
        'utf8',
      );
      assert.strictEqual(output3, 'b');
    } finally {
      if (subscription) {
        await subscription.unsubscribe();
        subscription = null;
      }
    }
  });

  it('should support moving the project root', async function () {
    // This test relies on the real filesystem because the memory fs doesn't support renames.
    // But renameSync is broken on windows in CI with EPERM errors. Just skip this test for now.
    if (process.platform === 'win32') {
      return;
    }

    let b = await testCache({
      inputFS,
      outputFS: inputFS,
      async setup() {
        await inputFS.mkdirp(inputDir);
        await inputFS.ncp(path.join(__dirname, '/integration/cache'), inputDir);
      },
      update: async b => {
        assert.equal(await run(b.bundleGraph), 4);

        await inputFS.writeFile(
          path.join(inputDir, 'src/nested/test.js'),
          'export default 4',
        );

        fs.renameSync(inputDir, (inputDir += '_2'));
        await sleep(100);
      },
    });

    assert.equal(await run(b.bundleGraph), 6);
  });

  it('supports multiple empty JS assets', async function () {
    // Try to store multiple empty assets using LMDB
    let build = await runBundle(
      path.join(__dirname, 'integration/multiple-empty-js-assets/index.js'),
      {
        inputFS,
        outputFS: inputFS,
      },
    );

    let a = nullthrows(findAsset(build.bundleGraph, 'a.js'));
    let b = nullthrows(findAsset(build.bundleGraph, 'a.js'));
    assert.strictEqual((await a.getBuffer()).length, 0);
    assert.strictEqual((await b.getBuffer()).length, 0);

    let res = await run(build.bundleGraph);
    assert.deepEqual(res, {default: 'foo'});
  });
});<|MERGE_RESOLUTION|>--- conflicted
+++ resolved
@@ -4434,45 +4434,6 @@
       });
 
       it('should support adding bundler config for parallel request limits', async function () {
-<<<<<<< HEAD
-        let b = await testCache(
-          {
-            entries: ['index.js'],
-            mode: 'production',
-            async setup() {
-              let pkgFile = path.join(inputDir, 'package.json');
-              let pkg = JSON.parse(await overlayFS.readFile(pkgFile));
-              await overlayFS.writeFile(
-                pkgFile,
-                JSON.stringify({
-                  ...pkg,
-                  '@parcel/bundler-default': undefined,
-                }),
-              );
-            },
-            async update(b) {
-              assert.deepEqual(b.bundleGraph.getBundles().length, 7);
-              let pkgFile = path.join(inputDir, 'package.json');
-              let pkg = JSON.parse(await overlayFS.readFile(pkgFile));
-              await overlayFS.writeFile(
-                pkgFile,
-                JSON.stringify({
-                  ...pkg,
-                  '@parcel/bundler-default': {
-                    maxParallelRequests: 0,
-                  },
-                }),
-              );
-            },
-          },
-          'large-bundlegroup',
-        );
-        assert.deepEqual(b.bundleGraph.getBundles().length, 5);
-      });
-
-      it('should support updating bundler config', async function () {
-=======
->>>>>>> 99cf5051
         let b = await testCache(
           {
             entries: ['index.js'],
