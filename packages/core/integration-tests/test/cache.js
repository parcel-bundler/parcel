// @flow
import type {
  BundleGraph,
  NamedBundle,
  InitialParcelOptions,
} from '@parcel/types';
import assert from 'assert';
import path from 'path';
<<<<<<< HEAD
import {
  assertBundles,
  bundle,
  run,
  overlayFS,
  inputFS,
  ncp,
} from '@parcel/test-utils';

function runBundle(entries = 'src/index.js', opts) {
  entries = (Array.isArray(entries) ? entries : [entries]).map(entry =>
    path.join(__dirname, 'input', entry),
  );

  return bundle(entries, {
    ...opts,
=======
import {bundler, run, overlayFS, ncp} from '@parcel/test-utils';

function runBundle() {
  return bundler(path.join(__dirname, '/input/src/index.js'), {
>>>>>>> a2dc60f2
    inputFS: overlayFS,
    disableCache: false,
  }).run();
}

type UpdateFn = (
  BundleGraph<NamedBundle>,
) => ?InitialParcelOptions | Promise<?InitialParcelOptions>;
type TestConfig = {|
  ...InitialParcelOptions,
  entries?: Array<string>,
  setup?: () => void | Promise<void>,
  update: UpdateFn,
|};

async function testCache(update: UpdateFn | TestConfig, integration) {
  // Delete cache from previous test and perform initial build
  await inputFS.rimraf(path.join(__dirname, '/input'));
  await overlayFS.rimraf(path.join(__dirname, '/input'));
  await ncp(
    path.join(__dirname, '/integration', integration ?? 'cache'),
    path.join(__dirname, '/input'),
  );
  await overlayFS.rimraf(path.join(__dirname, '/input/.parcel-cache'));
  await overlayFS.rimraf(path.join(__dirname, '/input/dist'));

  let entries;
  let options: ?InitialParcelOptions;
  if (typeof update === 'object') {
    let setup;
    ({entries, setup, update, ...options} = update);

    if (setup) {
      await setup();
    }
  }

  let b = await runBundle(entries, options);

  // update
  let newOptions = await update(b);

  // Run cached build
  b = await runBundle(entries, Object.assign({}, options, newOptions));

  return b;
}

describe('cache', function() {
  it('should support updating a JS file', async function() {
    let b = await testCache(async b => {
      assert.equal(await run(b.bundleGraph), 4);
      await overlayFS.writeFile(
        path.join(__dirname, '/input/src/nested/test.js'),
        'export default 4',
      );
    });

    assert.equal(await run(b.bundleGraph), 6);
  });

  it('should support adding a dependency', async function() {
    let b = await testCache(async b => {
      assert.equal(await run(b.bundleGraph), 4);
      await overlayFS.writeFile(
        path.join(__dirname, '/input/src/nested/foo.js'),
        'export default 6',
      );
      await overlayFS.writeFile(
        path.join(__dirname, '/input/src/nested/test.js'),
        'export {default} from "./foo";',
      );
    });

    assert.equal(await run(b.bundleGraph), 8);
  });

  it('should error when deleting a file', async function() {
    // $FlowFixMe
    await assert.rejects(
      async () => {
        await testCache(async () => {
          await overlayFS.unlink(
            path.join(__dirname, '/input/src/nested/test.js'),
          );
        });
      },
      {message: "Failed to resolve './nested/test' from './src/index.js'"},
    );
  });

  it('should error when starting parcel from a broken state with no changes', async function() {
    // $FlowFixMe
    await assert.rejects(async () => {
      await testCache(async () => {
        await overlayFS.unlink(
          path.join(__dirname, '/input/src/nested/test.js'),
        );
      });
    });

    // Do a third build from a failed state with no changes
    // $FlowFixMe
    await assert.rejects(
      async () => {
        await runBundle();
      },
      {message: "Failed to resolve './nested/test' from './src/index.js'"},
    );
  });

  describe('babel', function() {
    it('should support adding a .babelrc', function() {});

    it('should support updating a .babelrc', function() {});

    it('should support updating an extended .babelrc', function() {});

    it('should support adding a nested .babelrc', function() {});

    it('should support updating a nested .babelrc', function() {});

    it('should support deleting a nested .babelrc', function() {});

    it('should support deleting a custom .babelrc', function() {});
  });

  describe('parcel config', function() {
    it('should support adding a .parcelrc', async function() {
      let b = await testCache(async b => {
        assert.equal(await run(b.bundleGraph), 4);

        let contents = await overlayFS.readFile(
          b.bundleGraph.getBundles()[0].filePath,
          'utf8',
        );
        assert(!contents.includes('TRANSFORMED CODE'));

        await overlayFS.writeFile(
          path.join(__dirname, '/input/.parcelrc'),
          JSON.stringify({
            extends: '@parcel/config-default',
            transformers: {
              '*.js': ['parcel-transformer-mock'],
            },
          }),
        );
      });

      let contents = await overlayFS.readFile(
        b.bundleGraph.getBundles()[0].filePath,
        'utf8',
      );
      assert(contents.includes('TRANSFORMED CODE'));
    });

    it('should support updating a .parcelrc', async function() {
      let b = await testCache({
        async setup() {
          await overlayFS.writeFile(
            path.join(__dirname, '/input/.parcelrc'),
            JSON.stringify({
              extends: '@parcel/config-default',
              transformers: {
                '*.js': ['parcel-transformer-mock'],
              },
            }),
          );
        },
        async update(b) {
          let contents = await overlayFS.readFile(
            b.bundleGraph.getBundles()[0].filePath,
            'utf8',
          );
          assert(contents.includes('TRANSFORMED CODE'));

          await overlayFS.writeFile(
            path.join(__dirname, '/input/.parcelrc'),
            JSON.stringify({
              extends: '@parcel/config-default',
            }),
          );
        },
      });

      let contents = await overlayFS.readFile(
        b.bundleGraph.getBundles()[0].filePath,
        'utf8',
      );
      assert(!contents.includes('TRANSFORMED CODE'));

      assert.equal(await run(b.bundleGraph), 4);
    });

    it('should support updating an extended .parcelrc', async function() {
      let b = await testCache({
        async setup() {
          await overlayFS.writeFile(
            path.join(__dirname, '/input/.parcelrc-extended'),
            JSON.stringify({
              extends: '@parcel/config-default',
              transformers: {
                '*.js': ['parcel-transformer-mock'],
              },
            }),
          );

          await overlayFS.writeFile(
            path.join(__dirname, '/input/.parcelrc'),
            JSON.stringify({
              extends: './.parcelrc-extended',
            }),
          );
        },
        async update(b) {
          let contents = await overlayFS.readFile(
            b.bundleGraph.getBundles()[0].filePath,
            'utf8',
          );
          assert(contents.includes('TRANSFORMED CODE'));

          await overlayFS.writeFile(
            path.join(__dirname, '/input/.parcelrc-extended'),
            JSON.stringify({
              extends: '@parcel/config-default',
            }),
          );
        },
      });

      let contents = await overlayFS.readFile(
        b.bundleGraph.getBundles()[0].filePath,
        'utf8',
      );
      assert(!contents.includes('TRANSFORMED CODE'));

      assert.equal(await run(b.bundleGraph), 4);
    });

    it('should error when deleting an extended parcelrc', async function() {
      // $FlowFixMe
      await assert.rejects(
        async () => {
          await testCache({
            async setup() {
              await overlayFS.writeFile(
                path.join(__dirname, '/input/.parcelrc-extended'),
                JSON.stringify({
                  extends: '@parcel/config-default',
                  transformers: {
                    '*.js': ['parcel-transformer-mock'],
                  },
                }),
              );

              await overlayFS.writeFile(
                path.join(__dirname, '/input/.parcelrc'),
                JSON.stringify({
                  extends: './.parcelrc-extended',
                }),
              );
            },
            async update(b) {
              let contents = await overlayFS.readFile(
                b.bundleGraph.getBundles()[0].filePath,
                'utf8',
              );
              assert(contents.includes('TRANSFORMED CODE'));

              await overlayFS.unlink(
                path.join(__dirname, '/input/.parcelrc-extended'),
              );
            },
          });
        },
        {message: 'Cannot find extended parcel config'},
      );
    });

    it('should support deleting a .parcelrc', async function() {
      let b = await testCache({
        async setup() {
          await overlayFS.writeFile(
            path.join(__dirname, '/input/.parcelrc'),
            JSON.stringify({
              extends: '@parcel/config-default',
              transformers: {
                '*.js': ['parcel-transformer-mock'],
              },
            }),
          );
        },
        async update(b) {
          let contents = await overlayFS.readFile(
            b.bundleGraph.getBundles()[0].filePath,
            'utf8',
          );
          assert(contents.includes('TRANSFORMED CODE'));

          await overlayFS.unlink(path.join(__dirname, '/input/.parcelrc'));
        },
      });

      let contents = await overlayFS.readFile(
        b.bundleGraph.getBundles()[0].filePath,
        'utf8',
      );
      assert(!contents.includes('TRANSFORMED CODE'));

      assert.equal(await run(b.bundleGraph), 4);
    });
  });

  describe('transformations', function() {
    it('should invalidate when included files changes', async function() {
      let b = await testCache({
        async setup() {
          await overlayFS.writeFile(
            path.join(__dirname, '/input/src/test.txt'),
            'hi',
          );

          await overlayFS.writeFile(
            path.join(__dirname, '/input/src/index.js'),
            'module.exports = require("fs").readFileSync(__dirname + "/test.txt", "utf8")',
          );
        },
        async update(b) {
          assert.equal(await run(b.bundleGraph), 'hi');

          await overlayFS.writeFile(
            path.join(__dirname, '/input/src/test.txt'),
            'updated',
          );
        },
      });

      assert.equal(await run(b.bundleGraph), 'updated');
    });

    it('should not invalidate when a set environment variable does not change', async () => {
      let b = await testCache({
        async setup() {
          await overlayFS.writeFile(
            path.join(__dirname, '/input/.env'),
            'TEST=hi',
          );

          await overlayFS.writeFile(
            path.join(__dirname, '/input/src/index.js'),
            'module.exports = process.env.TEST',
          );
        },
        async update(b) {
          assert.equal(await run(b.bundleGraph), 'hi');

          await overlayFS.writeFile(
            path.join(__dirname, '/input/.env'),
            'TEST=hi',
          );
        },
      });

      assert.equal(await run(b.bundleGraph), 'hi');
      assert.equal(b.changedAssets.size, 0);
    });

    it('should not invalidate when an environment variable remains unset', async () => {
      let b = await testCache({
        async setup() {
          await overlayFS.writeFile(
            path.join(__dirname, '/input/src/index.js'),
            'module.exports = process.env.TEST',
          );
        },
        async update(b) {
          assert.equal(await run(b.bundleGraph), undefined);
        },
      });

      assert.equal(await run(b.bundleGraph), undefined);
      assert.equal(b.changedAssets.size, 0);
    });

    it('should invalidate when an environment variable becomes set', async () => {
      let b = await testCache({
        async setup() {
          await overlayFS.writeFile(
            path.join(__dirname, '/input/src/index.js'),
            'module.exports = process.env.TEST',
          );
        },
        async update(b) {
          assert.equal(await run(b.bundleGraph), undefined);
          await overlayFS.writeFile(
            path.join(__dirname, '/input/.env'),
            'TEST=hi',
          );
        },
      });

      assert.equal(await run(b.bundleGraph), 'hi');
    });

    it('should invalidate when an environment variable becomes unset', async () => {
      let b = await testCache({
        async setup() {
          await overlayFS.writeFile(
            path.join(__dirname, '/input/src/index.js'),
            'module.exports = process.env.TEST',
          );
          await overlayFS.writeFile(
            path.join(__dirname, '/input/.env'),
            'TEST=hi',
          );
        },
        async update(b) {
          assert.equal(await run(b.bundleGraph), 'hi');
          await overlayFS.writeFile(path.join(__dirname, '/input/.env'), '');
        },
      });

      assert.equal(await run(b.bundleGraph), undefined);
    });

    it('should invalidate when environment variables change', async function() {
      let b = await testCache({
        async setup() {
          await overlayFS.writeFile(
            path.join(__dirname, '/input/.env'),
            'TEST=hi',
          );

          await overlayFS.writeFile(
            path.join(__dirname, '/input/src/index.js'),
            'module.exports = process.env.TEST',
          );
        },
        async update(b) {
          assert.equal(await run(b.bundleGraph), 'hi');

          await overlayFS.writeFile(
            path.join(__dirname, '/input/.env'),
            'TEST=updated',
          );
        },
      });

      assert.equal(await run(b.bundleGraph), 'updated');
    });
  });

  describe('entries', function() {
    it('should support adding an entry that matches a glob', async function() {
      let b = await testCache({
        entries: ['src/entries/*.js'],
        async update(b) {
          assertBundles(b, [
            {
              name: 'a.js',
              assets: ['a.js'],
            },
            {
              name: 'b.js',
              assets: ['b.js'],
            },
          ]);

          await overlayFS.writeFile(
            path.join(__dirname, '/input/src/entries/c.js'),
            'export let c = "c";',
          );
        },
      });

      assertBundles(b, [
        {
          name: 'a.js',
          assets: ['a.js'],
        },
        {
          name: 'b.js',
          assets: ['b.js'],
        },
        {
          name: 'c.js',
          assets: ['c.js'],
        },
      ]);
    });

    it('should support deleting an entry that matches a glob', async function() {
      let b = await testCache({
        entries: ['src/entries/*.js'],
        async update(b) {
          assertBundles(b, [
            {
              name: 'a.js',
              assets: ['a.js'],
            },
            {
              name: 'b.js',
              assets: ['b.js'],
            },
          ]);

          await overlayFS.unlink(
            path.join(__dirname, '/input/src/entries/b.js'),
          );
        },
      });

      assertBundles(b, [
        {
          name: 'a.js',
          assets: ['a.js'],
        },
      ]);
    });

    it('should error when deleting a file entry', async function() {
      // $FlowFixMe
      await assert.rejects(
        async () => {
          await testCache(async () => {
            await overlayFS.unlink(path.join(__dirname, '/input/src/index.js'));
          });
        },
        {
          message: `Entry ${path.join(
            __dirname,
            'input/src/index.js',
          )} does not exist`,
        },
      );
    });

    it('should recover from errors when adding a missing entry', async function() {
      // $FlowFixMe
      await assert.rejects(
        async () => {
          await testCache(async () => {
            await overlayFS.unlink(path.join(__dirname, '/input/src/index.js'));
          });
        },
        {
          message: `Entry ${path.join(
            __dirname,
            'input/src/index.js',
          )} does not exist`,
        },
      );

      await overlayFS.writeFile(
        path.join(__dirname, '/input/src/index.js'),
        'module.exports = "hi"',
      );

      let b = await runBundle();
      assert.equal(await run(b), 'hi');
    });
  });

  describe('target config', function() {
    it('should support adding a target config', async function() {
      let b = await testCache({
        scopeHoist: true,
        async update(b) {
          let contents = await overlayFS.readFile(
            b.getBundles()[0].filePath,
            'utf8',
          );
          assert(
            !contents.includes('export default'),
            'should not include export default',
          );

          let pkgFile = path.join(__dirname, '/input/package.json');
          let pkg = JSON.parse(await overlayFS.readFile(pkgFile));
          await overlayFS.writeFile(
            pkgFile,
            JSON.stringify({
              ...pkg,
              targets: {
                esmodule: {
                  outputFormat: 'esmodule',
                },
              },
            }),
          );
        },
      });

      let contents = await overlayFS.readFile(
        b.getBundles()[0].filePath,
        'utf8',
      );
      assert(
        contents.includes('export default'),
        'should include export default',
      );
    });

    it('should support adding a second target', async function() {
      let pkgFile = path.join(__dirname, '/input/package.json');
      let b = await testCache({
        scopeHoist: true,
        async setup() {
          let pkg = JSON.parse(await overlayFS.readFile(pkgFile));
          await overlayFS.writeFile(
            pkgFile,
            JSON.stringify({
              ...pkg,
              targets: {
                modern: {
                  engines: {
                    browsers: 'last 1 Chrome version',
                  },
                },
              },
            }),
          );
        },
        async update(b) {
          assertBundles(b, [
            {
              name: 'index.js',
              assets: ['index.js', 'test.js'],
            },
          ]);

          let pkg = JSON.parse(await overlayFS.readFile(pkgFile));
          await overlayFS.writeFile(
            pkgFile,
            JSON.stringify({
              ...pkg,
              targets: {
                modern: {
                  engines: {
                    browsers: 'last 1 Chrome version',
                  },
                },
                legacy: {
                  engines: {
                    browsers: 'IE 11',
                  },
                },
              },
            }),
          );
        },
      });

      assertBundles(b, [
        {
          name: 'index.js',
          assets: ['index.js', 'test.js'],
        },
        {
          name: 'index.js',
          assets: ['index.js', 'test.js'],
        },
      ]);
    });

    it('should support changing target output location', async function() {
      let pkgFile = path.join(__dirname, '/input/package.json');
      await testCache({
        scopeHoist: true,
        async setup() {
          let pkg = JSON.parse(await overlayFS.readFile(pkgFile));
          await overlayFS.writeFile(
            pkgFile,
            JSON.stringify({
              ...pkg,
              modern: 'modern/index.js',
              legacy: 'legacy/index.js',
              targets: {
                modern: {
                  engines: {
                    browsers: 'last 1 Chrome version',
                  },
                },
                legacy: {
                  engines: {
                    browsers: 'IE 11',
                  },
                },
              },
            }),
          );
        },
        async update() {
          assert(
            await overlayFS.exists(
              path.join(__dirname, '/input/modern/index.js'),
            ),
          );
          assert(
            await overlayFS.exists(
              path.join(__dirname, '/input/legacy/index.js'),
            ),
          );

          let pkg = JSON.parse(await overlayFS.readFile(pkgFile));
          await overlayFS.writeFile(
            pkgFile,
            JSON.stringify({
              ...pkg,
              modern: 'dist/modern/index.js',
              legacy: 'dist/legacy/index.js',
              targets: {
                modern: {
                  engines: {
                    browsers: 'last 1 Chrome version',
                  },
                },
                legacy: {
                  engines: {
                    browsers: 'IE 11',
                  },
                },
              },
            }),
          );
        },
      });

      assert(
        await overlayFS.exists(
          path.join(__dirname, '/input/dist/modern/index.js'),
        ),
      );
      assert(
        await overlayFS.exists(
          path.join(__dirname, '/input/dist/legacy/index.js'),
        ),
      );
    });

    it('should support updating target config options', async function() {
      let pkgFile = path.join(__dirname, '/input/package.json');
      let b = await testCache({
        scopeHoist: true,
        async setup() {
          let pkg = JSON.parse(await overlayFS.readFile(pkgFile));
          await overlayFS.writeFile(
            pkgFile,
            JSON.stringify({
              ...pkg,
              targets: {
                esmodule: {
                  outputFormat: 'esmodule',
                },
              },
            }),
          );
        },
        async update(b) {
          let contents = await overlayFS.readFile(
            b.getBundles()[0].filePath,
            'utf8',
          );
          assert(
            contents.includes('export default'),
            'should include export default',
          );

          let pkg = JSON.parse(await overlayFS.readFile(pkgFile));
          await overlayFS.writeFile(
            pkgFile,
            JSON.stringify({
              ...pkg,
              targets: {
                esmodule: {
                  outputFormat: 'commonjs',
                },
              },
            }),
          );
        },
      });

      let contents = await overlayFS.readFile(
        b.getBundles()[0].filePath,
        'utf8',
      );
      assert(
        contents.includes('module.exports ='),
        'should include module.exports =',
      );
    });

    it('should support deleting a target', async function() {
      let pkgFile = path.join(__dirname, '/input/package.json');
      let b = await testCache({
        scopeHoist: true,
        async setup() {
          let pkg = JSON.parse(await overlayFS.readFile(pkgFile));
          await overlayFS.writeFile(
            pkgFile,
            JSON.stringify({
              ...pkg,
              targets: {
                modern: {
                  engines: {
                    browsers: 'last 1 Chrome version',
                  },
                },
                legacy: {
                  engines: {
                    browsers: 'IE 11',
                  },
                },
              },
            }),
          );
        },
        async update(b) {
          assertBundles(b, [
            {
              name: 'index.js',
              assets: ['index.js', 'test.js'],
            },
            {
              name: 'index.js',
              assets: ['index.js', 'test.js'],
            },
          ]);

          let pkg = JSON.parse(await overlayFS.readFile(pkgFile));
          await overlayFS.writeFile(
            pkgFile,
            JSON.stringify({
              ...pkg,
              targets: {
                modern: {
                  engines: {
                    browsers: 'last 1 Chrome version',
                  },
                },
              },
            }),
          );
        },
      });

      assertBundles(b, [
        {
          name: 'index.js',
          assets: ['index.js', 'test.js'],
        },
      ]);
    });

    it('should support deleting all targets', async function() {
      let pkgFile = path.join(__dirname, '/input/package.json');
      let b = await testCache({
        scopeHoist: true,
        async setup() {
          let pkg = JSON.parse(await overlayFS.readFile(pkgFile));
          await overlayFS.writeFile(
            pkgFile,
            JSON.stringify({
              ...pkg,
              targets: {
                modern: {
                  outputFormat: 'esmodule',
                },
                legacy: {
                  outputFormat: 'commonjs',
                },
              },
            }),
          );
        },
        async update(b) {
          assertBundles(b, [
            {
              name: 'index.js',
              assets: ['index.js', 'test.js'],
            },
            {
              name: 'index.js',
              assets: ['index.js', 'test.js'],
            },
          ]);

          let contents = await overlayFS.readFile(
            b.getBundles()[0].filePath,
            'utf8',
          );
          assert(
            contents.includes('export default'),
            'should include export default',
          );

          contents = await overlayFS.readFile(
            b.getBundles()[1].filePath,
            'utf8',
          );
          assert(
            contents.includes('module.exports ='),
            'should include module.exports',
          );

          let pkg = JSON.parse(await overlayFS.readFile(pkgFile));
          await overlayFS.writeFile(
            pkgFile,
            JSON.stringify({
              ...pkg,
              targets: undefined,
            }),
          );
        },
      });

      assertBundles(b, [
        {
          name: 'index.js',
          assets: ['index.js', 'test.js'],
        },
      ]);

      let contents = await overlayFS.readFile(
        b.getBundles()[0].filePath,
        'utf8',
      );
      assert(
        !contents.includes('export default'),
        'should not include export default',
      );
      assert(
        !contents.includes('module.exports ='),
        'should not include module.exports',
      );
    });

    it('should update when sourcemap options change', async function() {
      let pkgFile = path.join(__dirname, '/input/package.json');
      let b = await testCache({
        scopeHoist: true,
        async setup() {
          let pkg = JSON.parse(await overlayFS.readFile(pkgFile));
          await overlayFS.writeFile(
            pkgFile,
            JSON.stringify({
              ...pkg,
              targets: {
                modern: {
                  sourceMap: true,
                },
              },
            }),
          );
        },
        async update(b) {
          let contents = await overlayFS.readFile(
            b.getBundles()[0].filePath,
            'utf8',
          );
          assert(
            contents.includes('sourceMappingURL=index.js.map'),
            'should include sourceMappingURL',
          );

          let pkg = JSON.parse(await overlayFS.readFile(pkgFile));
          await overlayFS.writeFile(
            pkgFile,
            JSON.stringify({
              ...pkg,
              targets: {
                modern: {
                  sourceMap: {
                    inline: true,
                  },
                },
              },
            }),
          );
        },
      });

      let contents = await overlayFS.readFile(
        b.getBundles()[0].filePath,
        'utf8',
      );
      assert(
        contents.includes('sourceMappingURL=data:application/json'),
        'should include inline sourceMappingURL',
      );
    });

    it('should update when publicUrl changes', async function() {
      let pkgFile = path.join(__dirname, '/input/package.json');
      let b = await testCache({
        entries: ['src/index.html'],
        scopeHoist: true,
        async setup() {
          let pkg = JSON.parse(await overlayFS.readFile(pkgFile));
          await overlayFS.writeFile(
            pkgFile,
            JSON.stringify({
              ...pkg,
              targets: {
                modern: {
                  publicUrl: 'http://example.com/',
                },
              },
            }),
          );
        },
        async update(b) {
          let contents = await overlayFS.readFile(
            b.getBundles()[0].filePath,
            'utf8',
          );
          assert(
            contents.includes('<script src="http://example.com'),
            'should include example.com',
          );

          let pkg = JSON.parse(await overlayFS.readFile(pkgFile));
          await overlayFS.writeFile(
            pkgFile,
            JSON.stringify({
              ...pkg,
              targets: {
                modern: {
                  publicUrl: 'http://mygreatwebsite.com/',
                },
              },
            }),
          );
        },
      });

      let contents = await overlayFS.readFile(
        b.getBundles()[0].filePath,
        'utf8',
      );
      assert(
        contents.includes('<script src="http://mygreatwebsite.com'),
        'should include example.com',
      );
    });

    it('should update when a package.json is created', async function() {
      let pkgFile = path.join(__dirname, '/input/package.json');
      let pkg;
      let b = await testCache({
        scopeHoist: true,
        async setup() {
          pkg = JSON.parse(await overlayFS.readFile(pkgFile));
          await overlayFS.unlink(pkgFile);
        },
        async update(b) {
          let contents = await overlayFS.readFile(
            b.getBundles()[0].filePath,
            'utf8',
          );
          assert(
            !contents.includes('export default'),
            'does not include export default',
          );

          await overlayFS.writeFile(
            pkgFile,
            JSON.stringify({
              ...pkg,
              targets: {
                modern: {
                  outputFormat: 'esmodule',
                },
              },
            }),
          );
        },
      });

      let contents = await overlayFS.readFile(
        b.getBundles()[0].filePath,
        'utf8',
      );
      assert(
        contents.includes('export default'),
        'should include export default',
      );
    });

    it('should update when a package.json is deleted', async function() {
      let pkgFile = path.join(__dirname, '/input/package.json');
      let b = await testCache({
        scopeHoist: true,
        async setup() {
          let pkg = JSON.parse(await overlayFS.readFile(pkgFile));
          await overlayFS.writeFile(
            pkgFile,
            JSON.stringify({
              ...pkg,
              targets: {
                modern: {
                  outputFormat: 'esmodule',
                },
              },
            }),
          );
        },
        async update(b) {
          let contents = await overlayFS.readFile(
            b.getBundles()[0].filePath,
            'utf8',
          );
          assert(
            contents.includes('export default'),
            'should include export default',
          );
          await overlayFS.unlink(pkgFile);
        },
      });

      let contents = await overlayFS.readFile(
        b.getBundles()[0].filePath,
        'utf8',
      );
      assert(
        !contents.includes('export default'),
        'does not include export default',
      );
    });

    describe('browserslist', function() {
      it('should update when a browserslist file is added', async function() {
        let b = await testCache({
          scopeHoist: true,
          async update(b) {
            let contents = await overlayFS.readFile(
              b.getBundles()[0].filePath,
              'utf8',
            );
            assert(
              /class \$[a-f0-9]+\$var\$Test/.test(contents),
              'should include class',
            );
            await overlayFS.writeFile(
              path.join(__dirname, '/input/browserslist'),
              'IE >= 11',
            );
          },
        });

        let contents = await overlayFS.readFile(
          b.getBundles()[0].filePath,
          'utf8',
        );
        assert(
          !/class \$[a-f0-9]+\$var\$Test/.test(contents),
          'does not include class',
        );
      });

      it('should update when a .browserslistrc file is added', async function() {
        let b = await testCache({
          scopeHoist: true,
          async update(b) {
            let contents = await overlayFS.readFile(
              b.getBundles()[0].filePath,
              'utf8',
            );
            assert(
              /class \$[a-f0-9]+\$var\$Test/.test(contents),
              'should include class',
            );
            await overlayFS.writeFile(
              path.join(__dirname, '/input/.browserslistrc'),
              'IE >= 11',
            );
          },
        });

        let contents = await overlayFS.readFile(
          b.getBundles()[0].filePath,
          'utf8',
        );
        assert(
          !/class \$[a-f0-9]+\$var\$Test/.test(contents),
          'does not include class',
        );
      });

      it('should update when a browserslist is updated', async function() {
        let b = await testCache({
          scopeHoist: true,
          async setup() {
            await overlayFS.writeFile(
              path.join(__dirname, '/input/browserslist'),
              'IE >= 11',
            );
          },
          async update(b) {
            let contents = await overlayFS.readFile(
              b.getBundles()[0].filePath,
              'utf8',
            );
            assert(
              !/class \$[a-f0-9]+\$var\$Test/.test(contents),
              'does not include class',
            );
            await overlayFS.writeFile(
              path.join(__dirname, '/input/browserslist'),
              'last 1 Chrome version',
            );
          },
        });

        let contents = await overlayFS.readFile(
          b.getBundles()[0].filePath,
          'utf8',
        );
        assert(
          /class \$[a-f0-9]+\$var\$Test/.test(contents),
          'should include class',
        );
      });

      it('should update when a browserslist is deleted', async function() {
        let b = await testCache({
          scopeHoist: true,
          async setup() {
            await overlayFS.writeFile(
              path.join(__dirname, '/input/browserslist'),
              'IE >= 11',
            );
          },
          async update(b) {
            let contents = await overlayFS.readFile(
              b.getBundles()[0].filePath,
              'utf8',
            );
            assert(
              !/class \$[a-f0-9]+\$var\$Test/.test(contents),
              'does not include class',
            );
            await overlayFS.unlink(path.join(__dirname, '/input/browserslist'));
          },
        });

        let contents = await overlayFS.readFile(
          b.getBundles()[0].filePath,
          'utf8',
        );
        assert(
          /class \$[a-f0-9]+\$var\$Test/.test(contents),
          'should include class',
        );
      });

      it('should update when BROWSERSLIST_ENV changes', async function() {
        let b = await testCache({
          scopeHoist: true,
          async setup() {
            await overlayFS.writeFile(
              path.join(__dirname, '/input/browserslist'),
              `
            [production]
            IE >= 11

            [development]
            last 1 Chrome version
            `,
            );
          },
          async update(b) {
            // "production" is the default environment for browserslist
            let contents = await overlayFS.readFile(
              b.getBundles()[0].filePath,
              'utf8',
            );
            assert(
              !/class \$[a-f0-9]+\$var\$Test/.test(contents),
              'does not include class',
            );

            process.env.BROWSERSLIST_ENV = 'development';
          },
        });

        let contents = await overlayFS.readFile(
          b.getBundles()[0].filePath,
          'utf8',
        );
        assert(
          /class \$[a-f0-9]+\$var\$Test/.test(contents),
          'should include class',
        );

        delete process.env.BROWSERSLIST_ENV;
      });

      it('should update when NODE_ENV changes', async function() {
        let env = process.env.NODE_ENV;
        let b = await testCache({
          scopeHoist: true,
          async setup() {
            await overlayFS.writeFile(
              path.join(__dirname, '/input/browserslist'),
              `
            [production]
            IE >= 11

            [development]
            last 1 Chrome version
            `,
            );
          },
          async update(b) {
            // "production" is the default environment for browserslist
            let contents = await overlayFS.readFile(
              b.getBundles()[0].filePath,
              'utf8',
            );
            assert(
              !/class \$[a-f0-9]+\$var\$Test/.test(contents),
              'does not include class',
            );

            process.env.NODE_ENV = 'development';
          },
        });

        let contents = await overlayFS.readFile(
          b.getBundles()[0].filePath,
          'utf8',
        );
        assert(
          /class \$[a-f0-9]+\$var\$Test/.test(contents),
          'should include class',
        );

        process.env.NODE_ENV = env;
      });
    });
  });

  describe('options', function() {
    it('should update when publicUrl changes', async function() {
      let b = await testCache({
        entries: ['src/index.html'],
        scopeHoist: true,
        publicUrl: 'http://example.com/',
        async update(b) {
          let contents = await overlayFS.readFile(
            b.getBundles()[0].filePath,
            'utf8',
          );
          assert(
            contents.includes('<script src="http://example.com'),
            'should include example.com',
          );

          return {
            publicUrl: 'http://mygreatwebsite.com/',
          };
        },
      });

      let contents = await overlayFS.readFile(
        b.getBundles()[0].filePath,
        'utf8',
      );
      assert(
        contents.includes('<script src="http://mygreatwebsite.com'),
        'should include example.com',
      );
    });

    it('should update when minify changes', async function() {
      let b = await testCache({
        scopeHoist: true,
        minify: false,
        async update(b) {
          let contents = await overlayFS.readFile(
            b.getBundles()[0].filePath,
            'utf8',
          );
          assert(contents.includes('Test'), 'should include Test');

          return {
            minify: true,
          };
        },
      });

      let contents = await overlayFS.readFile(
        b.getBundles()[0].filePath,
        'utf8',
      );
      assert(!contents.includes('Test'), 'should not include Test');
    });

    it('should update when scopeHoist changes', async function() {
      let b = await testCache({
        scopeHoist: false,
        async update(b) {
          let contents = await overlayFS.readFile(
            b.getBundles()[0].filePath,
            'utf8',
          );
          assert(
            contents.includes('parcelRequire'),
            'should include parcelRequire',
          );

          return {
            scopeHoist: true,
          };
        },
      });

      let contents = await overlayFS.readFile(
        b.getBundles()[0].filePath,
        'utf8',
      );
      assert(!contents.includes('parcelRequire'), 'should not include Test');
    });

    it('should update when sourceMaps changes', async function() {
      let b = await testCache({
        sourceMaps: false,
        async update(b) {
          let contents = await overlayFS.readFile(
            b.getBundles()[0].filePath,
            'utf8',
          );
          assert(
            !contents.includes('sourceMappingURL=index.js.map'),
            'should not include sourceMappingURL',
          );

          return {
            sourceMaps: true,
          };
        },
      });

      let contents = await overlayFS.readFile(
        b.getBundles()[0].filePath,
        'utf8',
      );
      assert(
        contents.includes('sourceMappingURL=index.js.map'),
        'should include sourceMappingURL',
      );
    });

    it('should update when distDir changes', async function() {
      let b = await testCache({
        scopeHoist: true,
        update(b) {
          assert(
            /dist[/\\]index.js$/.test(b.getBundles()[0].filePath),
            'should end with dist/index.js',
          );

          return {
            distDir: 'dist/test',
          };
        },
      });

      assert(
        /dist[/\\]test[/\\]index.js$/.test(b.getBundles()[0].filePath),
        'should end with dist/test/index.js',
      );
    });

    it('should update when targets changes', async function() {
      let b = await testCache({
        scopeHoist: true,
        targets: ['legacy'],
        async setup() {
          let pkgFile = path.join(__dirname, '/input/package.json');
          let pkg = JSON.parse(await overlayFS.readFile(pkgFile));
          await overlayFS.writeFile(
            pkgFile,
            JSON.stringify({
              ...pkg,
              targets: {
                modern: {
                  engines: {
                    browsers: 'last 1 Chrome version',
                  },
                },
                legacy: {
                  engines: {
                    browsers: 'IE 11',
                  },
                },
              },
            }),
          );
        },
        async update(b) {
          assertBundles(b, [
            {
              name: 'index.js',
              assets: ['index.js', 'test.js'],
            },
          ]);

          let contents = await overlayFS.readFile(
            b.getBundles()[0].filePath,
            'utf8',
          );
          assert(
            !/class \$[a-f0-9]+\$var\$Test/.test(contents),
            'should not include class',
          );

          return {
            targets: ['modern'],
          };
        },
      });

      assertBundles(b, [
        {
          name: 'index.js',
          assets: ['index.js', 'test.js'],
        },
      ]);

      let contents = await overlayFS.readFile(
        b.getBundles()[0].filePath,
        'utf8',
      );
      assert(
        /class \$[a-f0-9]+\$var\$Test/.test(contents),
        'should include class',
      );
    });

    it('should update when defaultEngines changes', async function() {
      let b = await testCache({
        scopeHoist: true,
        defaultEngines: {
          browsers: 'last 1 Chrome version',
        },
        async update(b) {
          let contents = await overlayFS.readFile(
            b.getBundles()[0].filePath,
            'utf8',
          );
          assert(
            /class \$[a-f0-9]+\$var\$Test/.test(contents),
            'should include class',
          );

          return {
            defaultEngines: {
              browsers: 'IE 11',
            },
          };
        },
      });

      let contents = await overlayFS.readFile(
        b.getBundles()[0].filePath,
        'utf8',
      );
      assert(
        !/class \$[a-f0-9]+\$var\$Test/.test(contents),
        'should not include class',
      );
    });

    it('should update when contentHash changes', async function() {
      let b = await testCache({
        entries: ['src/index.html'],
        scopeHoist: true,
        contentHash: true,
        update(b) {
          let bundle = b.getBundles()[1];
          assert(!bundle.name.includes(bundle.id.slice(-8)));

          return {
            contentHash: false,
          };
        },
      });

      let bundle = b.getBundles()[1];
      assert(bundle.name.includes(bundle.id.slice(-8)));
    });

    it('should update when hot options change', async function() {
      let b = await testCache({
        hot: {
          host: 'localhost',
          port: 4321,
        },
        async update(b) {
          let contents = await overlayFS.readFile(
            b.getBundles()[0].filePath,
            'utf8',
          );
          assert(
            contents.includes('HMR_HOST = "localhost"'),
            'should include HMR_HOST = "localhost"',
          );
          assert(
            contents.includes('HMR_PORT = 4321'),
            'should include HMR_PORT = 4321',
          );

          return {
            hot: {
              host: 'example.com',
              port: 5678,
            },
          };
        },
      });

      let contents = await overlayFS.readFile(
        b.getBundles()[0].filePath,
        'utf8',
      );
      assert(
        contents.includes('HMR_HOST = "example.com"'),
        'should include HMR_HOST = "example.com"',
      );
      assert(
        contents.includes('HMR_PORT = 5678'),
        'should include HMR_PORT = 5678',
      );
    });

    it('should invalidate react refresh hot options change', async function() {
      let b = await testCache({
        async setup() {
          let pkgFile = path.join(__dirname, '/input/package.json');
          let pkg = JSON.parse(await overlayFS.readFile(pkgFile));
          await overlayFS.writeFile(
            pkgFile,
            JSON.stringify({
              ...pkg,
              dependencies: {
                react: '*',
              },
            }),
          );

          await overlayFS.writeFile(
            path.join(__dirname, '/input/src/index.js'),
            `import React from 'react';
            
            export function Component() {
              return <h1>Hello world</h1>;
            }`,
          );
        },
        async update(b) {
          let contents = await overlayFS.readFile(
            b.getBundles()[0].filePath,
            'utf8',
          );
          assert(
            !contents.includes('getRefreshBoundarySignature'),
            'should not include getRefreshBoundarySignature',
          );

          return {
            hot: {
              host: 'example.com',
              port: 5678,
            },
          };
        },
      });

      let contents = await overlayFS.readFile(
        b.getBundles()[0].filePath,
        'utf8',
      );
      assert(
        contents.includes('getRefreshBoundarySignature'),
        'should include getRefreshBoundarySignature',
      );
    });

    it('should update when the config option changes', async function() {
      let b = await testCache({
        async update(b) {
          let contents = await overlayFS.readFile(
            b.getBundles()[0].filePath,
            'utf8',
          );
          assert(!contents.includes('TRANSFORMED CODE'));

          await overlayFS.writeFile(
            path.join(__dirname, '/input/some-config'),
            JSON.stringify({
              extends: '@parcel/config-default',
              transformers: {
                '*.js': ['parcel-transformer-mock'],
              },
            }),
          );

          return {
            config: path.join(__dirname, '/input/some-config'),
          };
        },
      });

      let contents = await overlayFS.readFile(
        b.getBundles()[0].filePath,
        'utf8',
      );
      assert(contents.includes('TRANSFORMED CODE'));
    });

    it('should update when the defaultConfig option changes', async function() {
      let b = await testCache({
        async update(b) {
          let contents = await overlayFS.readFile(
            b.getBundles()[0].filePath,
            'utf8',
          );
          assert(!contents.includes('TRANSFORMED CODE'));

          await overlayFS.writeFile(
            path.join(__dirname, '/input/some-config'),
            JSON.stringify({
              extends: '@parcel/config-default',
              transformers: {
                '*.js': ['parcel-transformer-mock'],
              },
            }),
          );

          return {
            defaultConfig: path.join(__dirname, '/input/some-config'),
          };
        },
      });

      let contents = await overlayFS.readFile(
        b.getBundles()[0].filePath,
        'utf8',
      );
      assert(contents.includes('TRANSFORMED CODE'));
    });
  });

  describe('resolver', function() {
    it('should support updating a package.json#main field', function() {});

    it('should support adding an alias', function() {});

    it('should support updating an alias', function() {});

    it('should support deleting an alias', function() {});

    it('should support adding a node_modules folder', function() {});

    it('should support adding a package.json', function() {});

    it('should support updating a symlink', function() {});
  });

  describe('bundler config', function() {
    it('should support adding bundler config', function() {});

    it('should support updating bundler config', function() {});

    it('should support removing bundler config', function() {});
  });

  describe('scope hoisting', function() {
    it('should support adding sideEffects config', function() {});

    it('should support updating sideEffects config', function() {});

    it('should support removing sideEffects config', function() {});
  });

  describe('runtime', () => {
    it('should support updating files added by runtimes', async function() {
      let b = await testCache(async b => {
        let contents = await overlayFS.readFile(
          b.bundleGraph.getBundles()[0].filePath,
          'utf8',
        );
        assert(contents.includes('INITIAL CODE'));
        await overlayFS.writeFile(
          path.join(__dirname, 'input/dynamic-runtime.js'),
          "module.exports = 'UPDATED CODE'",
        );
      }, 'runtime-update');

      let contents = await overlayFS.readFile(
        b.bundleGraph.getBundles()[0].filePath,
        'utf8',
      );
      assert(contents.includes('UPDATED CODE'));
    });
  });
});<|MERGE_RESOLUTION|>--- conflicted
+++ resolved
@@ -6,10 +6,9 @@
 } from '@parcel/types';
 import assert from 'assert';
 import path from 'path';
-<<<<<<< HEAD
 import {
   assertBundles,
-  bundle,
+  bundler,
   run,
   overlayFS,
   inputFS,
@@ -21,14 +20,8 @@
     path.join(__dirname, 'input', entry),
   );
 
-  return bundle(entries, {
+  return bundler(entries, {
     ...opts,
-=======
-import {bundler, run, overlayFS, ncp} from '@parcel/test-utils';
-
-function runBundle() {
-  return bundler(path.join(__dirname, '/input/src/index.js'), {
->>>>>>> a2dc60f2
     inputFS: overlayFS,
     disableCache: false,
   }).run();
