--- conflicted
+++ resolved
@@ -4280,11 +4280,8 @@
                   ?.filePath,
                 'utf8',
               );
-<<<<<<< HEAD
               // ATLASSIAN : bundler has a bit different logic
-=======
->>>>>>> 11c576f4
-              assert.equal(html.match(/<script/g)?.length, 6);
+              assert.equal(html.match(/<script/g)?.length, 7);
 
               let pkgFile = path.join(inputDir, 'package.json');
               let pkg = JSON.parse(await overlayFS.readFile(pkgFile));
@@ -4344,12 +4341,8 @@
           b.bundleGraph.getBundles().find(b => b.name === 'b.html')?.filePath,
           'utf8',
         );
-<<<<<<< HEAD
-
         // ATLASSIAN : bundler has a bit different logic
-=======
->>>>>>> 11c576f4
-        assert.equal(html.match(/<script/g)?.length, 6);
+        assert.equal(html.match(/<script/g)?.length, 7);
       });
 
       it('should support removing bundler config', async function() {
@@ -4385,12 +4378,8 @@
           b.bundleGraph.getBundles().find(b => b.name === 'b.html')?.filePath,
           'utf8',
         );
-<<<<<<< HEAD
-
         // ATLASSIAN : bundler has a bit different logic
-=======
->>>>>>> 11c576f4
-        assert.equal(html.match(/<script/g)?.length, 6);
+        assert.equal(html.match(/<script/g)?.length, 7);
       });
     });
   });
