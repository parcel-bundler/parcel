--- conflicted
+++ resolved
@@ -4281,12 +4281,8 @@
                   ?.filePath,
                 'utf8',
               );
-<<<<<<< HEAD
-              // ATLASSIAN : bundler has a bit different logic
+              // ATLASSIAN: We don't create shared bundles across contexts yet
               assert.equal(html.match(/<script/g)?.length, 6);
-=======
-              assert.equal(html.match(/<script/g)?.length, 7);
->>>>>>> 9c2a96fc
 
               let pkgFile = path.join(inputDir, 'package.json');
               let pkg = JSON.parse(await overlayFS.readFile(pkgFile));
@@ -4308,12 +4304,8 @@
           b.bundleGraph.getBundles().find(b => b.name === 'b.html')?.filePath,
           'utf8',
         );
-<<<<<<< HEAD
-
-        // ATLASSIAN : bundler has a bit different logic
-=======
->>>>>>> 9c2a96fc
-        assert.equal(html.match(/<script/g)?.length, 5);
+        // ATLASSIAN: We don't create shared bundles across contexts yet
+        assert.equal(html.match(/<script/g)?.length, 4);
       });
 
       it('should support updating bundler config', async function() {
@@ -4327,7 +4319,8 @@
                   ?.filePath,
                 'utf8',
               );
-              assert.equal(html.match(/<script/g)?.length, 5);
+              // ATLASSIAN: We don't create shared bundles across contexts yet
+              assert.equal(html.match(/<script/g)?.length, 4);
 
               let pkgFile = path.join(inputDir, 'package.json');
               let pkg = JSON.parse(await overlayFS.readFile(pkgFile));
@@ -4349,12 +4342,8 @@
           b.bundleGraph.getBundles().find(b => b.name === 'b.html')?.filePath,
           'utf8',
         );
-<<<<<<< HEAD
-        // ATLASSIAN : bundler has a bit different logic
+        // ATLASSIAN: We don't create shared bundles across contexts yet
         assert.equal(html.match(/<script/g)?.length, 6);
-=======
-        assert.equal(html.match(/<script/g)?.length, 7);
->>>>>>> 9c2a96fc
       });
 
       it('should support removing bundler config', async function() {
@@ -4368,12 +4357,8 @@
                   ?.filePath,
                 'utf8',
               );
-<<<<<<< HEAD
-
-              // ATLASSIAN : bundler has a bit different logic
-=======
->>>>>>> 9c2a96fc
-              assert.equal(html.match(/<script/g)?.length, 5);
+              // ATLASSIAN: We don't create shared bundles across contexts yet
+              assert.equal(html.match(/<script/g)?.length, 4);
 
               let pkgFile = path.join(inputDir, 'package.json');
               let pkg = JSON.parse(await overlayFS.readFile(pkgFile));
@@ -4393,11 +4378,8 @@
           b.bundleGraph.getBundles().find(b => b.name === 'b.html')?.filePath,
           'utf8',
         );
-<<<<<<< HEAD
-        // ATLASSIAN : bundler has a bit different logic
+        // ATLASSIAN: We don't create shared bundles across contexts yet
         assert.equal(html.match(/<script/g)?.length, 6);
-=======
-        assert.equal(html.match(/<script/g)?.length, 7);
       });
     });
   });
@@ -4718,7 +4700,6 @@
             JSON.stringify({value: 'test'}),
           );
         },
->>>>>>> 9c2a96fc
       });
 
       let res = await overlayFS.readFile(
