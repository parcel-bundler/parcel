--- conflicted
+++ resolved
@@ -2,15 +2,11 @@
 const fs = require('@parcel/fs');
 const path = require('path');
 const mapValidator = require('sourcemap-validator');
-<<<<<<< HEAD
 const SourceMap =
   parseInt(process.versions.node, 10) < 8
     ? require('parcel-bundler/lib/SourceMap')
     : require('parcel-bundler/src/SourceMap');
-const {bundler, bundle, run, assertBundleTree} = require('./utils');
-=======
 const {bundler, bundle, run, assertBundleTree} = require('@parcel/test-utils');
->>>>>>> f23c844c
 
 function indexToLineCol(str, index) {
   let beforeIndex = str.slice(0, index);
