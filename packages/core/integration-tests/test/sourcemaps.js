--- conflicted
+++ resolved
@@ -386,470 +386,6 @@
     mapValidator(jsOutput, map);
   });
 
-<<<<<<< HEAD
-  it('should create a valid sourcemap as a child of a CSS bundle', async function() {
-    async function test(minify) {
-      let b = await bundle(
-        path.join(__dirname, '/integration/sourcemap-css/style.css'),
-        {minify: true}
-      );
-
-      await assertBundleTree(b, {
-        name: 'style.css',
-        assets: ['style.css'],
-        childBundles: [
-          {
-            name: 'style.css.map',
-            type: 'map'
-          }
-        ]
-      });
-
-      let input = (await fs.readFile(
-        path.join(__dirname, '/integration/sourcemap-css/style.css')
-      )).toString();
-      let raw = (await fs.readFile(
-        path.join(__dirname, '/dist/style.css')
-      )).toString();
-      let map = JSON.parse(
-        (await fs.readFile(
-          path.join(__dirname, '/dist/style.css.map')
-        )).toString()
-      );
-
-      assert(raw.includes('/*# sourceMappingURL=/style.css.map */'));
-      assert(map.sourceRoot == '../integration/sourcemap-css');
-
-      let sourceMap = await new SourceMap().addMap(map);
-      assert.equal(Object.keys(sourceMap.sources).length, 1);
-      assert.equal(sourceMap.sources['style.css'], input);
-
-      checkSourceMapping({
-        map: sourceMap,
-        source: input,
-        generated: raw,
-        str: 'body',
-        sourcePath: 'style.css',
-        msg: ' ' + (minify ? 'with' : 'without') + ' minification'
-      });
-
-      checkSourceMapping({
-        map: sourceMap,
-        source: input,
-        generated: raw,
-        str: 'background-color',
-        sourcePath: 'style.css',
-        msg: ' ' + (minify ? 'with' : 'without') + ' minification'
-      });
-    }
-
-    await test(false);
-    await test(true);
-  });
-
-  it('should create a valid sourcemap for a CSS bundle with imports', async function() {
-    async function test(minify) {
-      let b = await bundle(
-        path.join(__dirname, '/integration/sourcemap-css-import/style.css'),
-        {minify}
-      );
-
-      await assertBundleTree(b, {
-        name: 'style.css',
-        assets: ['style.css', 'other-style.css', 'another-style.css'],
-        childBundles: [
-          {
-            name: 'style.css.map',
-            type: 'map'
-          }
-        ]
-      });
-
-      let style = (await fs.readFile(
-        path.join(__dirname, '/integration/sourcemap-css-import/style.css')
-      )).toString();
-      let otherStyle = (await fs.readFile(
-        path.join(
-          __dirname,
-          '/integration/sourcemap-css-import/other-style.css'
-        )
-      )).toString();
-      let anotherStyle = (await fs.readFile(
-        path.join(
-          __dirname,
-          '/integration/sourcemap-css-import/another-style.css'
-        )
-      )).toString();
-      let raw = (await fs.readFile(
-        path.join(__dirname, '/dist/style.css')
-      )).toString();
-      let map = JSON.parse(
-        (await fs.readFile(
-          path.join(__dirname, '/dist/style.css.map')
-        )).toString()
-      );
-
-      assert(raw.includes('/*# sourceMappingURL=/style.css.map */'));
-      assert(map.sourceRoot == '../integration/sourcemap-css-import');
-
-      let sourceMap = await new SourceMap().addMap(map);
-      assert.equal(Object.keys(sourceMap.sources).length, 3);
-      assert.equal(sourceMap.sources['style.css'], style);
-      assert.equal(sourceMap.sources['other-style.css'], otherStyle);
-      assert.equal(sourceMap.sources['another-style.css'], anotherStyle);
-
-      checkSourceMapping({
-        map: sourceMap,
-        source: style,
-        generated: raw,
-        str: 'body',
-        sourcePath: 'style.css',
-        msg: ' ' + (minify ? 'with' : 'without') + ' minification'
-      });
-
-      checkSourceMapping({
-        map: sourceMap,
-        source: style,
-        generated: raw,
-        str: 'background-color',
-        sourcePath: 'style.css',
-        msg: ' ' + (minify ? 'with' : 'without') + ' minification'
-      });
-
-      checkSourceMapping({
-        map: sourceMap,
-        source: otherStyle,
-        generated: raw,
-        str: 'div',
-        sourcePath: 'other-style.css',
-        msg: ' ' + (minify ? 'with' : 'without') + ' minification'
-      });
-
-      checkSourceMapping({
-        map: sourceMap,
-        source: otherStyle,
-        generated: raw,
-        str: 'width',
-        sourcePath: 'other-style.css',
-        msg: ' ' + (minify ? 'with' : 'without') + ' minification'
-      });
-
-      checkSourceMapping({
-        map: sourceMap,
-        source: anotherStyle,
-        generated: raw,
-        str: 'main',
-        sourcePath: 'another-style.css',
-        msg: ' ' + (minify ? 'with' : 'without') + ' minification'
-      });
-
-      checkSourceMapping({
-        map: sourceMap,
-        source: anotherStyle,
-        generated: raw,
-        str: 'font-family',
-        sourcePath: 'another-style.css',
-        msg: ' ' + (minify ? 'with' : 'without') + ' minification'
-      });
-    }
-
-    await test(false);
-    await test(true);
-  });
-
-  it('should create a valid sourcemap for a SASS asset', async function() {
-    async function test(minify) {
-      let b = await bundle(
-        path.join(__dirname, '/integration/sourcemap-sass/style.scss'),
-        {minify}
-      );
-
-      await assertBundleTree(b, {
-        name: 'style.css',
-        assets: ['style.scss'],
-        childBundles: [
-          {
-            name: 'style.css.map',
-            type: 'map'
-          }
-        ]
-      });
-
-      let input = (await fs.readFile(
-        path.join(__dirname, '/integration/sourcemap-sass/style.scss')
-      )).toString();
-      let raw = (await fs.readFile(
-        path.join(__dirname, '/dist/style.css')
-      )).toString();
-      let map = JSON.parse(
-        (await fs.readFile(
-          path.join(__dirname, '/dist/style.css.map')
-        )).toString()
-      );
-
-      assert(raw.includes('/*# sourceMappingURL=/style.css.map */'));
-      assert(map.sourceRoot == '../integration/sourcemap-sass');
-
-      let sourceMap = await new SourceMap().addMap(map);
-      assert.equal(Object.keys(sourceMap.sources).length, 1);
-      assert.equal(sourceMap.sources['style.scss'], input);
-
-      checkSourceMapping({
-        map: sourceMap,
-        source: input,
-        generated: raw,
-        str: 'body',
-        sourcePath: 'style.scss',
-        msg: ' ' + (minify ? 'with' : 'without') + ' minification'
-      });
-
-      checkSourceMapping({
-        map: sourceMap,
-        source: input,
-        generated: raw,
-        str: 'color',
-        sourcePath: 'style.scss',
-        msg: ' ' + (minify ? 'with' : 'without') + ' minification'
-      });
-    }
-
-    await test(false);
-    await test(true);
-  });
-
-  it('should create a valid sourcemap when a CSS asset imports SASS', async function() {
-    async function test(minify) {
-      let b = await bundle(
-        path.join(__dirname, '/integration/sourcemap-sass-imported/style.css'),
-        {minify}
-      );
-
-      await assertBundleTree(b, {
-        name: 'style.css',
-        assets: ['style.css', 'other.scss'],
-        childBundles: [
-          {
-            name: 'style.css.map',
-            type: 'map'
-          }
-        ]
-      });
-
-      let style = (await fs.readFile(
-        path.join(__dirname, '/integration/sourcemap-sass-imported/style.css')
-      )).toString();
-      let other = (await fs.readFile(
-        path.join(__dirname, '/integration/sourcemap-sass-imported/other.scss')
-      )).toString();
-      let raw = (await fs.readFile(
-        path.join(__dirname, '/dist/style.css')
-      )).toString();
-      let map = JSON.parse(
-        (await fs.readFile(
-          path.join(__dirname, '/dist/style.css.map')
-        )).toString()
-      );
-
-      assert(raw.includes('/*# sourceMappingURL=/style.css.map */'));
-      assert(map.sourceRoot == '../integration/sourcemap-sass-imported');
-
-      let sourceMap = await new SourceMap().addMap(map);
-      assert.equal(Object.keys(sourceMap.sources).length, 2);
-      assert.equal(sourceMap.sources['style.css'], style);
-      assert.equal(sourceMap.sources['other.scss'], other);
-
-      checkSourceMapping({
-        map: sourceMap,
-        source: style,
-        generated: raw,
-        str: 'body',
-        sourcePath: 'style.css',
-        msg: ' ' + (minify ? 'with' : 'without') + ' minification'
-      });
-
-      checkSourceMapping({
-        map: sourceMap,
-        source: style,
-        generated: raw,
-        str: 'color',
-        sourcePath: 'style.css',
-        msg: ' ' + (minify ? 'with' : 'without') + ' minification'
-      });
-
-      checkSourceMapping({
-        map: sourceMap,
-        source: other,
-        generated: raw,
-        str: 'div',
-        sourcePath: 'other.scss',
-        msg: ' ' + (minify ? 'with' : 'without') + ' minification'
-      });
-
-      checkSourceMapping({
-        map: sourceMap,
-        source: other,
-        generated: raw,
-        str: 'font-family',
-        sourcePath: 'other.scss',
-        msg: ' ' + (minify ? 'with' : 'without') + ' minification'
-      });
-    }
-    await test(false);
-    await test(true);
-  });
-
-  it('should create a valid sourcemap for a LESS asset', async function() {
-    async function test(minify) {
-      let b = await bundle(
-        path.join(__dirname, '/integration/sourcemap-less/style.less'),
-        {minify}
-      );
-
-      await assertBundleTree(b, {
-        name: 'style.css',
-        assets: ['style.less'],
-        childBundles: [
-          {
-            name: 'style.css.map',
-            type: 'map'
-          }
-        ]
-      });
-
-      let input = (await fs.readFile(
-        path.join(__dirname, '/integration/sourcemap-less/style.less')
-      )).toString();
-      let raw = (await fs.readFile(
-        path.join(__dirname, '/dist/style.css')
-      )).toString();
-      let map = JSON.parse(
-        (await fs.readFile(
-          path.join(__dirname, '/dist/style.css.map')
-        )).toString()
-      );
-
-      assert(raw.includes('/*# sourceMappingURL=/style.css.map */'));
-      assert(map.sourceRoot == '../integration/sourcemap-less');
-
-      let sourceMap = await new SourceMap().addMap(map);
-      assert.equal(Object.keys(sourceMap.sources).length, 1);
-      assert.equal(sourceMap.sources['style.less'], input);
-
-      checkSourceMapping({
-        map: sourceMap,
-        source: input,
-        generated: raw,
-        str: 'div',
-        sourcePath: 'style.less',
-        msg: ' ' + (minify ? 'with' : 'without') + ' minification'
-      });
-
-      checkSourceMapping({
-        map: sourceMap,
-        source: input,
-        generated: raw,
-        str: 'width',
-        sourcePath: 'style.less',
-        msg: ' ' + (minify ? 'with' : 'without') + ' minification'
-      });
-    }
-    await test(false);
-    await test(true);
-  });
-
-  it('should load existing sourcemaps for CSS files', async function() {
-    async function test(minify) {
-      let b = await bundle(
-        path.join(__dirname, '/integration/sourcemap-css-existing/style.css'),
-        {minify}
-      );
-
-      await assertBundleTree(b, {
-        name: 'style.css',
-        assets: ['style.css', 'library.css'],
-        childBundles: [
-          {
-            name: 'style.css.map',
-            type: 'map'
-          }
-        ]
-      });
-
-      let style = (await fs.readFile(
-        path.join(__dirname, '/integration/sourcemap-css-existing/style.css')
-      )).toString();
-      let library = (await fs.readFile(
-        path.join(
-          __dirname,
-          '/integration/sourcemap-css-existing/test/library.raw.scss'
-        )
-      )).toString();
-      let raw = (await fs.readFile(
-        path.join(__dirname, '/dist/style.css')
-      )).toString();
-      let map = JSON.parse(
-        (await fs.readFile(
-          path.join(__dirname, '/dist/style.css.map')
-        )).toString()
-      );
-
-      assert(raw.includes('/*# sourceMappingURL=/style.css.map */'));
-      assert(map.sourceRoot == '../integration/sourcemap-css-existing');
-
-      let sourceMap = await new SourceMap().addMap(map);
-      assert.equal(Object.keys(sourceMap.sources).length, 2);
-      assert.equal(sourceMap.sources['style.css'], style);
-      assert.equal(sourceMap.sources['test/library.scss'], library);
-
-      checkSourceMapping({
-        map: sourceMap,
-        source: style,
-        generated: raw,
-        str: 'main',
-        sourcePath: 'style.css',
-        msg: ' ' + (minify ? 'with' : 'without') + ' minification'
-      });
-
-      checkSourceMapping({
-        map: sourceMap,
-        source: style,
-        generated: raw,
-        str: 'display',
-        sourcePath: 'style.css',
-        msg: ' ' + (minify ? 'with' : 'without') + ' minification'
-      });
-
-      checkSourceMapping({
-        map: sourceMap,
-        source: library,
-        generated: raw,
-        str: 'body',
-        sourcePath: 'test/library.scss',
-        msg: ' ' + (minify ? 'with' : 'without') + ' minification'
-      });
-
-      checkSourceMapping({
-        map: sourceMap,
-        source: library,
-        generated: raw,
-        str: 'div',
-        generatedStr: 'body div',
-        sourcePath: 'test/library.scss',
-        msg: ' ' + (minify ? 'with' : 'without') + ' minification'
-      });
-
-      checkSourceMapping({
-        map: sourceMap,
-        source: library,
-        generated: raw,
-        str: 'background-color',
-        sourcePath: 'test/library.scss',
-        msg: ' ' + (minify ? 'with' : 'without') + ' minification'
-      });
-    }
-    await test(false);
-    await test(true);
-=======
   it('should create correct sourceMappingURL', async function() {
     const b = await bundle(
       path.join(__dirname, '/integration/sourcemap-sourcemappingurl/index.js')
@@ -878,6 +414,469 @@
 
     assert(jsOutput1.includes('//# sourceMappingURL=/a/index.js.map'));
     assert(jsOutput2.includes('//# sourceMappingURL=/b/index.js.map'));
->>>>>>> 31bd4205
+  });
+
+  it('should create a valid sourcemap as a child of a CSS bundle', async function() {
+    async function test(minify) {
+      let b = await bundle(
+        path.join(__dirname, '/integration/sourcemap-css/style.css'),
+        {minify: true}
+      );
+
+      await assertBundleTree(b, {
+        name: 'style.css',
+        assets: ['style.css'],
+        childBundles: [
+          {
+            name: 'style.css.map',
+            type: 'map'
+          }
+        ]
+      });
+
+      let input = (await fs.readFile(
+        path.join(__dirname, '/integration/sourcemap-css/style.css')
+      )).toString();
+      let raw = (await fs.readFile(
+        path.join(__dirname, '/dist/style.css')
+      )).toString();
+      let map = JSON.parse(
+        (await fs.readFile(
+          path.join(__dirname, '/dist/style.css.map')
+        )).toString()
+      );
+
+      assert(raw.includes('/*# sourceMappingURL=/style.css.map */'));
+      assert(map.sourceRoot == '../integration/sourcemap-css');
+
+      let sourceMap = await new SourceMap().addMap(map);
+      assert.equal(Object.keys(sourceMap.sources).length, 1);
+      assert.equal(sourceMap.sources['style.css'], input);
+
+      checkSourceMapping({
+        map: sourceMap,
+        source: input,
+        generated: raw,
+        str: 'body',
+        sourcePath: 'style.css',
+        msg: ' ' + (minify ? 'with' : 'without') + ' minification'
+      });
+
+      checkSourceMapping({
+        map: sourceMap,
+        source: input,
+        generated: raw,
+        str: 'background-color',
+        sourcePath: 'style.css',
+        msg: ' ' + (minify ? 'with' : 'without') + ' minification'
+      });
+    }
+
+    await test(false);
+    await test(true);
+  });
+
+  it('should create a valid sourcemap for a CSS bundle with imports', async function() {
+    async function test(minify) {
+      let b = await bundle(
+        path.join(__dirname, '/integration/sourcemap-css-import/style.css'),
+        {minify}
+      );
+
+      await assertBundleTree(b, {
+        name: 'style.css',
+        assets: ['style.css', 'other-style.css', 'another-style.css'],
+        childBundles: [
+          {
+            name: 'style.css.map',
+            type: 'map'
+          }
+        ]
+      });
+
+      let style = (await fs.readFile(
+        path.join(__dirname, '/integration/sourcemap-css-import/style.css')
+      )).toString();
+      let otherStyle = (await fs.readFile(
+        path.join(
+          __dirname,
+          '/integration/sourcemap-css-import/other-style.css'
+        )
+      )).toString();
+      let anotherStyle = (await fs.readFile(
+        path.join(
+          __dirname,
+          '/integration/sourcemap-css-import/another-style.css'
+        )
+      )).toString();
+      let raw = (await fs.readFile(
+        path.join(__dirname, '/dist/style.css')
+      )).toString();
+      let map = JSON.parse(
+        (await fs.readFile(
+          path.join(__dirname, '/dist/style.css.map')
+        )).toString()
+      );
+
+      assert(raw.includes('/*# sourceMappingURL=/style.css.map */'));
+      assert(map.sourceRoot == '../integration/sourcemap-css-import');
+
+      let sourceMap = await new SourceMap().addMap(map);
+      assert.equal(Object.keys(sourceMap.sources).length, 3);
+      assert.equal(sourceMap.sources['style.css'], style);
+      assert.equal(sourceMap.sources['other-style.css'], otherStyle);
+      assert.equal(sourceMap.sources['another-style.css'], anotherStyle);
+
+      checkSourceMapping({
+        map: sourceMap,
+        source: style,
+        generated: raw,
+        str: 'body',
+        sourcePath: 'style.css',
+        msg: ' ' + (minify ? 'with' : 'without') + ' minification'
+      });
+
+      checkSourceMapping({
+        map: sourceMap,
+        source: style,
+        generated: raw,
+        str: 'background-color',
+        sourcePath: 'style.css',
+        msg: ' ' + (minify ? 'with' : 'without') + ' minification'
+      });
+
+      checkSourceMapping({
+        map: sourceMap,
+        source: otherStyle,
+        generated: raw,
+        str: 'div',
+        sourcePath: 'other-style.css',
+        msg: ' ' + (minify ? 'with' : 'without') + ' minification'
+      });
+
+      checkSourceMapping({
+        map: sourceMap,
+        source: otherStyle,
+        generated: raw,
+        str: 'width',
+        sourcePath: 'other-style.css',
+        msg: ' ' + (minify ? 'with' : 'without') + ' minification'
+      });
+
+      checkSourceMapping({
+        map: sourceMap,
+        source: anotherStyle,
+        generated: raw,
+        str: 'main',
+        sourcePath: 'another-style.css',
+        msg: ' ' + (minify ? 'with' : 'without') + ' minification'
+      });
+
+      checkSourceMapping({
+        map: sourceMap,
+        source: anotherStyle,
+        generated: raw,
+        str: 'font-family',
+        sourcePath: 'another-style.css',
+        msg: ' ' + (minify ? 'with' : 'without') + ' minification'
+      });
+    }
+
+    await test(false);
+    await test(true);
+  });
+
+  it('should create a valid sourcemap for a SASS asset', async function() {
+    async function test(minify) {
+      let b = await bundle(
+        path.join(__dirname, '/integration/sourcemap-sass/style.scss'),
+        {minify}
+      );
+
+      await assertBundleTree(b, {
+        name: 'style.css',
+        assets: ['style.scss'],
+        childBundles: [
+          {
+            name: 'style.css.map',
+            type: 'map'
+          }
+        ]
+      });
+
+      let input = (await fs.readFile(
+        path.join(__dirname, '/integration/sourcemap-sass/style.scss')
+      )).toString();
+      let raw = (await fs.readFile(
+        path.join(__dirname, '/dist/style.css')
+      )).toString();
+      let map = JSON.parse(
+        (await fs.readFile(
+          path.join(__dirname, '/dist/style.css.map')
+        )).toString()
+      );
+
+      assert(raw.includes('/*# sourceMappingURL=/style.css.map */'));
+      assert(map.sourceRoot == '../integration/sourcemap-sass');
+
+      let sourceMap = await new SourceMap().addMap(map);
+      assert.equal(Object.keys(sourceMap.sources).length, 1);
+      assert.equal(sourceMap.sources['style.scss'], input);
+
+      checkSourceMapping({
+        map: sourceMap,
+        source: input,
+        generated: raw,
+        str: 'body',
+        sourcePath: 'style.scss',
+        msg: ' ' + (minify ? 'with' : 'without') + ' minification'
+      });
+
+      checkSourceMapping({
+        map: sourceMap,
+        source: input,
+        generated: raw,
+        str: 'color',
+        sourcePath: 'style.scss',
+        msg: ' ' + (minify ? 'with' : 'without') + ' minification'
+      });
+    }
+
+    await test(false);
+    await test(true);
+  });
+
+  it('should create a valid sourcemap when a CSS asset imports SASS', async function() {
+    async function test(minify) {
+      let b = await bundle(
+        path.join(__dirname, '/integration/sourcemap-sass-imported/style.css'),
+        {minify}
+      );
+
+      await assertBundleTree(b, {
+        name: 'style.css',
+        assets: ['style.css', 'other.scss'],
+        childBundles: [
+          {
+            name: 'style.css.map',
+            type: 'map'
+          }
+        ]
+      });
+
+      let style = (await fs.readFile(
+        path.join(__dirname, '/integration/sourcemap-sass-imported/style.css')
+      )).toString();
+      let other = (await fs.readFile(
+        path.join(__dirname, '/integration/sourcemap-sass-imported/other.scss')
+      )).toString();
+      let raw = (await fs.readFile(
+        path.join(__dirname, '/dist/style.css')
+      )).toString();
+      let map = JSON.parse(
+        (await fs.readFile(
+          path.join(__dirname, '/dist/style.css.map')
+        )).toString()
+      );
+
+      assert(raw.includes('/*# sourceMappingURL=/style.css.map */'));
+      assert(map.sourceRoot == '../integration/sourcemap-sass-imported');
+
+      let sourceMap = await new SourceMap().addMap(map);
+      assert.equal(Object.keys(sourceMap.sources).length, 2);
+      assert.equal(sourceMap.sources['style.css'], style);
+      assert.equal(sourceMap.sources['other.scss'], other);
+
+      checkSourceMapping({
+        map: sourceMap,
+        source: style,
+        generated: raw,
+        str: 'body',
+        sourcePath: 'style.css',
+        msg: ' ' + (minify ? 'with' : 'without') + ' minification'
+      });
+
+      checkSourceMapping({
+        map: sourceMap,
+        source: style,
+        generated: raw,
+        str: 'color',
+        sourcePath: 'style.css',
+        msg: ' ' + (minify ? 'with' : 'without') + ' minification'
+      });
+
+      checkSourceMapping({
+        map: sourceMap,
+        source: other,
+        generated: raw,
+        str: 'div',
+        sourcePath: 'other.scss',
+        msg: ' ' + (minify ? 'with' : 'without') + ' minification'
+      });
+
+      checkSourceMapping({
+        map: sourceMap,
+        source: other,
+        generated: raw,
+        str: 'font-family',
+        sourcePath: 'other.scss',
+        msg: ' ' + (minify ? 'with' : 'without') + ' minification'
+      });
+    }
+    await test(false);
+    await test(true);
+  });
+
+  it('should create a valid sourcemap for a LESS asset', async function() {
+    async function test(minify) {
+      let b = await bundle(
+        path.join(__dirname, '/integration/sourcemap-less/style.less'),
+        {minify}
+      );
+
+      await assertBundleTree(b, {
+        name: 'style.css',
+        assets: ['style.less'],
+        childBundles: [
+          {
+            name: 'style.css.map',
+            type: 'map'
+          }
+        ]
+      });
+
+      let input = (await fs.readFile(
+        path.join(__dirname, '/integration/sourcemap-less/style.less')
+      )).toString();
+      let raw = (await fs.readFile(
+        path.join(__dirname, '/dist/style.css')
+      )).toString();
+      let map = JSON.parse(
+        (await fs.readFile(
+          path.join(__dirname, '/dist/style.css.map')
+        )).toString()
+      );
+
+      assert(raw.includes('/*# sourceMappingURL=/style.css.map */'));
+      assert(map.sourceRoot == '../integration/sourcemap-less');
+
+      let sourceMap = await new SourceMap().addMap(map);
+      assert.equal(Object.keys(sourceMap.sources).length, 1);
+      assert.equal(sourceMap.sources['style.less'], input);
+
+      checkSourceMapping({
+        map: sourceMap,
+        source: input,
+        generated: raw,
+        str: 'div',
+        sourcePath: 'style.less',
+        msg: ' ' + (minify ? 'with' : 'without') + ' minification'
+      });
+
+      checkSourceMapping({
+        map: sourceMap,
+        source: input,
+        generated: raw,
+        str: 'width',
+        sourcePath: 'style.less',
+        msg: ' ' + (minify ? 'with' : 'without') + ' minification'
+      });
+    }
+    await test(false);
+    await test(true);
+  });
+
+  it('should load existing sourcemaps for CSS files', async function() {
+    async function test(minify) {
+      let b = await bundle(
+        path.join(__dirname, '/integration/sourcemap-css-existing/style.css'),
+        {minify}
+      );
+
+      await assertBundleTree(b, {
+        name: 'style.css',
+        assets: ['style.css', 'library.css'],
+        childBundles: [
+          {
+            name: 'style.css.map',
+            type: 'map'
+          }
+        ]
+      });
+
+      let style = (await fs.readFile(
+        path.join(__dirname, '/integration/sourcemap-css-existing/style.css')
+      )).toString();
+      let library = (await fs.readFile(
+        path.join(
+          __dirname,
+          '/integration/sourcemap-css-existing/test/library.raw.scss'
+        )
+      )).toString();
+      let raw = (await fs.readFile(
+        path.join(__dirname, '/dist/style.css')
+      )).toString();
+      let map = JSON.parse(
+        (await fs.readFile(
+          path.join(__dirname, '/dist/style.css.map')
+        )).toString()
+      );
+
+      assert(raw.includes('/*# sourceMappingURL=/style.css.map */'));
+      assert(map.sourceRoot == '../integration/sourcemap-css-existing');
+
+      let sourceMap = await new SourceMap().addMap(map);
+      assert.equal(Object.keys(sourceMap.sources).length, 2);
+      assert.equal(sourceMap.sources['style.css'], style);
+      assert.equal(sourceMap.sources['test/library.scss'], library);
+
+      checkSourceMapping({
+        map: sourceMap,
+        source: style,
+        generated: raw,
+        str: 'main',
+        sourcePath: 'style.css',
+        msg: ' ' + (minify ? 'with' : 'without') + ' minification'
+      });
+
+      checkSourceMapping({
+        map: sourceMap,
+        source: style,
+        generated: raw,
+        str: 'display',
+        sourcePath: 'style.css',
+        msg: ' ' + (minify ? 'with' : 'without') + ' minification'
+      });
+
+      checkSourceMapping({
+        map: sourceMap,
+        source: library,
+        generated: raw,
+        str: 'body',
+        sourcePath: 'test/library.scss',
+        msg: ' ' + (minify ? 'with' : 'without') + ' minification'
+      });
+
+      checkSourceMapping({
+        map: sourceMap,
+        source: library,
+        generated: raw,
+        str: 'div',
+        generatedStr: 'body div',
+        sourcePath: 'test/library.scss',
+        msg: ' ' + (minify ? 'with' : 'without') + ' minification'
+      });
+
+      checkSourceMapping({
+        map: sourceMap,
+        source: library,
+        generated: raw,
+        str: 'background-color',
+        sourcePath: 'test/library.scss',
+        msg: ' ' + (minify ? 'with' : 'without') + ' minification'
+      });
+    }
+    await test(false);
+    await test(true);
   });
 });