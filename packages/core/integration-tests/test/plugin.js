// @flow

import assert from 'assert';
import path from 'path';
<<<<<<< HEAD
import {
  assertBundles,
  bundle,
  outputFS as fs,
  distDir,
=======
import nullthrows from 'nullthrows';
import {
  bundle,
  outputFS as fs,
  distDir,
  run,
  overlayFS,
>>>>>>> 47f86ef6
} from '@parcel/test-utils';

describe('plugin', function() {
  it("continue transformer pipeline on type change that doesn't change the pipeline", async function() {
    await bundle(
      path.join(__dirname, '/integration/pipeline-type-change/index.ini'),
    );

    let output = await fs.readFile(path.join(distDir, 'index.txt'), 'utf8');
    assert.equal(
      output,
      `INPUT
parcel-transformer-a
parcel-transformer-b`,
    );
  });

  it('should allow optimizer plugins to change the output file type', async function() {
    await bundle(
      path.join(__dirname, '/integration/optimizer-changing-type/index.js'),
    );

    assert.deepEqual(fs.readdirSync(distDir), ['index.test']);
  });

  it('should allow resolver plugins to disable deferring', async function() {
    let b = await bundle(
      path.join(__dirname, '/integration/resolver-canDefer/index.js'),
      {mode: 'production'},
    );

    assertBundles(b, [
      {
        type: 'js',
        assets: ['index.js', 'index.js', 'a.js', 'b.js'],
      },
    ]);
  });

  it('invalidate the cache based on loadConfig in a packager', async function() {
    let fixture = path.join(__dirname, '/integration/packager-loadConfig');
    let entry = path.join(fixture, 'index.txt');
    let config = path.join(fixture, 'foo.config.json');
    let b = await bundle(entry, {
      inputFS: overlayFS,
      disableCache: false,
    });

    assert.strictEqual(
      await overlayFS.readFile(b.getBundles()[0].filePath, 'utf8'),
      '1234',
    );

    await overlayFS.writeFile(config, JSON.stringify({contents: 'xyz'}));

    b = await bundle(entry, {
      inputFS: overlayFS,
      disableCache: false,
    });
    assert.strictEqual(
      await overlayFS.readFile(b.getBundles()[0].filePath, 'utf8'),
      'xyz',
    );
  });
});<|MERGE_RESOLUTION|>--- conflicted
+++ resolved
@@ -2,21 +2,12 @@
 
 import assert from 'assert';
 import path from 'path';
-<<<<<<< HEAD
 import {
   assertBundles,
   bundle,
   outputFS as fs,
   distDir,
-=======
-import nullthrows from 'nullthrows';
-import {
-  bundle,
-  outputFS as fs,
-  distDir,
-  run,
   overlayFS,
->>>>>>> 47f86ef6
 } from '@parcel/test-utils';
 
 describe('plugin', function() {
