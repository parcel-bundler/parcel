// @flow

import assert from 'assert';
import path from 'path';
import nullthrows from 'nullthrows';
import {
  assertBundles,
  bundle,
  distDir,
<<<<<<< HEAD
  run,
  findAsset,
  findDependency,
=======
  outputFS as fs,
>>>>>>> 26a67e4a
  overlayFS,
  run,
} from '@parcel/test-utils';

describe('plugin', function() {
  it("continue transformer pipeline on type change that doesn't change the pipeline", async function() {
    await bundle(
      path.join(__dirname, '/integration/pipeline-type-change/index.ini'),
    );

    let output = await fs.readFile(path.join(distDir, 'index.txt'), 'utf8');
    assert.equal(
      output,
      `INPUT
parcel-transformer-a
parcel-transformer-b`,
    );
  });

  it('should allow optimizer plugins to change the output file type', async function() {
    await bundle(
      path.join(__dirname, '/integration/optimizer-changing-type/index.js'),
    );

    assert.deepEqual(fs.readdirSync(distDir), ['index.test']);
  });

  it('should allow resolver plugins to disable deferring', async function() {
    let b = await bundle(
      path.join(__dirname, '/integration/resolver-canDefer/index.js'),
      {mode: 'production'},
    );

    assertBundles(b, [
      {
        type: 'js',
        assets: ['index.js', 'index.js', 'a.js', 'b.js'],
      },
    ]);
  });

  it('should allow resolvers to return changes for dependency.meta', async function() {
    let b = await bundle(
      path.join(__dirname, '/integration/resolver-dependency-meta/a.js'),
      {disableCache: false, contentHash: false, inputFS: overlayFS},
    );

    let calls = [];
    await run(b, {
      sideEffect(v) {
        calls.push(v);
      },
    });
    assert.deepEqual(calls, [1234]);

    await overlayFS.writeFile(
      path.join(__dirname, '/integration/resolver-dependency-meta/a.js'),
      (await overlayFS.readFile(
        path.join(__dirname, '/integration/resolver-dependency-meta/a.js'),
        'utf8',
      )) + '\n// abc',
    );

    b = await bundle(
      path.join(__dirname, '/integration/resolver-dependency-meta/a.js'),
      {disableCache: false, contentHash: false, inputFS: overlayFS},
    );

    calls = [];
    await run(b, {
      sideEffect(v) {
        calls.push(v);
      },
    });
    assert.deepEqual(calls, [1234]);
  });

  it('invalidate the cache based on loadConfig in a packager', async function() {
    let fixture = path.join(__dirname, '/integration/packager-loadConfig');
    let entry = path.join(fixture, 'index.txt');
    let config = path.join(fixture, 'foo.config.json');
    let b = await bundle(entry, {
      inputFS: overlayFS,
      disableCache: false,
    });

    assert.strictEqual(
      await overlayFS.readFile(b.getBundles()[0].filePath, 'utf8'),
      '1234',
    );

    await overlayFS.writeFile(config, JSON.stringify({contents: 'xyz'}));

    b = await bundle(entry, {
      inputFS: overlayFS,
      disableCache: false,
    });
    assert.strictEqual(
      await overlayFS.readFile(b.getBundles()[0].filePath, 'utf8'),
      'xyz',
    );
  });

  it('merges symbol information when applying runtime assets', async function() {
    let b = await bundle(
      path.join(__dirname, '/integration/runtime-symbol-merging/entry.js'),
      {scopeHoist: true},
    );

    assert.deepStrictEqual(
      new Set(b.getUsedSymbols(nullthrows(findAsset(b, 'index.js')))),
      new Set([]),
    );
    assert.deepStrictEqual(
      new Set(b.getUsedSymbols(nullthrows(findAsset(b, 'a.js')))),
      new Set(['a']),
    );
    assert.deepStrictEqual(
      new Set(b.getUsedSymbols(nullthrows(findAsset(b, 'b.js')))),
      new Set(['b']),
    );
    assert.deepStrictEqual(
      new Set(b.getUsedSymbols(findDependency(b, 'index.js', './a.js'))),
      new Set(['a']),
    );
    assert.deepStrictEqual(
      new Set(b.getUsedSymbols(findDependency(b, 'index.js', './b.js'))),
      new Set(['b']),
    );

    let calls = [];
    await run(b, {
      call(v) {
        calls.push(v);
      },
    });
    assert.deepStrictEqual(calls, [789, 123]);
  });
});<|MERGE_RESOLUTION|>--- conflicted
+++ resolved
@@ -7,13 +7,9 @@
   assertBundles,
   bundle,
   distDir,
-<<<<<<< HEAD
-  run,
   findAsset,
   findDependency,
-=======
   outputFS as fs,
->>>>>>> 26a67e4a
   overlayFS,
   run,
 } from '@parcel/test-utils';
