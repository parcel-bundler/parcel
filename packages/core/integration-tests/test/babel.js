const assert = require('assert');
const path = require('path');
const {
  bundle,
  bundler,
  getNextBuild,
  removeDistDirectory,
  run,
  ncp,
  inputFS: fs,
  outputFS,
  distDir,
  sleep
} = require('@parcel/test-utils');
<<<<<<< HEAD
const {symlinkSync} = require('fs');
const os = require('os');
const {spawnSync} = require('child_process');
const {NodeFS} = require('@parcel/fs');
=======
>>>>>>> 65b4c36d

const parcelCli = require.resolve('parcel/src/bin.js');
const inputDir = path.join(__dirname, '/input');

describe('babel', function() {
  let subscription;
  beforeEach(async function() {
    // TODO maybe don't do this for all tests
    await sleep(100);
    await fs.rimraf(inputDir);
    await sleep(100);
  });

  afterEach(async () => {
    await removeDistDirectory();
    if (subscription) {
      await subscription.unsubscribe();
      subscription = null;
    }
  });

  it.skip('should auto install @babel/core v7', async function() {
    let originalPkg = await fs.readFile(
      __dirname + '/integration/babel-7-autoinstall/package.json'
    );
    let b = await bundle(
      __dirname + '/integration/babel-7-autoinstall/index.js'
    );

    let output = await run(b);
    assert.equal(typeof output, 'object');
    assert.equal(typeof output.default, 'function');
    assert.equal(output.default(), 3);

    let pkg = await fs.readFile(
      __dirname + '/integration/babel-7-autoinstall/package.json'
    );
    assert(JSON.parse(pkg).devDependencies['@babel/core']);
    await fs.writeFile(
      __dirname + '/integration/babel-7-autoinstall/package.json',
      originalPkg
    );
  });

  it.skip('should auto install babel plugins', async function() {
    let originalPkg = await fs.readFile(
      __dirname + '/integration/babel-plugin-autoinstall/package.json'
    );
    let b = await bundle(
      __dirname + '/integration/babel-plugin-autoinstall/index.js'
    );

    let output = await run(b);
    assert.equal(typeof output, 'object');
    assert.equal(typeof output.default, 'function');
    assert.equal(output.default(), 3);

    let pkg = await fs.readFile(
      __dirname + '/integration/babel-plugin-autoinstall/package.json'
    );
    assert(JSON.parse(pkg).devDependencies['@babel/core']);
    assert(
      JSON.parse(pkg).devDependencies['@babel/plugin-proposal-class-properties']
    );
    await fs.writeFile(
      __dirname + '/integration/babel-plugin-autoinstall/package.json',
      originalPkg
    );
  });

  it('should support compiling with babel using .babelrc config', async function() {
    await bundle(path.join(__dirname, '/integration/babel-custom/index.js'));

    let file = await outputFS.readFile(path.join(distDir, 'index.js'), 'utf8');
    assert(!file.includes('REPLACE_ME'));
    assert(file.includes('hello there'));
  });

  it('should compile with babel with default engines if no config', async function() {
    await bundle(path.join(__dirname, '/integration/babel-default/index.js'));

    let file = await outputFS.readFile(path.join(distDir, 'index.js'), 'utf8');
    assert(file.includes('function Foo'));
    assert(file.includes('function Bar'));
  });

  it('should support compiling with babel using browserlist', async function() {
    await bundle(
      path.join(__dirname, '/integration/babel-browserslist/index.js')
    );

    let file = await outputFS.readFile(path.join(distDir, 'index.js'), 'utf8');
    assert(file.includes('function Foo'));
    assert(file.includes('function Bar'));
  });

  // TODO: rework this test ?
  it('should support splitting core-js using browserlist', async function() {
    await bundle(path.join(__dirname, '/integration/babel-core-js/index.js'));

    let file = await outputFS.readFile(path.join(distDir, 'index.js'), 'utf8');
    assert(file.includes('async function'));
    assert(!file.includes('regenerator'));
  });

  it.skip('should support compiling with babel using browserslist for different environments', async function() {
    async function testBrowserListMultipleEnv(projectBasePath) {
      // Transpiled destructuring, like r = p.prop1, o = p.prop2, a = p.prop3;
      const prodRegExp = /\S+ ?= ?\S+\.prop1,\s*?\S+ ?= ?\S+\.prop2,\s*?\S+ ?= ?\S+\.prop3;/;
      // ES6 Destructuring, like in the source;
      const devRegExp = /const ?{\s*prop1(:.+)?,\s*prop2(:.+)?,\s*prop3(:.+)?\s*} ?= ?.*/;
      let file;
      // Dev build test
      await bundle(path.join(__dirname, projectBasePath, '/index.js'));
      file = await outputFS.readFile(path.join(distDir, 'index.js'), 'utf8');
      assert.equal(devRegExp.test(file), true);
      assert.equal(prodRegExp.test(file), false);
      // Prod build test
      await bundle(path.join(__dirname, projectBasePath, '/index.js'), {
        minify: false,
        production: true
      });
      file = await outputFS.readFile(path.join(distDir, 'index.js'), 'utf8');
      assert.equal(prodRegExp.test(file), true);
      assert.equal(devRegExp.test(file), false);
    }

    await testBrowserListMultipleEnv(
      '/integration/babel-browserslist-multiple-env'
    );
    await testBrowserListMultipleEnv(
      '/integration/babel-browserslist-multiple-env-as-string'
    );
  });

  it('can build using @babel/preset-env when engines have semver ranges', async () => {
    let fixtureDir = path.join(__dirname, '/integration/babel-semver-engine');
    await bundle(path.join(fixtureDir, 'index.js'));

    let legacy = await outputFS.readFile(
      path.join(fixtureDir, 'dist', 'legacy.js'),
      'utf8'
    );
    assert(legacy.includes('function Foo'));
    assert(legacy.includes('function Bar'));

    let modern = await outputFS.readFile(
      path.join(fixtureDir, 'dist', 'modern.js'),
      'utf8'
    );
    assert(modern.includes('class Foo'));
    assert(modern.includes('class Bar'));
  });

  it('should not compile node_modules by default', async function() {
    await bundle(
      path.join(__dirname, '/integration/babel-node-modules/index.js')
    );

    let file = await outputFS.readFile(path.join(distDir, 'index.js'), 'utf8');
    assert(/class \S+ \{\}/.test(file));
    assert(file.includes('function Bar'));
  });

  it('should compile node_modules with browserslist to app target', async function() {
    await bundle(
      path.join(
        __dirname,
        '/integration/babel-node-modules-browserslist/index.js'
      )
    );

    let file = await outputFS.readFile(path.join(distDir, 'index.js'), 'utf8');
    assert(file.includes('function Foo'));
    assert(file.includes('function Bar'));
  });

  it('should compile node_modules when symlinked with a source field in package.json', async function() {
<<<<<<< HEAD
    await fs.rimraf(inputDir);
    await fs.mkdirp(path.join(inputDir, 'node_modules'));
=======
    const inputDir = path.join(__dirname, '/input');
    await outputFS.rimraf(inputDir);
    await outputFS.mkdirp(path.join(inputDir, 'node_modules'));
>>>>>>> 65b4c36d
    await ncp(
      path.join(path.join(__dirname, '/integration/babel-node-modules-source')),
      inputDir
    );

    // Create the symlink here to prevent cross platform and git issues
    await outputFS.symlink(
      path.join(inputDir, 'packages/foo'),
      path.join(inputDir, 'node_modules/foo'),
      'dir'
    );

<<<<<<< HEAD
    await bundle(inputDir + '/index.js', {outputFS: fs});

    let file = await fs.readFile(path.join(distDir, 'index.js'), 'utf8');
=======
    await bundle(inputDir + '/index.js', {inputFS: outputFS});

    let file = await outputFS.readFile(
      path.join(outputFS.cwd(), 'dist', 'index.js'),
      'utf8'
    );
>>>>>>> 65b4c36d
    assert(file.includes('function Foo'));
    assert(file.includes('function Bar'));
  });

  it('should not compile node_modules with a source field in package.json when not symlinked', async function() {
    await bundle(
      path.join(
        __dirname,
        '/integration/babel-node-modules-source-unlinked/index.js'
      )
    );

    let file = await outputFS.readFile(path.join(distDir, 'index.js'), 'utf8');
    assert(!file.includes('function Foo'));
    assert(file.includes('function Bar'));
  });

  it('should support compiling JSX', async function() {
    await bundle(path.join(__dirname, '/integration/jsx/index.jsx'));

    let file = await outputFS.readFile(path.join(distDir, 'index.js'), 'utf8');
    assert(file.includes('React.createElement("div"'));
  });

  it('should support compiling JSX in JS files with React dependency', async function() {
    await bundle(path.join(__dirname, '/integration/jsx-react/index.js'));

    let file = await outputFS.readFile(path.join(distDir, 'index.js'), 'utf8');
    assert(file.includes('React.createElement("div"'));
  });

  it('should support compiling JSX in JS files with Preact dependency', async function() {
    await bundle(path.join(__dirname, '/integration/jsx-preact/index.js'));

    let file = await outputFS.readFile(path.join(distDir, 'index.js'), 'utf8');
    assert(file.includes('h("div"'));
  });

  it('should support compiling JSX in JS files with Nerv dependency', async function() {
    await bundle(path.join(__dirname, '/integration/jsx-nervjs/index.js'));

    let file = await outputFS.readFile(path.join(distDir, 'index.js'), 'utf8');
    assert(file.includes('Nerv.createElement("div"'));
  });

  it('should support compiling JSX in JS files with Hyperapp dependency', async function() {
    await bundle(path.join(__dirname, '/integration/jsx-hyperapp/index.js'));

    let file = await outputFS.readFile(path.join(distDir, 'index.js'), 'utf8');
    assert(file.includes('h("div"'));
  });

  it('should strip away flow types of node modules', async function() {
    let b = await bundle(
      path.join(__dirname, '/integration/babel-strip-flow-types/index.js')
    );

    let output = await run(b);
    assert.equal(typeof output, 'function');
    assert.equal(output(), 'hello world');

    let file = await outputFS.readFile(path.join(distDir, 'index.js'), 'utf8');
    assert(!file.includes('OptionsType'));
  });

  it('should rebuild when .babelrc changes', async function() {
    let differentPath = path.join(inputDir, 'differentConfig');
    let configPath = path.join(inputDir, '.babelrc');

    await ncp(path.join(__dirname, 'integration/babel-custom'), inputDir);

    let b = bundler(path.join(inputDir, 'index.js'), {
      outputFS: fs
    });

    subscription = await b.watch();
    await getNextBuild(b);
    let distFile = await fs.readFile(path.join(distDir, 'index.js'), 'utf8');
    assert(distFile.includes('hello there'));
    await fs.copyFile(differentPath, configPath);
    // On Windows only, `fs.utimes` arguments must be instances of `Date`,
    // otherwise it fails. For Mac instances on Azure CI, using a Date instance
    // does not update the utime correctly, so for all other platforms, use a
    // number.
    // https://github.com/nodejs/node/issues/5561
    let now = os.platform() === 'win32' ? new Date() : Date.now();
    // fs.copyFile does not reliably update mtime, which babel uses to invalidate cached file contents
    await fs.utimes(configPath, now, now);
    await getNextBuild(b);
    distFile = await fs.readFile(path.join(distDir, 'index.js'), 'utf8');
    assert(!distFile.includes('hello there'));
    assert(distFile.includes('something different'));
  });

  it('should support compiling with babel using babel.config.js config', async function() {
    await bundle(
      path.join(__dirname, '/integration/babel-config-js/src/index.js')
    );

    let file = await outputFS.readFile(path.join(distDir, 'index.js'), 'utf8');
    assert(!file.includes('REPLACE_ME'));
    assert(file.match(/return \d+;/));
  });

  it('should invalidate babel.config.js across runs', async function() {
    let fs = new NodeFS();
    let dateRe = /return (\d+);/;

    let fixtureDir = path.join(__dirname, '/integration/babel-config-js');
    let distDir = path.resolve(fixtureDir, './dist');

    let build = () =>
      spawnSync(
        'node',
        [parcelCli, 'build', 'src/index.js', '--no-minify', '--no-scope-hoist'],
        {
          cwd: fixtureDir,
          env: {
            ...process.env,
            PARCEL_WORKERS: '0'
          }
        }
      );

    build();
    let file = await fs.readFile(path.join(distDir, 'index.js'), 'utf8');
    assert(!file.includes('REPLACE_ME'));
    let firstMatch = file.match(dateRe);
    assert(firstMatch != null);
    let firstDatestamp = firstMatch[1];

    build();
    file = await fs.readFile(path.join(distDir, 'index.js'), 'utf8');
    let secondMatch = file.match(dateRe);
    assert(secondMatch != null);
    let secondDatestamp = secondMatch[1];

    assert.notEqual(firstDatestamp, secondDatestamp);
    await fs.rimraf(distDir);
  });

  it('should invalidate when babel plugins are upgraded across runs', async function() {
    let fs = new NodeFS();

    let fixtureDir = path.join(__dirname, '/integration/babel-plugin-upgrade');
    let distDir = path.resolve(inputDir, './dist');
    await ncp(path.join(fixtureDir), inputDir);

    let build = () =>
      spawnSync(
        'node',
        [parcelCli, 'build', 'index.js', '--no-minify', '--no-scope-hoist'],
        {
          cwd: inputDir,
          env: {
            ...process.env,
            PARCEL_WORKERS: '0'
          }
        }
      );

    build();
    let file = await fs.readFile(path.join(distDir, 'index.js'), 'utf8');
    assert(!file.includes('REPLACE_ME'));
    assert(file.includes('hello there'));

    await fs.writeFile(
      path.join(inputDir, 'node_modules/babel-plugin-dummy/message.js'),
      'module.exports = "something different"'
    );
    await fs.writeFile(
      path.join(inputDir, 'node_modules/babel-plugin-dummy/package.json'),
      JSON.stringify({name: 'babel-plugin-dummy', version: '1.1.0'})
    );
    await fs.writeFile(
      path.join(inputDir, 'yarn.lock'),
      '# yarn.lock has been updated'
    );

    build();
    file = await fs.readFile(path.join(distDir, 'index.js'), 'utf8');
    assert(!file.includes('REPLACE_ME'));
    assert(!file.includes('hello there'));
    assert(file.includes('something different'));

    await fs.rimraf(distDir);
  });

  it('should support multitarget builds using a custom babel config with @parcel/babel-preset-env', async function() {
    let fixtureDir = path.join(
      __dirname,
      '/integration/babel-config-js-multitarget'
    );

    await bundle(path.join(fixtureDir, 'src/index.js'));

    let [modern, legacy] = await Promise.all([
      outputFS.readFile(path.join(fixtureDir, 'dist/modern/index.js'), 'utf8'),
      outputFS.readFile(path.join(fixtureDir, 'dist/legacy/index.js'), 'utf8')
    ]);

    assert(modern.includes('class Foo'));
    assert(modern.includes('this.x ** 2'));

    assert(!legacy.includes('class Foo'));
    assert(!legacy.includes('this.x ** 2'));

    await outputFS.rimraf(path.join(fixtureDir, 'dist'));
  });
});<|MERGE_RESOLUTION|>--- conflicted
+++ resolved
@@ -6,19 +6,15 @@
   getNextBuild,
   removeDistDirectory,
   run,
-  ncp,
   inputFS: fs,
   outputFS,
   distDir,
   sleep
 } = require('@parcel/test-utils');
-<<<<<<< HEAD
-const {symlinkSync} = require('fs');
 const os = require('os');
 const {spawnSync} = require('child_process');
 const {NodeFS} = require('@parcel/fs');
-=======
->>>>>>> 65b4c36d
+const {symlinkSync} = require('fs');
 
 const parcelCli = require.resolve('parcel/src/bin.js');
 const inputDir = path.join(__dirname, '/input');
@@ -28,7 +24,7 @@
   beforeEach(async function() {
     // TODO maybe don't do this for all tests
     await sleep(100);
-    await fs.rimraf(inputDir);
+    await outputFS.rimraf(inputDir);
     await sleep(100);
   });
 
@@ -197,38 +193,24 @@
   });
 
   it('should compile node_modules when symlinked with a source field in package.json', async function() {
-<<<<<<< HEAD
+    const inputDir = path.join(__dirname, '/input');
     await fs.rimraf(inputDir);
     await fs.mkdirp(path.join(inputDir, 'node_modules'));
-=======
-    const inputDir = path.join(__dirname, '/input');
-    await outputFS.rimraf(inputDir);
-    await outputFS.mkdirp(path.join(inputDir, 'node_modules'));
->>>>>>> 65b4c36d
-    await ncp(
+    await fs.ncp(
       path.join(path.join(__dirname, '/integration/babel-node-modules-source')),
       inputDir
     );
 
     // Create the symlink here to prevent cross platform and git issues
-    await outputFS.symlink(
+    symlinkSync(
       path.join(inputDir, 'packages/foo'),
       path.join(inputDir, 'node_modules/foo'),
       'dir'
     );
 
-<<<<<<< HEAD
     await bundle(inputDir + '/index.js', {outputFS: fs});
 
     let file = await fs.readFile(path.join(distDir, 'index.js'), 'utf8');
-=======
-    await bundle(inputDir + '/index.js', {inputFS: outputFS});
-
-    let file = await outputFS.readFile(
-      path.join(outputFS.cwd(), 'dist', 'index.js'),
-      'utf8'
-    );
->>>>>>> 65b4c36d
     assert(file.includes('function Foo'));
     assert(file.includes('function Bar'));
   });
@@ -298,7 +280,7 @@
     let differentPath = path.join(inputDir, 'differentConfig');
     let configPath = path.join(inputDir, '.babelrc');
 
-    await ncp(path.join(__dirname, 'integration/babel-custom'), inputDir);
+    await fs.ncp(path.join(__dirname, 'integration/babel-custom'), inputDir);
 
     let b = bundler(path.join(inputDir, 'index.js'), {
       outputFS: fs
@@ -321,6 +303,7 @@
     distFile = await fs.readFile(path.join(distDir, 'index.js'), 'utf8');
     assert(!distFile.includes('hello there'));
     assert(distFile.includes('something different'));
+    // await fs.rimraf(inputDir);
   });
 
   it('should support compiling with babel using babel.config.js config', async function() {
@@ -375,7 +358,7 @@
 
     let fixtureDir = path.join(__dirname, '/integration/babel-plugin-upgrade');
     let distDir = path.resolve(inputDir, './dist');
-    await ncp(path.join(fixtureDir), inputDir);
+    await fs.ncp(path.join(fixtureDir), inputDir);
 
     let build = () =>
       spawnSync(
