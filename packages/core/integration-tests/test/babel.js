import assert from 'assert';
import path from 'path';
import {
  bundle,
  bundler,
  distDir,
  getNextBuild,
  inputFS as fs,
  outputFS,
  removeDistDirectory,
  run,
  sleep,
} from '@parcel/test-utils';
import Logger from '@parcel/logger';
import os from 'os';
import {spawnSync} from 'child_process';
import {symlinkSync} from 'fs';
import tempy from 'tempy';

const parcelCli = require.resolve('parcel/src/bin.js');
const inputDir = path.join(__dirname, '/input');

describe('babel', function() {
  let subscription;
  beforeEach(async function() {
    // TODO maybe don't do this for all tests
    await sleep(100);
    await outputFS.rimraf(inputDir);
    await sleep(100);
  });

  afterEach(async () => {
    await removeDistDirectory();
    if (subscription) {
      await subscription.unsubscribe();
      subscription = null;
    }
  });

  it.skip('should auto install @babel/core v7', async function() {
    let originalPkg = await fs.readFile(
      __dirname + '/integration/babel-7-autoinstall/package.json',
    );
    let b = await bundle(
      __dirname + '/integration/babel-7-autoinstall/index.js',
    );

    let output = await run(b);
    assert.equal(typeof output, 'object');
    assert.equal(typeof output.default, 'function');
    assert.equal(output.default(), 3);

    let pkg = await fs.readFile(
      __dirname + '/integration/babel-7-autoinstall/package.json',
    );
    assert(JSON.parse(pkg).devDependencies['@babel/core']);
    await fs.writeFile(
      __dirname + '/integration/babel-7-autoinstall/package.json',
      originalPkg,
    );
  });

  it.skip('should auto install babel plugins', async function() {
    let originalPkg = await fs.readFile(
      __dirname + '/integration/babel-plugin-autoinstall/package.json',
    );
    let b = await bundle(
      __dirname + '/integration/babel-plugin-autoinstall/index.js',
    );

    let output = await run(b);
    assert.equal(typeof output, 'object');
    assert.equal(typeof output.default, 'function');
    assert.equal(output.default(), 3);

    let pkg = await fs.readFile(
      __dirname + '/integration/babel-plugin-autoinstall/package.json',
    );
    assert(JSON.parse(pkg).devDependencies['@babel/core']);
    assert(
      JSON.parse(pkg).devDependencies[
        '@babel/plugin-proposal-class-properties'
      ],
    );
    await fs.writeFile(
      __dirname + '/integration/babel-plugin-autoinstall/package.json',
      originalPkg,
    );
  });

  it('should support compiling with babel using .babelrc config', async function() {
    await bundle(path.join(__dirname, '/integration/babelrc-custom/index.js'));

    let file = await outputFS.readFile(path.join(distDir, 'index.js'), 'utf8');
    assert(!file.includes('REPLACE_ME'));
    assert(file.includes('hello there'));
  });

  it('should support compiling with babel using babel.config.json config without warnings', async function() {
    let messages = [];
    let loggerDisposable = Logger.onLog(message => {
      messages.push(message);
    });
    await bundle(
      path.join(__dirname, '/integration/babel-config-json-custom/index.js'),
      {
        logLevel: 'verbose',
      },
    );
    loggerDisposable.dispose();

    let file = await outputFS.readFile(path.join(distDir, 'index.js'), 'utf8');
    assert(!file.includes('REPLACE_ME'));
    assert(file.includes('hello there'));
    assert.deepEqual(messages, []);
  });

  it('should not compile with babel if no targets are defined', async function() {
    await bundle(path.join(__dirname, '/integration/babel-default/index.js'), {
      defaultEngines: null,
      minify: false,
    });
    let file = await outputFS.readFile(path.join(distDir, 'index.js'), 'utf8');
    assert(file.includes('class Foo'));
    assert(file.includes('class Bar'));
  });

  it('should support compiling with babel using browserlist', async function() {
    await bundle(
      path.join(__dirname, '/integration/babel-browserslist/index.js'),
    );

    let file = await outputFS.readFile(path.join(distDir, 'index.js'), 'utf8');
    assert(file.includes('function Foo'));
    assert(file.includes('function Bar'));
  });

  it('should only include necessary parts of core-js using browserlist', async function() {
    await bundle(path.join(__dirname, '/integration/babel-core-js/index.js'));

    let file = await outputFS.readFile(path.join(distDir, 'index.js'), 'utf8');
    assert(file.includes('async function Bar() {}'));
    // Check that core-js's globalThis polyfill is referenced.
    // NOTE: This may change if core-js internals change.
    assert(file.includes('esnext.global-this'));
    assert(!file.includes('es.array.concat'));
  });

  it.skip('should support compiling with babel using browserslist for different environments', async function() {
    async function testBrowserListMultipleEnv(projectBasePath) {
      // Transpiled destructuring, like r = p.prop1, o = p.prop2, a = p.prop3;
      const prodRegExp = /\S+ ?= ?\S+\.prop1,\s*?\S+ ?= ?\S+\.prop2,\s*?\S+ ?= ?\S+\.prop3;/;
      // ES6 Destructuring, like in the source;
      const devRegExp = /const ?{\s*prop1(:.+)?,\s*prop2(:.+)?,\s*prop3(:.+)?\s*} ?= ?.*/;
      let file;
      // Dev build test
      await bundle(path.join(__dirname, projectBasePath, '/index.js'));
      file = await outputFS.readFile(path.join(distDir, 'index.js'), 'utf8');
      assert.equal(devRegExp.test(file), true);
      assert.equal(prodRegExp.test(file), false);
      // Prod build test
      await bundle(path.join(__dirname, projectBasePath, '/index.js'), {
        minify: false,
        production: true,
      });
      file = await outputFS.readFile(path.join(distDir, 'index.js'), 'utf8');
      assert.equal(prodRegExp.test(file), true);
      assert.equal(devRegExp.test(file), false);
    }

    await testBrowserListMultipleEnv(
      '/integration/babel-browserslist-multiple-env',
    );
    await testBrowserListMultipleEnv(
      '/integration/babel-browserslist-multiple-env-as-string',
    );
  });

  it('can build using @babel/preset-env when engines have semver ranges', async () => {
    let fixtureDir = path.join(__dirname, '/integration/babel-semver-engine');
    await bundle(path.join(fixtureDir, 'index.js'));

    let legacy = await outputFS.readFile(
      path.join(fixtureDir, 'dist', 'legacy.js'),
      'utf8',
    );
    assert(legacy.includes('function Foo'));
    assert(legacy.includes('function Bar'));

    let modern = await outputFS.readFile(
      path.join(fixtureDir, 'dist', 'modern.js'),
      'utf8',
    );
    assert(modern.includes('class Foo'));
    assert(modern.includes('class Bar'));
  });

  it('should not compile node_modules by default', async function() {
    await bundle(
      path.join(__dirname, '/integration/babel-node-modules/index.js'),
    );

    let file = await outputFS.readFile(path.join(distDir, 'index.js'), 'utf8');
    assert(/class \S+ \{\}/.test(file));
    assert(file.includes('function Bar'));
  });

  it.skip('should compile node_modules with browserslist to app target', async function() {
    await bundle(
      path.join(
        __dirname,
        '/integration/babel-node-modules-browserslist/index.js',
      ),
    );

    let file = await outputFS.readFile(path.join(distDir, 'index.js'), 'utf8');
    assert(file.includes('function Foo'));
    assert(file.includes('function Bar'));
  });

<<<<<<< HEAD
  it.skip('should compile node_modules when symlinked with a source field in package.json', async function() {
    const inputDir = path.join(__dirname, '/input');
    await fs.rimraf(inputDir);
    await fs.mkdirp(path.join(inputDir, 'node_modules'));
    await fs.ncp(
      path.join(path.join(__dirname, '/integration/babel-node-modules-source')),
      inputDir,
    );

    // Create the symlink here to prevent cross platform and git issues
    symlinkSync(
      path.join(inputDir, 'packages/foo'),
      path.join(inputDir, 'node_modules/foo'),
      'dir',
    );

    await bundle(inputDir + '/index.js', {outputFS: fs});

    let file = await fs.readFile(path.join(distDir, 'index.js'), 'utf8');
    assert(file.includes('function Foo'));
    assert(file.includes('function Bar'));
  });

=======
>>>>>>> 6b1aec6a
  it('should not compile node_modules with a source field in package.json when not symlinked', async function() {
    await bundle(
      path.join(
        __dirname,
        '/integration/babel-node-modules-source-unlinked/index.js',
      ),
    );

    let file = await outputFS.readFile(path.join(distDir, 'index.js'), 'utf8');
    assert(!file.includes('function Foo'));
    assert(file.includes('function Bar'));
  });

  it('should support compiling JSX', async function() {
    await bundle(path.join(__dirname, '/integration/jsx/index.jsx'));

    let file = await outputFS.readFile(path.join(distDir, 'index.js'), 'utf8');
    assert(file.includes('React.createElement("div"'));
  });

  it('should support compiling JSX in JS files with React dependency', async function() {
    await bundle(path.join(__dirname, '/integration/jsx-react/index.js'));

    let file = await outputFS.readFile(path.join(distDir, 'index.js'), 'utf8');
    assert(file.includes('React.createElement("div"'));
  });

  it('should support compiling JSX in JS files with React aliased to Preact', async function() {
    await bundle(path.join(__dirname, '/integration/jsx-react-alias/index.js'));

    let file = await outputFS.readFile(path.join(distDir, 'index.js'), 'utf8');
    assert(file.includes('React.createElement("div"'));
  });

  it('should support compiling JSX in JS files with Preact dependency', async function() {
    await bundle(path.join(__dirname, '/integration/jsx-preact/index.js'));

    let file = await outputFS.readFile(path.join(distDir, 'index.js'), 'utf8');
    assert(file.includes('h("div"'));
  });

  it('should support compiling JSX in JS files with Nerv dependency', async function() {
    await bundle(path.join(__dirname, '/integration/jsx-nervjs/index.js'));

    let file = await outputFS.readFile(path.join(distDir, 'index.js'), 'utf8');
    assert(file.includes('Nerv.createElement("div"'));
  });

  it('should support compiling JSX in JS files with Hyperapp dependency', async function() {
    await bundle(path.join(__dirname, '/integration/jsx-hyperapp/index.js'));

    let file = await outputFS.readFile(path.join(distDir, 'index.js'), 'utf8');
    assert(file.includes('h("div"'));
  });

  it('should strip away flow types', async function() {
    let b = await bundle(
      path.join(__dirname, '/integration/babel-strip-flow-types/index.js'),
    );

    let output = await run(b);
    assert.equal(typeof output, 'function');
    assert.equal(output(), 'hello world');

    let file = await outputFS.readFile(path.join(distDir, 'index.js'), 'utf8');
    assert(!file.includes('OptionsType'));
  });

  it('should support compiling with babel using babel.config.js config', async function() {
    await bundle(
      path.join(__dirname, '/integration/babel-config-js/src/index.js'),
    );

    let file = await outputFS.readFile(path.join(distDir, 'index.js'), 'utf8');
    assert(!file.includes('REPLACE_ME'));
    assert(file.match(/return \d+;/));
  });

  it('should support compiling with babel using babel.config.js config with a require in it', async function() {
    await bundle(
      path.join(__dirname, '/integration/babel-config-js-require/src/index.js'),
    );

    let file = await outputFS.readFile(path.join(distDir, 'index.js'), 'utf8');
    assert(!file.includes('REPLACE_ME'));
    assert(file.match(/return \d+;/));
  });

  it('should support multitarget builds using a custom babel config with @parcel/babel-preset-env', async function() {
    let fixtureDir = path.join(
      __dirname,
      '/integration/babel-config-js-multitarget',
    );

    await bundle(path.join(fixtureDir, 'src/index.js'));

    let [modern, legacy] = await Promise.all([
      outputFS.readFile(path.join(fixtureDir, 'dist/modern/index.js'), 'utf8'),
      outputFS.readFile(path.join(fixtureDir, 'dist/legacy/index.js'), 'utf8'),
    ]);

    assert(modern.includes('class Foo'));
    assert(modern.includes('this.x ** 2'));

    assert(!legacy.includes('class Foo'));
    assert(!legacy.includes('this.x ** 2'));

    await outputFS.rimraf(path.join(fixtureDir, 'dist'));
  });

  it('should support multitarget builds using a custom babel config with @parcel/babel-plugin-transform-runtime', async function() {
    let fixtureDir = path.join(
      __dirname,
      '/integration/babel-config-js-multitarget-transform-runtime',
    );

    await bundle(path.join(fixtureDir, 'src/index.js'), {
      mode: 'production',
      minify: false,
    });

    let [main, esmodule] = await Promise.all([
      outputFS.readFile(path.join(fixtureDir, 'dist/main.js'), 'utf8'),
      outputFS.readFile(path.join(fixtureDir, 'dist/module.js'), 'utf8'),
    ]);

    assert(main.includes('"@babel/runtime/helpers/objectSpread2"'));

    assert(esmodule.includes('"@babel/runtime/helpers/esm/objectSpread2"'));

    await outputFS.rimraf(path.join(fixtureDir, 'dist'));
  });

  it('should support building with default babel config when running parcel globally', async function() {
    let tmpDir = tempy.directory();
    let distDir = path.join(tmpDir, 'dist');
    await fs.ncp(
      path.join(__dirname, '/integration/babel-default'),
      path.join(tmpDir, '/input'),
    );
    await bundle(path.join(tmpDir, '/input/index.js'), {
      targets: {
        modern: {
          engines: {
            node: '^4.0.0',
          },
          distDir,
        },
      },
      autoinstall: true,
    });
    let file = await outputFS.readFile(path.join(distDir, 'index.js'), 'utf8');
    assert(file.includes('function Foo'));
    assert(file.includes('function Bar'));
  });

  it('should support building with custom babel config when running parcel globally', async function() {
    let tmpDir = tempy.directory();
    let distDir = path.join(tmpDir, 'dist');
    await fs.ncp(
      path.join(__dirname, '/integration/babelrc-custom'),
      path.join(tmpDir, '/input'),
    );
    await bundle(path.join(tmpDir, '/input/index.js'), {
      targets: {
        modern: {
          engines: {
            node: '^4.0.0',
          },
          distDir,
        },
      },
      autoinstall: true,
    });
    let file = await outputFS.readFile(path.join(distDir, 'index.js'), 'utf8');
    assert(!file.includes('REPLACE_ME'));
    assert(file.includes('hello there'));
  });

  it('should support merging .babelrc and babel.config.json in a monorepo', async function() {
    await bundle(
      path.join(
        __dirname,
        '/integration/babel-config-monorepo/packages/pkg-a/src/index.js',
      ),
    );

    let file = await outputFS.readFile(path.join(distDir, 'index.js'), 'utf8');
    assert(!file.includes('REPLACE_ME'));
    assert(file.includes('string from a plugin in babel.config.json'));
    assert(!file.includes('ANOTHER_THING_TO_REPLACE'));
    assert(file.includes('string from a plugin in .babelrc'));
    assert(file.includes('SOMETHING ELSE'));
    assert(!file.includes('string from a plugin from a different sub-package'));
  });

  describe('Babel envName', () => {
    it('should prefer BABEL_ENV to NODE_ENV', async () => {
      await bundle(
        path.join(__dirname, '/integration/babel-env-name/index.js'),
        {
          targets: {main: {distDir, engines: {browsers: ['ie 11']}}},
          env: {BABEL_ENV: 'production', NODE_ENV: 'development'},
        },
      );
      let file = await outputFS.readFile(
        path.join(distDir, 'index.js'),
        'utf8',
      );
      assert(!file.includes('class Foo'));
    });

    it('should invalidate when BABEL_ENV changes', async () => {
      await bundle(
        path.join(__dirname, '/integration/babel-env-name/index.js'),
        {
          targets: {main: {distDir, engines: {browsers: ['ie 11']}}},
          disableCache: false,
        },
      );
      let file = await outputFS.readFile(
        path.join(distDir, 'index.js'),
        'utf8',
      );
      assert(file.includes('class Foo'));

      await bundle(
        path.join(__dirname, '/integration/babel-env-name/index.js'),
        {disableCache: false, env: {BABEL_ENV: 'production'}},
      );
      file = await outputFS.readFile(path.join(distDir, 'index.js'), 'utf8');
      assert(!file.includes('class Foo'));
    });

    it('should invalidate when NODE_ENV changes from BABEL_ENV', async () => {
      await bundle(
        path.join(__dirname, '/integration/babel-env-name/index.js'),
        {
          targets: {main: {distDir, engines: {browsers: ['ie 11']}}},
          disableCache: false,
          env: {NODE_ENV: 'production'},
        },
      );
      let file = await outputFS.readFile(
        path.join(distDir, 'index.js'),
        'utf8',
      );
      assert(!file.includes('class Foo'));

      await bundle(
        path.join(__dirname, '/integration/babel-env-name/index.js'),
        {
          targets: {main: {distDir, engines: {browsers: ['ie 11']}}},
          disableCache: false,
          env: {BABEL_ENV: 'development'},
        },
      );
      file = await outputFS.readFile(path.join(distDir, 'index.js'), 'utf8');
      assert(file.includes('class Foo'));
    });

    it('should be "production" if Parcel is run in production mode', async () => {
      await bundle(
        path.join(__dirname, '/integration/babel-env-name/index.js'),
        {
          targets: {main: {distDir, engines: {browsers: ['ie 11']}}},
          mode: 'production',
        },
      );
      let file = await outputFS.readFile(
        path.join(distDir, 'index.js'),
        'utf8',
      );
      assert(!file.includes('class Foo'));
    });
  });

  describe('tests needing the real filesystem', () => {
    afterEach(async () => {
      try {
        await fs.rimraf(inputDir);
        await fs.rimraf(distDir);
      } catch (e) {
        if (e.code === 'ENOENT') {
          throw e;
        }
      }
    });

    it('should compile node_modules when symlinked with a source field in package.json', async function() {
      const inputDir = path.join(__dirname, '/input');
      await fs.rimraf(inputDir);
      await fs.mkdirp(path.join(inputDir, 'node_modules'));
      await fs.ncp(
        path.join(
          path.join(__dirname, '/integration/babel-node-modules-source'),
        ),
        inputDir,
      );

      // Create the symlink here to prevent cross platform and git issues
      symlinkSync(
        path.join(inputDir, 'packages/foo'),
        path.join(inputDir, 'node_modules/foo'),
        'dir',
      );

      await bundle(inputDir + '/index.js', {outputFS: fs});

      let file = await fs.readFile(path.join(distDir, 'index.js'), 'utf8');
      assert(file.includes('function Foo'));
      assert(file.includes('function Bar'));
    });

    it('should rebuild when .babelrc changes', async function() {
      let inputDir = tempy.directory();
      let differentPath = path.join(inputDir, 'differentConfig');
      let configPath = path.join(inputDir, '.babelrc');

      await fs.ncp(
        path.join(__dirname, 'integration/babelrc-custom'),
        inputDir,
      );

      let b = bundler(path.join(inputDir, 'index.js'), {
        outputFS: fs,
        autoinstall: true,
      });

      subscription = await b.watch();
      await getNextBuild(b);
      let distFile = await fs.readFile(path.join(distDir, 'index.js'), 'utf8');
      assert(distFile.includes('hello there'));
      await fs.copyFile(differentPath, configPath);
      // On Windows only, `fs.utimes` arguments must be instances of `Date`,
      // otherwise it fails. For Mac instances on Azure CI, using a Date instance
      // does not update the utime correctly, so for all other platforms, use a
      // number.
      // https://github.com/nodejs/node/issues/5561
      let now = os.platform() === 'win32' ? new Date() : Date.now();
      // fs.copyFile does not reliably update mtime, which babel uses to invalidate cached file contents
      await fs.utimes(configPath, now, now);
      await getNextBuild(b);
      distFile = await fs.readFile(path.join(distDir, 'index.js'), 'utf8');
      assert(!distFile.includes('hello there'));
      assert(distFile.includes('something different'));
    });

    it('should invalidate babel.config.js across runs', async function() {
      let dateRe = /return (\d+);/;

      let fixtureDir = path.join(__dirname, '/integration/babel-config-js');
      let distDir = path.resolve(fixtureDir, './dist');
      let cacheDir = path.resolve(fixtureDir, '.parcel-cache');
      await fs.rimraf(distDir);
      await fs.rimraf(cacheDir);
      await fs.rimraf(path.resolve(fixtureDir, './node_modules/.cache'));

      let build = () =>
        spawnSync(
          'node',
          [
            parcelCli,
            'build',
            'src/index.js',
            '--no-minify',
            '--no-scope-hoist',
          ],
          {
            cwd: fixtureDir,
            env: {
              ...process.env,
              PARCEL_WORKERS: '0',
            },
          },
        );

      build();
      let file = await fs.readFile(path.join(distDir, 'index.js'), 'utf8');
      assert(!file.includes('REPLACE_ME'));
      let firstMatch = file.match(dateRe);
      assert(firstMatch != null);
      let firstDatestamp = firstMatch[1];

      build();
      file = await fs.readFile(path.join(distDir, 'index.js'), 'utf8');
      let secondMatch = file.match(dateRe);
      assert(secondMatch != null);
      let secondDatestamp = secondMatch[1];

      assert.notEqual(firstDatestamp, secondDatestamp);
    });

    it('should invalidate when babel plugins are upgraded across runs', async function() {
      let fixtureDir = path.join(
        __dirname,
        '/integration/babel-plugin-upgrade',
      );
      await fs.ncp(path.join(fixtureDir), inputDir);
      await fs.rimraf(path.join(__dirname, '.parcel-cache'));

      let build = () =>
        spawnSync(
          'node',
          [parcelCli, 'build', 'index.js', '--no-minify', '--no-scope-hoist'],
          {
            cwd: inputDir,
            env: {
              ...process.env,
              PARCEL_WORKERS: '0',
            },
          },
        );

      build();
      let file = await fs.readFile(path.join(distDir, 'index.js'), 'utf8');
      assert(!file.includes('REPLACE_ME'));
      assert(file.includes('hello there'));

      await fs.writeFile(
        path.join(inputDir, 'node_modules/babel-plugin-dummy/message.js'),
        'module.exports = "something different"',
      );
      await fs.writeFile(
        path.join(inputDir, 'node_modules/babel-plugin-dummy/package.json'),
        JSON.stringify({name: 'babel-plugin-dummy', version: '1.1.0'}),
      );
      await fs.writeFile(
        path.join(inputDir, 'yarn.lock'),
        '# yarn.lock has been updated',
      );

      build();
      file = await fs.readFile(path.join(distDir, 'index.js'), 'utf8');
      assert(!file.includes('REPLACE_ME'));
      assert(!file.includes('hello there'));
      assert(file.includes('something different'));
    });
  });
});<|MERGE_RESOLUTION|>--- conflicted
+++ resolved
@@ -218,32 +218,6 @@
     assert(file.includes('function Bar'));
   });
 
-<<<<<<< HEAD
-  it.skip('should compile node_modules when symlinked with a source field in package.json', async function() {
-    const inputDir = path.join(__dirname, '/input');
-    await fs.rimraf(inputDir);
-    await fs.mkdirp(path.join(inputDir, 'node_modules'));
-    await fs.ncp(
-      path.join(path.join(__dirname, '/integration/babel-node-modules-source')),
-      inputDir,
-    );
-
-    // Create the symlink here to prevent cross platform and git issues
-    symlinkSync(
-      path.join(inputDir, 'packages/foo'),
-      path.join(inputDir, 'node_modules/foo'),
-      'dir',
-    );
-
-    await bundle(inputDir + '/index.js', {outputFS: fs});
-
-    let file = await fs.readFile(path.join(distDir, 'index.js'), 'utf8');
-    assert(file.includes('function Foo'));
-    assert(file.includes('function Bar'));
-  });
-
-=======
->>>>>>> 6b1aec6a
   it('should not compile node_modules with a source field in package.json when not symlinked', async function() {
     await bundle(
       path.join(
