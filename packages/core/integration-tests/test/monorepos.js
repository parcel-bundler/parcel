--- conflicted
+++ resolved
@@ -48,15 +48,7 @@
         assets: ['index.js', 'index.module.css'],
       },
       {
-<<<<<<< HEAD
-        name: 'pkg-b.module.js',
-        assets: ['index.js', 'index.module.css'],
-      },
-      {
-        name: 'pkg-b.cjs.css',
-=======
         name: 'index.css',
->>>>>>> c0655c56
         assets: ['index.module.css'],
       },
     ]);
@@ -80,26 +72,13 @@
     assert(contents.includes('require("./index.css")'));
 
     contents = await outputFS.readFile(
-<<<<<<< HEAD
-      path.join(__dirname, '/integration/monorepo/pkg-b/dist/pkg-b.cjs.css'),
+      path.join(
+        __dirname,
+        '/integration/monorepo/dist/default/pkg-b/src/index.css',
+      ),
       'utf8',
     );
     assert(contents.includes('._foo'));
-
-    contents = await outputFS.readFile(
-      path.join(__dirname, '/integration/monorepo/pkg-b/dist/pkg-b.module.js'),
-      'utf8',
-    );
-    assert(contents.includes('import "./pkg-b.cjs.css"'));
-=======
-      path.join(
-        __dirname,
-        '/integration/monorepo/dist/default/pkg-b/src/index.css',
-      ),
-      'utf8',
-    );
-    assert(contents.includes('._foo'));
->>>>>>> c0655c56
   });
 
   it('should build multiple packages in a monorepo at once, pointing at directories with "source" field in package.json', async function() {
@@ -177,20 +156,7 @@
       ),
       'utf8',
     );
-<<<<<<< HEAD
     assert(contents.includes('import "./pkg-b.cjs.css"'));
-=======
-    assert(contents.includes('import "./pkg-b.module.css"'));
-
-    contents = await outputFS.readFile(
-      path.join(
-        __dirname,
-        '/integration/monorepo/packages/pkg-b/dist/pkg-b.module.css',
-      ),
-      'utf8',
-    );
-    assert(contents.includes('._foo'));
->>>>>>> c0655c56
   });
 
   it('should build using root targets with a glob pointing at files inside packages', async function() {
@@ -209,15 +175,7 @@
         assets: ['index.js', 'index.module.css'],
       },
       {
-<<<<<<< HEAD
-        name: 'pkg-b.module.js',
-        assets: ['index.js', 'index.module.css'],
-      },
-      {
-        name: 'pkg-b.cjs.css',
-=======
         name: 'index.css',
->>>>>>> c0655c56
         assets: ['index.module.css'],
       },
     ]);
@@ -241,26 +199,13 @@
     assert(contents.includes('require("./index.css")'));
 
     contents = await outputFS.readFile(
-<<<<<<< HEAD
-      path.join(__dirname, '/integration/monorepo/pkg-b/dist/pkg-b.cjs.css'),
+      path.join(
+        __dirname,
+        '/integration/monorepo/dist/default/pkg-b/src/index.css',
+      ),
       'utf8',
     );
     assert(contents.includes('._foo'));
-
-    contents = await outputFS.readFile(
-      path.join(__dirname, '/integration/monorepo/pkg-b/dist/pkg-b.module.js'),
-      'utf8',
-    );
-    assert(contents.includes('import "./pkg-b.cjs.css"'));
-=======
-      path.join(
-        __dirname,
-        '/integration/monorepo/dist/default/pkg-b/src/index.css',
-      ),
-      'utf8',
-    );
-    assert(contents.includes('._foo'));
->>>>>>> c0655c56
   });
 
   it('should build multiple packages in a monorepo at once, pointing at a glob of directories', async function() {
@@ -337,20 +282,7 @@
       ),
       'utf8',
     );
-<<<<<<< HEAD
     assert(contents.includes('import "./pkg-b.cjs.css"'));
-=======
-    assert(contents.includes('import "./pkg-b.module.css"'));
-
-    contents = await outputFS.readFile(
-      path.join(
-        __dirname,
-        '/integration/monorepo/packages/pkg-b/dist/pkg-b.module.css',
-      ),
-      'utf8',
-    );
-    assert(contents.includes('._foo'));
->>>>>>> c0655c56
   });
 
   it('should watch glob entries and build new packages that are added', async function() {
