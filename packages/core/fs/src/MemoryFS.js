--- conflicted
+++ resolved
@@ -846,13 +846,8 @@
     return false;
   }
 
-<<<<<<< HEAD
-  isSymbolicLink() {
+  isSymbolicLink(): boolean {
     return Boolean(this.#mode & S_IFLNK);
-=======
-  isSymbolicLink(): boolean {
-    return false;
->>>>>>> 1f558665
   }
 
   isFIFO(): boolean {
