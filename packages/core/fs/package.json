--- conflicted
+++ resolved
@@ -16,15 +16,9 @@
     "node": ">= 10.0.0"
   },
   "dependencies": {
-<<<<<<< HEAD
     "@parcel/utils": "^2.0.0-frontbucket.14",
-    "@parcel/watcher": "^2.0.0-alpha.4",
+    "@parcel/watcher": "^2.0.0-alpha.5",
     "@parcel/workers": "^2.0.0-frontbucket.14",
-=======
-    "@parcel/utils": "^2.0.0-alpha.3.1",
-    "@parcel/watcher": "^2.0.0-alpha.5",
-    "@parcel/workers": "^2.0.0-alpha.3.1",
->>>>>>> d665d06c
     "mkdirp": "^0.5.1",
     "ncp": "^2.0.0",
     "nullthrows": "^1.1.1",
