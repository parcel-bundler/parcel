--- conflicted
+++ resolved
@@ -25,21 +25,12 @@
     "check-ts": "tsc --noEmit index.d.ts"
   },
   "dependencies": {
-<<<<<<< HEAD
     "@parcel/fs-search": "2.0.10",
     "@parcel/fs-write-stream-atomic": "2.0.9",
     "@parcel/types": "2.0.10",
     "@parcel/utils": "2.0.10",
-    "@parcel/watcher": "2.0.0-alpha.10",
+    "@parcel/watcher": "^2.0.0",
     "@parcel/workers": "2.0.10",
-=======
-    "@parcel/fs-search": "2.0.0-rc.0",
-    "@parcel/fs-write-stream-atomic": "2.0.0-rc.0",
-    "@parcel/types": "2.0.0-rc.0",
-    "@parcel/utils": "2.0.0-rc.0",
-    "@parcel/watcher": "^2.0.0",
-    "@parcel/workers": "2.0.0-rc.0",
->>>>>>> 2c838426
     "graceful-fs": "^4.2.4",
     "mkdirp": "^0.5.1",
     "ncp": "^2.0.0",
