// @flow strict-local

import type {
  Asset,
  BuildEvent,
  BuildSuccessEvent,
  BundleGraph,
  Dependency,
  FilePath,
  InitialParcelOptions,
  PackagedBundle,
} from '@parcel/types';
import type {FileSystem} from '@parcel/fs';
import type WorkerFarm from '@parcel/workers';

import invariant from 'assert';
import util from 'util';
import Parcel, {createWorkerFarm} from '@parcel/core';
import assert from 'assert';
import vm from 'vm';
import v8 from 'v8';
import {NodeFS, MemoryFS, OverlayFS, ncp as _ncp} from '@parcel/fs';
import path from 'path';
import url from 'url';
import WebSocket from 'ws';
import nullthrows from 'nullthrows';
import postHtmlParse from 'posthtml-parser';
import postHtml from 'posthtml';
import EventEmitter from 'events';

import {makeDeferredWithPromise, normalizeSeparators} from '@parcel/utils';
import _chalk from 'chalk';
import resolve from 'resolve';

export const workerFarm = (createWorkerFarm(): WorkerFarm);
export const inputFS: NodeFS = new NodeFS();
export let outputFS: MemoryFS = new MemoryFS(workerFarm);
export let overlayFS: OverlayFS = new OverlayFS(outputFS, inputFS);

beforeEach(() => {
  outputFS = new MemoryFS(workerFarm);
  overlayFS = new OverlayFS(outputFS, inputFS);
});

// Recursively copies a directory from the inputFS to the outputFS
export async function ncp(source: FilePath, destination: FilePath) {
  await _ncp(inputFS, source, outputFS, destination);
}

// Mocha is currently run with exit: true because of this issue preventing us
// from properly ending the workerfarm after the test run:
// https://github.com/nodejs/node/pull/28788
//
// TODO: Remove exit: true in .mocharc.json and instead add the following in this file:
//   // Spin down the worker farm to stop it from preventing the main process from exiting
//   await workerFarm.end();
// when https://github.com/nodejs/node/pull/28788 is resolved.

const chalk = new _chalk.Instance();
const warning = chalk.keyword('orange');

/* eslint-disable no-console */
// $FlowFixMe[cannot-write]
console.warn = (...args) => {
  // eslint-disable-next-line no-console
  console.error(warning(...args));
};
/* eslint-enable no-console */

type ExternalModules = {|
  [name: string]: (vm$Context) => {[string]: mixed},
|};

export function sleep(ms: number): Promise<void> {
  return new Promise(resolve => setTimeout(resolve, ms));
}

export function normalizeFilePath(filePath: string): FilePath {
  return normalizeSeparators(filePath);
}

export const distDir: string = path.resolve(
  __dirname,
  '..',
  '..',
  'integration-tests',
  'dist',
);

export async function removeDistDirectory() {
  await outputFS.rimraf(distDir);
}

export function symlinkPrivilegeWarning() {
  // eslint-disable-next-line no-console
  console.warn(
    `-----------------------------------
Skipping symbolic link test(s) because you don't have the privilege.
Run tests with Administrator privilege.
If you don't know how, check here: https://bit.ly/2UmWsbD
-----------------------------------`,
  );
}

export function getParcelOptions(
  entries: FilePath | Array<FilePath>,
  opts?: $Shape<InitialParcelOptions>,
): InitialParcelOptions {
  return mergeParcelOptions(
    {
      entries,
      shouldDisableCache: true,
      logLevel: 'none',
      defaultConfig: path.join(__dirname, '.parcelrc-no-reporters'),
      inputFS,
      outputFS,
      workerFarm,
      shouldContentHash: true,
      defaultTargetOptions: {
        distDir,
        engines: {
          browsers: ['last 1 Chrome version'],
          node: '8',
        },
      },
    },
    opts,
  );
}

export function bundler(
  entries: FilePath | Array<FilePath>,
  opts?: $Shape<InitialParcelOptions>,
): Parcel {
  return new Parcel(getParcelOptions(entries, opts));
}

export function findAsset(
  bundleGraph: BundleGraph<PackagedBundle>,
  assetFileName: string,
): ?Asset {
  return bundleGraph.traverseBundles((bundle, context, actions) => {
    let asset = bundle.traverseAssets((asset, context, actions) => {
      if (path.basename(asset.filePath) === assetFileName) {
        actions.stop();
        return asset;
      }
    });
    if (asset) {
      actions.stop();
      return asset;
    }
  });
}

export function findDependency(
  bundleGraph: BundleGraph<PackagedBundle>,
  assetFileName: string,
  specifier: string,
): Dependency {
  let asset = nullthrows(
    findAsset(bundleGraph, assetFileName),
    `Couldn't find asset ${assetFileName}`,
  );

  let dependency = bundleGraph
    .getDependencies(asset)
    .find(d => d.specifier === specifier);
  invariant(
    dependency != null,
    `Couldn't find dependency ${assetFileName} -> ${specifier}`,
  );
  return dependency;
}

export function mergeParcelOptions(
  optsOne: InitialParcelOptions,
  optsTwo?: InitialParcelOptions | null,
): InitialParcelOptions {
  if (!optsTwo) {
    return optsOne;
  }

  return {
    ...optsOne,
    ...optsTwo,
    // $FlowFixMe
    defaultTargetOptions: {
      ...optsOne?.defaultTargetOptions,
      // $FlowFixMe
      ...optsTwo?.defaultTargetOptions,
    },
  };
}

export function assertDependencyWasDeferred(
  bundleGraph: BundleGraph<PackagedBundle>,
  assetFileName: string,
  specifier: string,
): void {
  let dep = findDependency(bundleGraph, assetFileName, specifier);
  invariant(
    bundleGraph.isDependencySkipped(dep),
    util.inspect(dep) + " wasn't deferred",
  );
}

export async function bundle(
  entries: FilePath | Array<FilePath>,
  opts?: InitialParcelOptions,
): Promise<BundleGraph<PackagedBundle>> {
  return (await bundler(entries, opts).run()).bundleGraph;
}

export function getNextBuild(b: Parcel): Promise<BuildEvent> {
  return new Promise((resolve, reject) => {
    let subscriptionPromise = b
      .watch((err, buildEvent) => {
        if (err) {
          reject(err);
          return;
        }

        subscriptionPromise
          .then(subscription => {
            // If the watch callback was reached, subscription must have been successful
            invariant(subscription != null);
            return subscription.unsubscribe();
          })
          .then(() => {
            // If the build promise hasn't been rejected, buildEvent must exist
            invariant(buildEvent != null);
            resolve(buildEvent);
          })
          .catch(reject);
      })
      .catch(reject);
  });
}

export async function getNextBuildSuccess(
  b: Parcel,
): Promise<BuildSuccessEvent> {
  let evt = await getNextBuild(b);
  invariant(evt.type === 'buildSuccess');
  return evt;
}

export function shallowEqual(
  a: $Shape<{|+[string]: mixed|}>,
  b: $Shape<{|+[string]: mixed|}>,
): boolean {
  if (Object.keys(a).length !== Object.keys(b).length) {
    return false;
  }

  for (let [key, value] of Object.entries(a)) {
    if (!b.hasOwnProperty(key) || b[key] !== value) {
      return false;
    }
  }

  return true;
}

type RunOpts = {require?: boolean, strict?: boolean, ...};

export async function runBundles(
  bundleGraph: BundleGraph<PackagedBundle>,
  parent: PackagedBundle,
  bundles: Array<[string, PackagedBundle]>,
  globals: mixed,
  opts: RunOpts = {},
  externalModules?: ExternalModules,
): Promise<mixed> {
  let entryAsset = nullthrows(
    bundles
      .map(([, b]) => b.getMainEntry() || b.getEntryAssets()[0])
      .filter(Boolean)[0],
  );
  let env = entryAsset.env;
  let target = env.context;
  let outputFormat = env.outputFormat;

  let ctx, promises;
  switch (target) {
    case 'browser': {
      let prepared = prepareBrowserContext(parent, globals);
      ctx = prepared.ctx;
      promises = prepared.promises;
      break;
    }
    case 'node':
    case 'electron-main':
      nodeCache.clear();
      ctx = prepareNodeContext(
        outputFormat === 'commonjs' && parent.filePath,
        globals,
      );
      break;
    case 'electron-renderer': {
<<<<<<< HEAD
      let browser = prepareBrowserContext(parent, globals);
      ctx = {
        ...browser.ctx,
        ...prepareNodeContext(
          outputFormat === 'commonjs' && parent.filePath,
          globals,
        ),
      };
      promises = browser.promises;
=======
      nodeCache.clear();
      let prepared = prepareBrowserContext(parent.filePath, globals);
      prepareNodeContext(
        outputFormat === 'commonjs' && parent.filePath,
        globals,
        prepared.ctx,
      );
      ctx = prepared.ctx;
      promises = prepared.promises;
>>>>>>> ea085292
      break;
    }
    case 'web-worker': {
      let prepared = prepareWorkerContext(parent.filePath, globals);
      ctx = prepared.ctx;
      promises = prepared.promises;
      break;
    }
    case 'worklet': {
      ctx = Object.assign({}, globals);
      break;
    }
    default:
      throw new Error('Unknown target ' + target);
  }

  // A utility to prevent optimizers from removing side-effect-free code needed for testing
  // $FlowFixMe[prop-missing]
  ctx.sideEffectNoop = () => {};

  vm.createContext(ctx);
  let esmOutput;
  if (outputFormat === 'esmodule') {
    let res = await runESM(
      bundles.map(([code, bundle]) => [code, bundle.filePath]),
      ctx,
      overlayFS,
      externalModules,
      true,
    );

    esmOutput = bundles.length === 1 ? res[0] : res;
  } else {
    invariant(
      externalModules == null,
      'externalModules are only supported with ESM',
    );
    for (let [code, b] of bundles) {
      // require, parcelRequire was set up in prepare*Context
      new vm.Script((opts.strict ? '"use strict";\n' : '') + code, {
        filename:
          b.bundleBehavior === 'inline' ? b.name : path.basename(b.filePath),
        async importModuleDynamically(specifier) {
          let filePath = path.resolve(path.dirname(parent.filePath), specifier);
          let code = await overlayFS.readFile(filePath, 'utf8');
          let modules = await runESM(
            [[code, filePath]],
            ctx,
            overlayFS,
            externalModules,
            true,
          );
          return modules[0];
        },
      }).runInContext(ctx);
    }
  }
  if (promises) {
    // await any ongoing dynamic imports during the run
    await Promise.all(promises);
  }

  if (opts.require !== false) {
    switch (outputFormat) {
      case 'global':
        if (env.shouldScopeHoist) {
          return typeof ctx.output !== 'undefined' ? ctx.output : undefined;
        } else {
          for (let key in ctx) {
            if (key.startsWith('parcelRequire')) {
              // $FlowFixMe[incompatible-use]
              return ctx[key](bundleGraph.getAssetPublicId(entryAsset));
            }
          }
        }
        return;
      case 'commonjs':
        invariant(typeof ctx.module === 'object' && ctx.module != null);
        return ctx.module.exports;
      case 'esmodule':
        return esmOutput;
      default:
        throw new Error(
          'Unable to run bundle with outputFormat ' + env.outputFormat,
        );
    }
  }

  return ctx;
}

export async function runBundle(
  bundleGraph: BundleGraph<PackagedBundle>,
  bundle: PackagedBundle,
  globals: mixed,
  opts: RunOpts = {},
  externalModules?: ExternalModules,
): Promise<mixed> {
  if (bundle.type === 'html') {
    let code = await overlayFS.readFile(nullthrows(bundle.filePath), 'utf8');
    let ast = postHtmlParse(code, {
      lowerCaseAttributeNames: true,
    });

    let bundles = bundleGraph.getBundles();
    let scripts = [];
    postHtml().walk.call(ast, node => {
      if (node.attrs?.nomodule != null) {
        return node;
      }
      if (node.tag === 'script' && node.attrs?.src) {
        let src = url.parse(nullthrows(node.attrs).src);
        if (src.hostname == null) {
          let p = path.join(distDir, nullthrows(src.pathname));
          let b = nullthrows(bundles.find(b => b.filePath === p));
          scripts.push([overlayFS.readFileSync(b.filePath, 'utf8'), b]);
        }
      } else if (node.tag === 'script' && node.content && !node.attrs?.src) {
        let content = node.content.join('');
        let inline = bundles.filter(
          b => b.bundleBehavior === 'inline' && b.type === 'js',
        );
        scripts.push([content, inline[0]]);
      }
      return node;
    });

    return runBundles(
      bundleGraph,
      bundle,
      scripts,
      globals,
      opts,
      externalModules,
    );
  } else {
    return runBundles(
      bundleGraph,
      bundle,
      [[overlayFS.readFileSync(bundle.filePath, 'utf8'), bundle]],
      globals,
      opts,
      externalModules,
    );
  }
}

export function run(
  bundleGraph: BundleGraph<PackagedBundle>,
  globals: mixed,
  opts: RunOpts = {},
  externalModules?: ExternalModules,
  // $FlowFixMe[unclear-type]
): Promise<any> {
  let bundle = nullthrows(
    bundleGraph.getBundles().find(b => b.type === 'js' || b.type === 'html'),
  );
  return runBundle(bundleGraph, bundle, globals, opts, externalModules);
}

export function assertBundles(
  bundleGraph: BundleGraph<PackagedBundle>,
  expectedBundles: Array<{|
    name?: string | RegExp,
    type?: string,
    assets: Array<string>,
  |}>,
) {
  let actualBundles = [];
  const byAlphabet = (a, b) => (a.toLowerCase() < b.toLowerCase() ? -1 : 1);

  bundleGraph.traverseBundles(bundle => {
    let assets = [];

    bundle.traverseAssets(asset => {
      if (/@swc[/\\]helpers/.test(asset.filePath)) {
        // Skip all helpers for now, as they add friction and churn to assertions.
        // A longer term solution might have an explicit opt-in to this behavior, or
        // if we enable symbol propagation unconditionally, the set of helpers
        // should be more minimal.
        return;
      }

      if (/runtime-[a-z0-9]{16}\.js/.test(asset.filePath)) {
        // Skip runtime assets, which have hashed filenames for source maps.
        return;
      }

      const name = path.basename(asset.filePath);
      assets.push(name);
    });

    assets.sort(byAlphabet);
    actualBundles.push({
      name:
        bundle.bundleBehavior === 'inline'
          ? bundle.name
          : path.basename(bundle.filePath),
      type: bundle.type,
      assets,
    });
  });

  for (let bundle of expectedBundles) {
    if (!Array.isArray(bundle.assets)) {
      throw new Error(
        'Expected bundle must include an array of expected assets',
      );
    }
    bundle.assets.sort(byAlphabet);
  }

  const byName = (a, b) => {
    if (typeof a.name === 'string' && typeof b.name === 'string') {
      return a.name.localeCompare(b.name);
    }

    return 0;
  };

  const byAssets = (a, b) =>
    a.assets.join(',').localeCompare(b.assets.join(','));
  expectedBundles.sort(byName).sort(byAssets);
  actualBundles.sort(byName).sort(byAssets);
  assert.equal(
    actualBundles.length,
    expectedBundles.length,
    'expected number of bundles mismatched',
  );

  let i = 0;
  for (let bundle of expectedBundles) {
    let actualBundle = actualBundles[i++];
    let name = bundle.name;
    let actualName = actualBundle.name;
    if (name != null && actualName != null) {
      if (typeof name === 'string') {
        assert.equal(
          actualName,
          name,
          `Bundle name "${actualName}", does not match expected name "${name}"`,
        );
      } else if (name instanceof RegExp) {
        assert(
          actualName.match(name),
          `${actualName} does not match regexp ${name.toString()}`,
        );
      } else {
        // $FlowFixMe[incompatible-call]
        assert.fail('Expected bundle name has invalid type');
      }
    }

    if (bundle.type != null) {
      assert.equal(actualBundle.type, bundle.type);
    }

    if (bundle.assets) {
      assert.deepEqual(actualBundle.assets, bundle.assets);
    }
  }
}

export function normaliseNewlines(text: string): string {
  return text.replace(/(\r\n|\n|\r)/g, '\n');
}

function prepareBrowserContext(
  bundle: PackagedBundle,
  globals: mixed,
): {|
  ctx: vm$Context,
  promises: Array<Promise<mixed>>,
|} {
  // for testing dynamic imports
  const fakeElement = {
    remove() {},
  };

  const head = {
    children: [],
    appendChild(el) {
      head.children.push(el);

      if (el.tag === 'script') {
        let {deferred, promise} = makeDeferredWithPromise();
        promises.push(promise);
        setTimeout(function() {
          let file = path.join(
            bundle.target.distDir,
            url.parse(el.src).pathname,
          );

          new vm.Script(
            // '"use strict";\n' +
            overlayFS.readFileSync(file, 'utf8'),
            {
              filename: path.basename(file),
            },
          ).runInContext(ctx);

          el.onload();
          deferred.resolve();
        }, 0);
      } else if (typeof el.onload === 'function') {
        el.onload();
      }
    },
  };

  let promises = [];

  const fakeDocument = {
    head,
    createElement(tag) {
      return {tag};
    },

    getElementsByTagName() {
      return [head];
    },

    createEvent() {
      // For Vue
      return {timeStamp: Date.now()};
    },

    getElementById(id) {
      if (id !== '__parcel__error__overlay__') return fakeElement;
    },

    body: {
      appendChild() {
        return null;
      },
    },

    currentScript: null,
  };

  var exports = {};

  function PatchedError(message) {
    const patchedError = new Error(message);
    const stackStart = patchedError.stack.indexOf('at new Error');
    const stackEnd = patchedError.stack.includes('at Script.runInContext')
      ? patchedError.stack.indexOf('at Script.runInContext')
      : patchedError.stack.indexOf('at runNextTicks');
    const stack = patchedError.stack.slice(stackStart, stackEnd).split('\n');
    stack.shift();
    stack.pop();
    stack.unshift(`    at getBundleURL (${bundle.name})`);
    for (let [i, line] of stack.entries()) {
      stack[i] = line.replace(
        /( ?.* )\(?(.*)\)?$/,
        (_, prefix, path) =>
          prefix +
          (path.endsWith(')')
            ? `(http://localhost/${path.slice(0, path.length - 1)})`
            : `http://localhost/${path}`),
      );
    }
    patchedError.stack =
      patchedError.stack.slice(0, stackStart).replace(/ +$/, '') +
      stack.join('\n');

    return patchedError;
  }

  // $FlowFixMe[cannot-write]
  PatchedError.prototype = Error.prototype;
  Object.defineProperty(PatchedError, 'name', {
    writable: true,
    value: 'Error',
  });
  // $FlowFixMe[cannot-write]
  Error.prototype.constructor = PatchedError;

  var ctx = Object.assign(
    {
      Error: PatchedError,
      exports,
      module: {exports},
      document: fakeDocument,
      WebSocket,
      console: {...console, clear: () => {}},
      location: {
        hostname: 'localhost',
        origin: 'http://localhost',
        protocol: 'http',
      },
      fetch(url) {
        return Promise.resolve({
          async arrayBuffer() {
            let readFilePromise = overlayFS.readFile(
              path.join(path.dirname(bundle.target.distDir), url),
            );
            promises.push(readFilePromise);
            return new Uint8Array(await readFilePromise).buffer;
          },
          text() {
            let readFilePromise = overlayFS.readFile(
              path.join(path.dirname(bundle.target.distDir), url),
              'utf8',
            );
            promises.push(readFilePromise);
            return readFilePromise;
          },
        });
      },
      atob(str) {
        return Buffer.from(str, 'base64').toString('binary');
      },
      btoa(str) {
        return Buffer.from(str, 'binary').toString('base64');
      },
      URL,
      Worker: createWorkerClass(filePath),
    },
    globals,
  );

  ctx.window = ctx.self = ctx;
  return {ctx, promises};
}

function createWorkerClass(filePath: FilePath) {
  return class Worker extends EventEmitter {
    constructor(url) {
      super();
      this._run(url);
    }

    async _run(url) {
      let u = new URL(url);
      let filename = path.join(path.dirname(filePath), u.pathname);
      let {ctx, promises} = prepareWorkerContext(filename, {
        postMessage: msg => {
          this.emit('message', msg);
        },
      });

      let code = await overlayFS.readFile(filename, 'utf8');
      vm.createContext(ctx);
      new vm.Script(code, {
        filename: 'http://localhost/' + path.basename(filename),
      }).runInContext(ctx);

      if (promises) {
        await Promise.all(promises);
      }
    }

    addEventListener(evt, callback) {
      super.on(evt, callback);
    }

    removeEventListener(evt, callback) {
      super.removeListener(evt, callback);
    }
  };
}

function prepareWorkerContext(
  filePath: FilePath,
  globals: mixed,
): {|
  ctx: vm$Context,
  promises: Array<Promise<mixed>>,
|} {
  let promises = [];

  var exports = {};
  var ctx = Object.assign(
    {
      exports,
      module: {exports},
      WebSocket,
      console,
      location: {hostname: 'localhost', origin: 'http://localhost'},
      importScripts(...urls) {
        for (let u of urls) {
          new vm.Script(
            overlayFS.readFileSync(
              path.join(path.dirname(filePath), url.parse(u).pathname),
              'utf8',
            ),
            {
              filename: path.basename(url.parse(u).pathname),
            },
          ).runInContext(ctx);
        }
      },
      fetch(url) {
        return Promise.resolve({
          async arrayBuffer() {
            let readFilePromise = overlayFS.readFile(
              path.join(path.dirname(filePath), url),
            );
            promises.push(readFilePromise);
            return new Uint8Array(await readFilePromise).buffer;
          },
          text() {
            let readFilePromise = overlayFS.readFile(
              path.join(path.dirname(filePath), url),
              'utf8',
            );
            promises.push(readFilePromise);
            return readFilePromise;
          },
        });
      },
      atob(str) {
        return Buffer.from(str, 'base64').toString('binary');
      },
      btoa(str) {
        return Buffer.from(str, 'binary').toString('base64');
      },
      URL,
      Worker: createWorkerClass(filePath),
    },
    globals,
  );

  ctx.window = ctx.self = ctx;
  return {ctx, promises};
}

const nodeCache = new Map();
// no filepath = ESM
// $FlowFixMe
function prepareNodeContext(filePath, globals, ctx: any = {}) {
  let exports = {};
  let req =
    filePath &&
    (specifier => {
      // $FlowFixMe[prop-missing]
      let res = resolve.sync(specifier, {
        basedir: path.dirname(filePath),
        preserveSymlinks: true,
        extensions: ['.js', '.json'],
        readFileSync: (...args) => {
          return overlayFS.readFileSync(...args);
        },
        isFile: file => {
          try {
            var stat = overlayFS.statSync(file);
          } catch (err) {
            return false;
          }
          return stat.isFile();
        },
        isDirectory: file => {
          try {
            var stat = overlayFS.statSync(file);
          } catch (err) {
            return false;
          }
          return stat.isDirectory();
        },
      });

      // Shim FS module using overlayFS
      if (res === 'fs') {
        return {
          readFile: async (file, encoding, cb) => {
            let res = await overlayFS.readFile(file, encoding);
            cb(null, res);
          },
          readFileSync: (file, encoding) => {
            return overlayFS.readFileSync(file, encoding);
          },
        };
      }

      if (res === specifier) {
        // $FlowFixMe[unsupported-syntax]
        return require(specifier);
      }

      let cached = nodeCache.get(res);
      if (cached) {
        return cached.module.exports;
      }

      let g = {
        ...globals,
      };

      for (let key in ctx) {
        if (
          key !== 'module' &&
          key !== 'exports' &&
          key !== '__filename' &&
          key !== '__dirname' &&
          key !== 'require'
        ) {
          g[key] = ctx[key];
        }
      }

      let childCtx = prepareNodeContext(res, g);
      nodeCache.set(res, childCtx);

      vm.createContext(childCtx);
      new vm.Script(
        //'"use strict";\n' +
        overlayFS.readFileSync(res, 'utf8'),
        {
          filename: path.basename(res),
        },
      ).runInContext(childCtx);
      return childCtx.module.exports;
    });

  if (filePath) {
    ctx.module = {exports, require: req};
    ctx.exports = exports;
    ctx.__filename = filePath;
    ctx.__dirname = path.dirname(filePath);
    ctx.require = req;
  }

  ctx.console = console;
  ctx.process = process;
  ctx.setTimeout = setTimeout;
  ctx.setImmediate = setImmediate;
  ctx.global = ctx;
  ctx.URL = URL;
  Object.assign(ctx, globals);
  return ctx;
}

let instanceId = 0;
export async function runESM(
  entries: Array<[string, string]>,
  context: vm$Context,
  fs: FileSystem,
  externalModules: ExternalModules = {},
  requireExtensions: boolean = false,
): Promise<Array<{|[string]: mixed|}>> {
  let id = instanceId++;
  let cache = new Map();
  function load(specifier, referrer, code = null) {
    if (path.isAbsolute(specifier) || specifier.startsWith('.')) {
      let extname = path.extname(specifier);
      if (extname && extname !== '.js' && extname !== '.mjs') {
        throw new Error(
          'Unknown file extension in ' +
            specifier +
            ' from ' +
            referrer.identifier,
        );
      }
      let filename = path.resolve(
        path.dirname(referrer.identifier),
        !extname && !requireExtensions ? specifier + '.js' : specifier,
      );

      let m = cache.get(filename);
      if (m) {
        return m;
      }

      let source = code ?? fs.readFileSync(filename, 'utf8');
      // $FlowFixMe Experimental
      m = new vm.SourceTextModule(source, {
        identifier: filename + '?id=' + id,
        importModuleDynamically: entry,
        context,
        initializeImportMeta(meta) {
          meta.url = `http://localhost/${path.basename(filename)}`;
        },
      });
      cache.set(filename, m);
      return m;
    } else {
      if (!(specifier in externalModules)) {
        throw new Error(
          `Couldn't resolve ${specifier} from ${referrer.identifier}`,
        );
      }

      let m = cache.get(specifier);
      if (m) {
        return m;
      }

      let ns = externalModules[specifier](context);

      // $FlowFixMe Experimental
      m = new vm.SyntheticModule(
        Object.keys(ns),
        function() {
          for (let [k, v] of Object.entries(ns)) {
            this.setExport(k, v);
          }
        },
        {identifier: specifier, context},
      );
      cache.set(specifier, m);
      return m;
    }
  }

  async function _entry(m) {
    if (m.status === 'unlinked') {
      await m.link((specifier, referrer) => load(specifier, referrer));
    }
    if (m.status === 'linked') {
      await m.evaluate();
    }
    return m;
  }

  let entryPromises = new Map();
  function entry(specifier, referrer, code) {
    let m = load(specifier, referrer, code);
    let promise = entryPromises.get(m);
    if (!promise) {
      promise = _entry(m);
      entryPromises.set(m, promise);
    }
    return promise;
  }

  let modules = [];
  for (let [code, f] of entries) {
    modules.push(await entry(f, {identifier: ''}, code));
  }

  for (let m of modules) {
    if (m.status === 'errored') {
      throw m.error;
    }
  }

  return modules.map(m => m.namespace);
}

export async function assertESMExports(
  b: BundleGraph<PackagedBundle>,
  expected: mixed,
  externalModules?: ExternalModules,
  // $FlowFixMe[unclear-type]
  evaluate: ?({|[string]: any|}) => mixed,
) {
  let parcelResult = await run(b, undefined, undefined, externalModules);

  let entry = nullthrows(
    b
      .getBundles()
      .find(b => b.type === 'js')
      ?.getMainEntry(),
  );
  nodeCache.clear();
  let [nodeResult] = await runESM(
    [[await inputFS.readFile(entry.filePath, 'utf8'), entry.filePath]],
    vm.createContext(prepareNodeContext(false, {})),
    inputFS,
    externalModules,
  );

  if (evaluate) {
    parcelResult = await evaluate(parcelResult);
    nodeResult = await evaluate(nodeResult);
  }
  assert.deepEqual(
    parcelResult,
    nodeResult,
    "Bundle exports don't match Node's native behaviour",
  );

  if (!evaluate) {
    parcelResult = {...parcelResult};
  }
  assert.deepEqual(parcelResult, expected);
}

export async function assertNoFilePathInCache(
  fs: FileSystem,
  dir: string,
  projectRoot: string,
) {
  let entries = await fs.readdir(dir);
  for (let entry of entries) {
    // Skip watcher snapshots for linux/windows, which contain full file paths.
    if (path.extname(entry) === '.txt') {
      continue;
    }

    let fullPath = path.join(dir, entry);
    let stat = await fs.stat(fullPath);
    if (stat.isDirectory()) {
      await assertNoFilePathInCache(fs, fullPath, projectRoot);
    } else if (stat.isFile()) {
      let contents = await fs.readFile(fullPath);

      // For debugging purposes, log all instances of the projectRoot in the cache.
      // Otherwise, fail the test if one is found.
      if (process.env.PARCEL_DEBUG_CACHE_FILEPATH != null) {
        if (contents.includes(projectRoot)) {
          let deserialized;
          try {
            // $FlowFixMe
            deserialized = v8.deserialize(contents);
          } catch (err) {
            // rudimentary detection of binary files
            if (!contents.includes(0)) {
              deserialized = contents.toString();
            } else {
              deserialized = contents;
            }
          }

          if (deserialized != null) {
            // eslint-disable-next-line no-console
            console.log(
              `Found projectRoot ${projectRoot} in cache file ${fullPath}`,
            );
            // eslint-disable-next-line no-console
            console.log(
              require('util').inspect(deserialized, {depth: 50, colors: true}),
            );
          }
        }
      } else {
        assert(
          !contents.includes(projectRoot),
          `Found projectRoot ${projectRoot} in cache file ${fullPath}`,
        );
      }
    }
  }
}<|MERGE_RESOLUTION|>--- conflicted
+++ resolved
@@ -299,19 +299,8 @@
       );
       break;
     case 'electron-renderer': {
-<<<<<<< HEAD
-      let browser = prepareBrowserContext(parent, globals);
-      ctx = {
-        ...browser.ctx,
-        ...prepareNodeContext(
-          outputFormat === 'commonjs' && parent.filePath,
-          globals,
-        ),
-      };
-      promises = browser.promises;
-=======
       nodeCache.clear();
-      let prepared = prepareBrowserContext(parent.filePath, globals);
+      let prepared = prepareBrowserContext(parent, globals);
       prepareNodeContext(
         outputFormat === 'commonjs' && parent.filePath,
         globals,
@@ -319,7 +308,6 @@
       );
       ctx = prepared.ctx;
       promises = prepared.promises;
->>>>>>> ea085292
       break;
     }
     case 'web-worker': {
