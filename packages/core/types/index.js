// @flow strict-local

import type {Readable} from 'stream';
import type SourceMap from '@parcel/source-map';
import type {FileSystem} from '@parcel/fs';
import type WorkerFarm from '@parcel/workers';

import type {AST as _AST, ConfigResult as _ConfigResult} from './unsafe';

export type AST = _AST;
export type ConfigResult = _ConfigResult;

export type JSONValue =
  | null
  | boolean
  | number
  | string
  | Array<JSONValue>
  | JSONObject;

export type JSONObject = {
  [key: string]: JSONValue
};

export type PackageName = string;
export type FilePath = string;
export type Glob = string;
export type Semver = string;
export type SemverRange = string;
export type ModuleSpecifier = string;

export type GlobMap<T> = {[Glob]: T};

export type ParcelConfigFile = {
  extends?: PackageName | FilePath | Array<PackageName | FilePath>,
  resolvers?: Array<PackageName>,
  transforms?: {
    [Glob]: Array<PackageName>
  },
  bundler?: PackageName,
  namers?: Array<PackageName>,
  runtimes?: {
    [EnvironmentContext]: Array<PackageName>
  },
  packagers?: {
    [Glob]: PackageName
  },
  optimizers?: {
    [Glob]: Array<PackageName>
  },
  reporters?: Array<PackageName>,
  validators?: {
    [Glob]: Array<PackageName>
  }
};

export type ResolvedParcelConfigFile = ParcelConfigFile & {
  filePath: FilePath
};

export type Engines = {
  browsers?: Array<string>,
  electron?: SemverRange,
  node?: SemverRange,
  parcel?: SemverRange
};

export type TargetSourceMapOptions = {
  sourceRoot?: string,
  inlineSources?: boolean
};

export interface Target {
  +distEntry: ?FilePath;
  +distDir: FilePath;
  +env: Environment;
  +sourceMap: ?TargetSourceMapOptions;
  +name: string;
  +publicUrl: ?string;
}

export type EnvironmentContext =
  | 'browser'
  | 'web-worker'
  | 'service-worker'
  | 'node'
  | 'electron-main'
  | 'electron-renderer';

export type PackageTargetDescriptor = {|
  context?: EnvironmentContext,
  engines?: Engines,
  includeNodeModules?: boolean,
  publicUrl?: string,
  distDir?: FilePath,
  sourceMap?: TargetSourceMapOptions
|};

export type TargetDescriptor = {|
  ...PackageTargetDescriptor,
  distDir: FilePath
|};

export type EnvironmentOpts = {
  context?: EnvironmentContext,
  engines?: Engines,
  includeNodeModules?: boolean
};

export interface Environment {
  +context: EnvironmentContext;
  +engines: Engines;
  +includeNodeModules: boolean;

  isBrowser(): boolean;
  isNode(): boolean;
  isElectron(): boolean;
  isIsolated(): boolean;
}

type PackageDependencies = {|
  [PackageName]: Semver
|};

export type PackageJSON = {
  name: PackageName,
  version: Semver,
  main?: FilePath,
  module?: FilePath,
  browser?: FilePath | {[FilePath]: FilePath | boolean},
  source?: FilePath | {[FilePath]: FilePath},
  alias?: {
    [PackageName | FilePath | Glob]: PackageName | FilePath
  },
  browserslist?: Array<string>,
  engines?: Engines,
  targets?: {
    [string]: PackageTargetDescriptor
  },
  dependencies?: PackageDependencies,
  devDependencies?: PackageDependencies,
  peerDependencies?: PackageDependencies,
  sideEffects?: boolean | FilePath | Array<FilePath>
};

export type LogLevel = 'none' | 'error' | 'warn' | 'info' | 'verbose';
export type BuildMode = 'development' | 'production' | string;

export type InitialParcelOptions = {|
  entries?: FilePath | Array<FilePath>,
  rootDir?: FilePath,
  config?: ResolvedParcelConfigFile,
  defaultConfig?: ResolvedParcelConfigFile,
  env?: {[string]: string},
  targets?: ?(Array<string> | {+[string]: TargetDescriptor}),

  disableCache?: boolean,
  cacheDir?: FilePath,
  killWorkers?: boolean,
  mode?: BuildMode,
  minify?: boolean,
  scopeHoist?: boolean,
  sourceMaps?: boolean,
  hot?: ServerOptions | false,
  serve?: ServerOptions | false,
  autoinstall?: boolean,
  logLevel?: LogLevel,
  profile?: boolean,

  inputFS?: FileSystem,
  outputFS?: FileSystem,
  workerFarm?: WorkerFarm

  // contentHash
  // throwErrors
  // global?
  // detailedReport
|};

export interface PluginOptions {
  +mode: BuildMode;
  +minify: boolean;
  +scopeHoist: boolean;
  +sourceMaps: boolean;
  +env: {+[string]: string};
  +hot: ServerOptions | false;
  +serve: ServerOptions | false;
  +autoinstall: boolean;
  +logLevel: LogLevel;
  +rootDir: FilePath;
  +projectRoot: FilePath;
  +targets: Array<Target>;
  +cacheDir: FilePath;
  +inputFS: FileSystem;
  +outputFS: FileSystem;
}

export type ServerOptions = {|
  host?: string,
  port: number,
  https?: HTTPSOptions | boolean,
  publicUrl?: string
|};

export type HTTPSOptions = {|
  cert: FilePath,
  key: FilePath
|};

export type SourceLocation = {|
  filePath: string,
  start: {line: number, column: number},
  end: {line: number, column: number}
|};

export type Meta = {
  globals?: Map<string, {code: string}>,
  [string]: JSONValue
};

export type Symbol = string;

export type DependencyOptions = {|
  moduleSpecifier: ModuleSpecifier,
  isAsync?: boolean,
  isEntry?: boolean,
  isOptional?: boolean,
  isURL?: boolean,
  isWeak?: boolean,
  loc?: SourceLocation,
  env?: EnvironmentOpts,
  meta?: Meta,
  target?: Target,
  symbols?: Map<Symbol, Symbol>
|};

export interface Dependency {
  +id: string;
  +moduleSpecifier: ModuleSpecifier;
  +isAsync: boolean;
  +isEntry: boolean;
  +isOptional: boolean;
  +isURL: boolean;
  +isWeak: boolean;
  +loc: ?SourceLocation;
  +env: Environment;
  +meta: Meta;
  +target: ?Target;
  +sourceAssetId: ?string;
  +sourcePath: ?string;
  +symbols: Map<Symbol, Symbol>;
}

export type File = {
  filePath: FilePath,
  hash?: string
};

interface BaseAsset {
  +ast: ?AST;
  +env: Environment;
  +fs: FileSystem;
  +filePath: FilePath;
  +id: string;
  +meta: Meta;
  +isIsolated: boolean;
  +type: string;
  +symbols: Map<Symbol, Symbol>;
  +sideEffects: boolean;

  getCode(): Promise<string>;
  getBuffer(): Promise<Buffer>;
  getStream(): Readable;
  getMap(): Promise<?SourceMap>;
  getIncludedFiles(): $ReadOnlyArray<File>;
  getDependencies(): $ReadOnlyArray<Dependency>;
  getConfig(
    filePaths: Array<FilePath>,
    options: ?{packageKey?: string, parse?: boolean}
  ): Promise<ConfigResult | null>;
  getPackage(): Promise<PackageJSON | null>;
}

export interface MutableAsset extends BaseAsset {
  ast: ?AST;
  isIsolated: boolean;
  type: string;

  addDependency(dep: DependencyOptions): string;
  setMap(?SourceMap): void;
  setCode(string): void;
  setBuffer(Buffer): void;
  setStream(Readable): void;
  addIncludedFile(file: File): Promise<void>;
  addDependency(opts: DependencyOptions): string;
  addURLDependency(url: string, opts: $Shape<DependencyOptions>): string;
}

export interface Asset extends BaseAsset {
  +outputHash: string;
  +stats: Stats;
}

export interface Config {
  +searchPath: FilePath;
  +result: ConfigResult;
  +env: Environment;

  setResolvedPath(filePath: FilePath): void;
  setResult(result: ConfigResult): void; // TODO: fix
  setResultHash(resultHash: string): void;
  addIncludedFile(filePath: FilePath): void;
  addDevDependency(name: PackageName, version?: Semver): void;
  setWatchGlob(glob: string): void;
  getConfigFrom(
    searchPath: FilePath,
    filePaths: Array<FilePath>,
    options: ?{packageKey?: string, parse?: boolean, exclude?: boolean}
  ): Promise<ConfigResult | null>;
  getConfig(
    filePaths: Array<FilePath>,
    options: ?{packageKey?: string, parse?: boolean, exclude?: boolean}
  ): Promise<ConfigResult | null>;
  getPackage(): Promise<PackageJSON | null>;
  isSource(): Promise<boolean>;
  shouldRehydrate(): void;
  shouldReload(): void;
  shouldInvalidateOnStartup(): void;
}

export type Stats = {|
  time: number,
  size: number
|};

export type GenerateOutput = {|
  code: string,
  map?: SourceMap
|};

export type Blob = string | Buffer | Readable;

export interface TransformerResult {
  type: string;
  code?: string;
  map?: ?SourceMap;
  content?: Blob;
  ast?: ?AST;
  dependencies?: $ReadOnlyArray<DependencyOptions>;
  includedFiles?: $ReadOnlyArray<File>;
  isIsolated?: boolean;
  env?: EnvironmentOpts;
  meta?: Meta;
  symbols?: Map<Symbol, Symbol>;
  sideEffects?: boolean;
}

type Async<T> = T | Promise<T>;

type ResolveFn = (from: FilePath, to: string) => Promise<FilePath>;

type ResolveConfigFn = (
  configNames: Array<FilePath>
) => Promise<FilePath | null>;

export type Validator = {|
  validate({
    asset: Asset,
    localRequire: LocalRequire,
    resolveConfig: ResolveConfigFn, // This is a temporary function and should be replaced with something cacheable
    options: PluginOptions
  }): Async<void>
|};

export type LocalRequire = (
  name: string,
  path: FilePath,
  triedInstall?: boolean
  // $FlowFixMe
) => Promise<any>;

export type Transformer = {
  // TODO: deprecate getConfig
  getConfig?: ({
    asset: MutableAsset,
    resolve: ResolveFn,
<<<<<<< HEAD
    options: PluginOptions
  }) => Async<ConfigResult | void>,
  loadConfig?: ({
    config: Config,
    options: PluginOptions
  }) => Async<void>,
  rehydrateConfig?: ({
    config: Config,
    options: PluginOptions
  }) => Async<void>,
=======
    options: PluginOptions,
    localRequire: LocalRequire
  }) => Async<Config | void>,
>>>>>>> 4bc2722b
  canReuseAST?: ({ast: AST, options: PluginOptions}) => boolean,
  parse?: ({
    asset: MutableAsset,
    config: ?ConfigResult,
    resolve: ResolveFn,
    options: PluginOptions
  }) => Async<?AST>,
  transform({
    asset: MutableAsset,
    config: ?ConfigResult,
    resolve: ResolveFn,
    options: PluginOptions,
    localRequire: LocalRequire
  }): Async<Array<TransformerResult | MutableAsset>>,
  generate?: ({
    asset: MutableAsset,
    config: ?ConfigResult,
    resolve: ResolveFn,
    options: PluginOptions
  }) => Async<GenerateOutput>,
  postProcess?: ({
    assets: Array<MutableAsset>,
    config: ?ConfigResult,
    resolve: ResolveFn,
    options: PluginOptions
  }) => Async<Array<TransformerResult>>
};

export interface TraversalActions {
  skipChildren(): void;
  stop(): void;
}

export type GraphVisitor<TNode, TContext> =
  | GraphTraversalCallback<TNode, TContext>
  | {|
      enter?: GraphTraversalCallback<TNode, TContext>,
      exit?: GraphTraversalCallback<TNode, TContext>
    |};
export type GraphTraversalCallback<TNode, TContext> = (
  node: TNode,
  context: ?TContext,
  actions: TraversalActions
) => ?TContext;

export type BundleTraversable =
  | {|+type: 'asset', value: Asset|}
  | {|+type: 'dependency', value: Dependency|};

export type BundlerBundleGraphTraversable =
  | {|+type: 'asset', value: Asset|}
  | {|+type: 'dependency', value: Dependency|};

export type CreateBundleOpts =
  // If an entryAsset is provided, a bundle id, type, and environment will be
  // inferred from the entryAsset.
  | {|
      id?: string,
      entryAsset: Asset,
      target: Target,
      isEntry?: ?boolean,
      type?: ?string,
      env?: ?Environment
    |}
  // If an entryAsset is not provided, a bundle id, type, and environment must
  // be provided.
  | {|
      id: string,
      entryAsset?: Asset,
      target: Target,
      isEntry?: ?boolean,
      type: string,
      env: Environment
    |};

export interface BundlerBundleGraph {
  addBundleToBundleGroup(Bundle, BundleGroup): void;
  addAssetToBundle(Asset, Bundle): void;
  createAssetReference(Dependency, Asset): void;
  createBundle(CreateBundleOpts): Bundle;
  createBundleGroup(Dependency, Target): BundleGroup;
  getDependencyAssets(Dependency): Array<Asset>;
  traverse<TContext>(
    GraphVisitor<BundlerBundleGraphTraversable, TContext>
  ): ?TContext;
}

export interface BundlerOptimizeBundleGraph extends BundlerBundleGraph {
  addAssetGraphToBundle(Asset, Bundle): void;
  findBundlesWithAsset(Asset): Array<Bundle>;
  getBundleGroupsContainingBundle(Bundle): Array<BundleGroup>;
  getBundlesInBundleGroup(BundleGroup): Array<Bundle>;
  getDependenciesInBundle(Bundle, Asset): Array<Dependency>;
  getTotalSize(Asset): number;
  isAssetInAncestorBundles(Bundle, Asset): boolean;
  removeAssetFromBundle(Asset, Bundle): void;
  removeAssetGraphFromBundle(Asset, Bundle): void;
  traverseBundles<TContext>(GraphVisitor<Bundle, TContext>): ?TContext;
  traverseContents<TContext>(
    GraphVisitor<BundlerBundleGraphTraversable, TContext>
  ): ?TContext;
}

export type SymbolResolution = {|
  asset: Asset,
  exportSymbol: Symbol | string,
  symbol: void | Symbol
|};

export interface Bundle {
  +id: string;
  +type: string;
  +env: Environment;
  +isEntry: ?boolean;
  +target: Target;
  +filePath: ?FilePath;
  +name: ?string;
  +stats: Stats;
  getEntryAssets(): Array<Asset>;
  getMainEntry(): ?Asset;
  hasAsset(Asset): boolean;
  hasChildBundles(): boolean;
  getHash(): string;
  traverseAssets<TContext>(visit: GraphVisitor<Asset, TContext>): ?TContext;
  traverse<TContext>(
    visit: GraphVisitor<BundleTraversable, TContext>
  ): ?TContext;
}

export interface NamedBundle extends Bundle {
  +filePath: FilePath;
  +name: string;
}

export type BundleGroup = {
  target: Target,
  entryAssetId: string
};

export interface BundleGraph {
  getBundles(): Array<Bundle>;
  getBundleGroupsContainingBundle(bundle: Bundle): Array<BundleGroup>;
  getBundleGroupsReferencedByBundle(
    bundle: Bundle
  ): Array<{bundleGroup: BundleGroup, dependency: Dependency}>;
  getBundlesInBundleGroup(bundleGroup: BundleGroup): Array<Bundle>;
  getDependencies(asset: Asset): Array<Dependency>;
  getIncomingDependencies(asset: Asset): Array<Dependency>;
  getDependencyResolution(dependency: Dependency): ?Asset;
  isAssetInAncestorBundles(bundle: Bundle, asset: Asset): boolean;
  isAssetReferenced(asset: Asset): boolean;
  isAssetReferencedByAssetType(asset: Asset, type: string): boolean;
  hasParentBundleOfType(bundle: Bundle, type: string): boolean;
  resolveSymbol(asset: Asset, symbol: Symbol): SymbolResolution;
  traverseBundles<TContext>(
    visit: GraphTraversalCallback<Bundle, TContext>
  ): ?TContext;
}

export type BundleResult = {|
  contents: Blob,
  ast?: AST,
  map?: ?SourceMap
|};

export type ResolveResult = {|
  filePath: FilePath,
  sideEffects?: boolean,
  code?: string
|};

export type Bundler = {|
  bundle({
    bundleGraph: BundlerBundleGraph,
    options: PluginOptions
  }): Async<void>,
  optimize({
    bundleGraph: BundlerOptimizeBundleGraph,
    options: PluginOptions
  }): Async<void>
|};

export type Namer = {|
  name({
    bundle: Bundle,
    bundleGraph: BundleGraph,
    options: PluginOptions
  }): Async<?FilePath>
|};

export type RuntimeAsset = {|
  filePath: FilePath,
  code: string,
  dependency?: Dependency,
  isEntry?: boolean
|};

export type Runtime = {|
  apply({
    bundle: NamedBundle,
    bundleGraph: BundleGraph,
    options: PluginOptions
  }): Async<void | RuntimeAsset | Array<RuntimeAsset>>
|};

export type Packager = {|
  package({
    bundle: NamedBundle,
    bundleGraph: BundleGraph,
    options: PluginOptions,
    sourceMapPath: FilePath
  }): Async<BundleResult>
|};

export type Optimizer = {|
  optimize({
    bundle: NamedBundle,
    contents: Blob,
    map: ?SourceMap,
    options: PluginOptions
  }): Async<BundleResult>
|};

export type Resolver = {|
  resolve({
    dependency: Dependency,
    options: PluginOptions
  }): Async<?ResolveResult>
|};

export type ProgressLogEvent = {|
  +type: 'log',
  +level: 'progress',
  +message: string
|};

export type LogEvent =
  | ProgressLogEvent
  | {|
      +type: 'log',
      +level: 'error' | 'warn',
      +message: string | Error
    |}
  | {|
      +type: 'log',
      +level: 'info' | 'success' | 'verbose',
      +message: string
    |};

export type BuildStartEvent = {|
  type: 'buildStart'
|};

type WatchStartEvent = {|
  type: 'watchStart'
|};

type WatchEndEvent = {|
  type: 'watchEnd'
|};

type ResolvingProgressEvent = {|
  type: 'buildProgress',
  phase: 'resolving',
  dependency: Dependency
|};

type TransformingProgressEvent = {|
  type: 'buildProgress',
  phase: 'transforming',
  filePath: FilePath
|};

type BundlingProgressEvent = {|
  type: 'buildProgress',
  phase: 'bundling'
|};

type PackagingProgressEvent = {|
  type: 'buildProgress',
  phase: 'packaging',
  bundle: NamedBundle
|};

type OptimizingProgressEvent = {|
  type: 'buildProgress',
  phase: 'optimizing',
  bundle: NamedBundle
|};

export type BuildProgressEvent =
  | ResolvingProgressEvent
  | TransformingProgressEvent
  | BundlingProgressEvent
  | PackagingProgressEvent
  | OptimizingProgressEvent;

export type BuildSuccessEvent = {|
  type: 'buildSuccess',
  bundleGraph: BundleGraph,
  buildTime: number,
  changedAssets: Map<string, Asset>
|};

export type BuildFailureEvent = {|
  type: 'buildFailure',
  error: Error
|};

export type BuildEvent = BuildFailureEvent | BuildSuccessEvent;

export type ValidationEvent = {|
  type: 'validation',
  filePath: FilePath
|};

export type ReporterEvent =
  | LogEvent
  | BuildStartEvent
  | BuildProgressEvent
  | BuildSuccessEvent
  | BuildFailureEvent
  | WatchStartEvent
  | WatchEndEvent
  | ValidationEvent;

export type Reporter = {|
  report(event: ReporterEvent, opts: PluginOptions): Async<void>
|};

export interface ErrorWithCode extends Error {
  code?: string;
}

export interface IDisposable {
  dispose(): mixed;
}

export interface AsyncSubscription {
  unsubscribe(): Promise<mixed>;
}<|MERGE_RESOLUTION|>--- conflicted
+++ resolved
@@ -383,8 +383,8 @@
   // TODO: deprecate getConfig
   getConfig?: ({
     asset: MutableAsset,
+    localRequire: LocalRequire,
     resolve: ResolveFn,
-<<<<<<< HEAD
     options: PluginOptions
   }) => Async<ConfigResult | void>,
   loadConfig?: ({
@@ -395,11 +395,6 @@
     config: Config,
     options: PluginOptions
   }) => Async<void>,
-=======
-    options: PluginOptions,
-    localRequire: LocalRequire
-  }) => Async<Config | void>,
->>>>>>> 4bc2722b
   canReuseAST?: ({ast: AST, options: PluginOptions}) => boolean,
   parse?: ({
     asset: MutableAsset,
