// @flow strict-local

import type {Readable} from 'stream';
import type SourceMap from '@parcel/source-map';
import type {FileSystem} from '@parcel/fs';
import type WorkerFarm from '@parcel/workers';
import type {PackageManager} from '@parcel/package-manager';
import type {Diagnostic} from '@parcel/diagnostic';
import type {PluginLogger} from '@parcel/logger';

import type {AST as _AST, ConfigResult as _ConfigResult} from './unsafe';

export type AST = _AST;
export type ConfigResult = _ConfigResult;
export type EnvMap = typeof process.env;

export type JSONValue =
  | null
  | void // ? Is this okay?
  | boolean
  | number
  | string
  | Array<JSONValue>
  | JSONObject;

export type JSONObject = {[key: string]: JSONValue, ...};

export type PackageName = string;
export type FilePath = string;
export type Glob = string;
export type Semver = string;
export type SemverRange = string;
export type ModuleSpecifier = string;

export type GlobMap<T> = {[Glob]: T, ...};

export type ParcelConfigFile = {|
  extends?: PackageName | FilePath | Array<PackageName | FilePath>,
  resolvers?: Array<PackageName>,
  transforms?: {[Glob]: Array<PackageName>, ...},
  bundler?: PackageName,
  namers?: Array<PackageName>,
  runtimes?: {[EnvironmentContext]: Array<PackageName>, ...},
  packagers?: {[Glob]: PackageName, ...},
  optimizers?: {[Glob]: Array<PackageName>, ...},
  reporters?: Array<PackageName>,
  validators?: {[Glob]: Array<PackageName>, ...},
|};

export type ResolvedParcelConfigFile = {|
  ...ParcelConfigFile,
  +filePath: FilePath,
  +resolveFrom?: FilePath,
|};

export type Engines = {
  +browsers?: string | Array<string>,
  +electron?: SemverRange,
  +node?: SemverRange,
  +parcel?: SemverRange,
  ...
};

export type TargetSourceMapOptions = {|
  +sourceRoot?: string,
  +inline?: boolean,
  +inlineSources?: boolean,
|};

export interface Target {
  +distEntry: ?FilePath;
  +distDir: FilePath;
  +env: Environment;
  +sourceMap: ?TargetSourceMapOptions;
  +name: string;
  +publicUrl: string;
  +loc: ?SourceLocation;
}

export type EnvironmentContext =
  | 'browser'
  | 'web-worker'
  | 'service-worker'
  | 'node'
  | 'electron-main'
  | 'electron-renderer';

export type OutputFormat = 'esmodule' | 'commonjs' | 'global';
export type PackageTargetDescriptor = {|
  +context?: EnvironmentContext,
  +engines?: Engines,
  +includeNodeModules?:
    | boolean
    | Array<PackageName>
    | {[PackageName]: boolean, ...},
  +outputFormat?: OutputFormat,
  +publicUrl?: string,
  +distDir?: FilePath,
  +sourceMap?: TargetSourceMapOptions,
  +isLibrary?: boolean,
  +minify?: boolean,
  +scopeHoist?: boolean,
|};

export type TargetDescriptor = {|
  ...PackageTargetDescriptor,
  +distDir: FilePath,
|};

export type EnvironmentOpts = {|
  +context?: EnvironmentContext,
  +engines?: Engines,
  +includeNodeModules?:
    | boolean
    | Array<PackageName>
    | {[PackageName]: boolean, ...},
  +outputFormat?: OutputFormat,
  +isLibrary?: boolean,
  +minify?: boolean,
  +scopeHoist?: boolean,
|};

export type VersionMap = {
  [string]: string,
  ...,
};

export interface Environment {
  +context: EnvironmentContext;
  +engines: Engines;
  +includeNodeModules:
    | boolean
    | Array<PackageName>
    | {[PackageName]: boolean, ...};
  +outputFormat: OutputFormat;
  +isLibrary: boolean;
  +minify: boolean;
  +scopeHoist: boolean;

  isBrowser(): boolean;
  isNode(): boolean;
  isElectron(): boolean;
  isWorker(): boolean;
  isIsolated(): boolean;
  matchesEngines(minVersions: VersionMap): boolean;
}

type PackageDependencies = {|
  [PackageName]: Semver,
|};

export type PackageJSON = {
  name: PackageName,
  version: Semver,
  main?: FilePath,
  module?: FilePath,
  types?: FilePath,
  browser?: FilePath | {[FilePath]: FilePath | boolean, ...},
  source?: FilePath | {[FilePath]: FilePath, ...},
  alias?: {[PackageName | FilePath | Glob]: PackageName | FilePath, ...},
  browserslist?: Array<string>,
  engines?: Engines,
  targets?: {[string]: PackageTargetDescriptor, ...},
  dependencies?: PackageDependencies,
  devDependencies?: PackageDependencies,
  peerDependencies?: PackageDependencies,
  sideEffects?: boolean | FilePath | Array<FilePath>,
  ...
};

export type LogLevel = 'none' | 'error' | 'warn' | 'info' | 'verbose';
export type BuildMode = 'development' | 'production' | string;

export type InitialParcelOptions = {|
  +entries?: FilePath | Array<FilePath>,
  +rootDir?: FilePath,
  +config?: ResolvedParcelConfigFile,
  +defaultConfig?: ResolvedParcelConfigFile,
  +env?: EnvMap,
  +targets?: ?(Array<string> | {+[string]: TargetDescriptor, ...}),

  +disableCache?: boolean,
  +cacheDir?: FilePath,
  +killWorkers?: boolean,
  +mode?: BuildMode,
  +minify?: boolean,
  +scopeHoist?: boolean,
  +sourceMaps?: boolean,
  +publicUrl?: string,
  +distDir?: FilePath,
  +hot?: boolean,
  +serve?: ServerOptions | false,
  +autoinstall?: boolean,
  +logLevel?: LogLevel,
  +profile?: boolean,
  +patchConsole?: boolean,

  +inputFS?: FileSystem,
  +outputFS?: FileSystem,
  +workerFarm?: WorkerFarm,
  +packageManager?: PackageManager,
  +defaultEngines?: Engines,

  // contentHash
  // throwErrors
  // global?
  // detailedReport
|};

export interface PluginOptions {
  +mode: BuildMode;
  +sourceMaps: boolean;
  +env: EnvMap;
  +hot: boolean;
  +serve: ServerOptions | false;
  +autoinstall: boolean;
  +logLevel: LogLevel;
  +rootDir: FilePath;
  +projectRoot: FilePath;
  +cacheDir: FilePath;
  +inputFS: FileSystem;
  +outputFS: FileSystem;
  +packageManager: PackageManager;
}

export type ServerOptions = {|
  +host?: string,
  +port: number,
  +https?: HTTPSOptions | boolean,
  +publicUrl?: string,
|};

export type HTTPSOptions = {|
  +cert: FilePath,
  +key: FilePath,
|};

// Source locations are 1-based, meaning lines and columns start at 1
export type SourceLocation = {|
  +filePath: string,
  +start: {|
    +line: number,
    +column: number,
  |},
  +end: {|
    +line: number,
    +column: number,
  |},
|};

export type Meta = {
  [string]: JSONValue,
  globals?: Map<string, ?{code: string, deps?: Array<string>, ...}>,
  ...
};

export type Symbol = string;

export type DependencyOptions = {|
  +moduleSpecifier: ModuleSpecifier,
  +isAsync?: boolean,
  +isEntry?: boolean,
  +isOptional?: boolean,
  +isURL?: boolean,
  +isWeak?: ?boolean,
  +loc?: SourceLocation,
  +env?: EnvironmentOpts,
  +meta?: Meta,
  +target?: Target,
  +symbols?: Map<Symbol, Symbol>,
|};

export interface Dependency {
  +id: string;
  +moduleSpecifier: ModuleSpecifier;
  +isAsync: boolean;
  +isEntry: boolean;
  +isOptional: boolean;
  +isURL: boolean;
  +isWeak: ?boolean;
  +isDeferred: boolean;
  +loc: ?SourceLocation;
  +env: Environment;
  +meta: Meta;
  +target: ?Target;
  +sourceAssetId: ?string;
  +sourcePath: ?string;
  +symbols: Map<Symbol, Symbol>;
  +pipeline: ?string;
}

export type File = {|
  +filePath: FilePath,
  +hash?: string,
|};

export type ASTGenerator = {|
  type: string,
  version: string
|};

export interface BaseAsset {
  +env: Environment;
  +fs: FileSystem;
  +filePath: FilePath;
  +id: string;
  +meta: Meta;
  +isIsolated: boolean;
  +isInline: boolean;
  +isSplittable: ?boolean;
  +isSource: boolean;
  +type: string;
  +symbols: Map<Symbol, Symbol>;
  +sideEffects: boolean;
  +uniqueKey: ?string;
  +astGenerator: ?ASTGenerator;

  getCode(): Promise<string>;
  getBuffer(): Promise<Buffer>;
  getStream(): Readable;
  getMap(): Promise<?SourceMap>;
  getAST(): Promise<?AST>;
  getIncludedFiles(): $ReadOnlyArray<File>;
  getDependencies(): $ReadOnlyArray<Dependency>;
  getConfig(
    filePaths: Array<FilePath>,
    options: ?{|
      packageKey?: string,
      parse?: boolean,
    |},
  ): Promise<ConfigResult | null>;
  getPackage(): Promise<PackageJSON | null>;
}

export interface MutableAsset extends BaseAsset {
  isIsolated: boolean;
  isInline: boolean;
  isSplittable: ?boolean;
  type: string;

  addDependency(dep: DependencyOptions): string;
  setMap(?SourceMap): void;
  setCode(string): void;
  setBuffer(Buffer): void;
  setStream(Readable): void;
  setAST(AST): void;
  addIncludedFile(file: File): void;
  addDependency(opts: DependencyOptions): string;
  addURLDependency(url: string, opts: $Shape<DependencyOptions>): string;
  setEnvironment(opts: EnvironmentOpts): void;
}

export interface Asset extends BaseAsset {
  +stats: Stats;
}

export interface Config {
  +isSource: boolean;
  +searchPath: FilePath;
  +result: ConfigResult;
  +env: Environment;
  +resolvedPath: ?FilePath;

  setResolvedPath(filePath: FilePath): void;
  setResult(result: ConfigResult): void; // TODO: fix
  setResultHash(resultHash: string): void;
  addIncludedFile(filePath: FilePath): void;
  addDevDependency(name: PackageName, version?: Semver): void;
  setWatchGlob(glob: string): void;
  getConfigFrom(
    searchPath: FilePath,
    filePaths: Array<FilePath>,
    options: ?{|
      packageKey?: string,
      parse?: boolean,
      exclude?: boolean,
    |},
  ): Promise<ConfigResult | null>;
  getConfig(
    filePaths: Array<FilePath>,
    options: ?{|
      packageKey?: string,
      parse?: boolean,
      exclude?: boolean,
    |},
  ): Promise<ConfigResult | null>;
  getPackage(): Promise<PackageJSON | null>;
  shouldRehydrate(): void;
  shouldReload(): void;
  shouldInvalidateOnStartup(): void;
}

export type Stats = {|
  time: number,
  size: number,
|};

export type GenerateOutput = {|
<<<<<<< HEAD
  code: Blob,
  map?: ?SourceMap
=======
  +code: string,
  +map?: ?SourceMap,
>>>>>>> 870013ca
|};

export type Blob = string | Buffer | Readable;

export interface TransformerResult {
<<<<<<< HEAD
  type: string;
  code?: string;
  map?: ?SourceMap;
  content?: ?Blob;
  ast?: ?AST;
  dependencies?: $ReadOnlyArray<DependencyOptions>;
  includedFiles?: $ReadOnlyArray<File>;
  isIsolated?: boolean;
  isInline?: boolean;
  isSource?: boolean;
  env?: EnvironmentOpts;
  meta?: Meta;
  pipeline?: ?string;
  symbols?: Map<Symbol, Symbol>;
  sideEffects?: boolean;
  uniqueKey?: ?string;
=======
  +type: string;
  +code?: string;
  +map?: ?SourceMap;
  +content?: Blob;
  +ast?: ?AST;
  +dependencies?: $ReadOnlyArray<DependencyOptions>;
  +includedFiles?: $ReadOnlyArray<File>;
  +isIsolated?: boolean;
  +isInline?: boolean;
  +isSplittable?: boolean;
  +isSource?: boolean;
  +env?: EnvironmentOpts;
  +meta?: Meta;
  +pipeline?: ?string;
  +symbols?: Map<Symbol, Symbol>;
  +sideEffects?: boolean;
  +uniqueKey?: ?string;
>>>>>>> 870013ca
}

export type Async<T> = T | Promise<T>;

export type ResolveFn = (from: FilePath, to: string) => Promise<FilePath>;

type ResolveConfigFn = (
  configNames: Array<FilePath>,
) => Promise<FilePath | null>;

export type ValidateResult = {|
  warnings: Array<Diagnostic>,
  errors: Array<Diagnostic>,
|};

export type Validator = {|
  validate({|
    asset: Asset,
    config: ConfigResult | void,
    options: PluginOptions,
    logger: PluginLogger,
  |}): Async<ValidateResult | void>,
  getConfig?: ({|
    asset: Asset,
    resolveConfig: ResolveConfigFn,
    options: PluginOptions,
    logger: PluginLogger,
  |}) => Async<ConfigResult | void>,
|};

export type Transformer = {|
  // TODO: deprecate getConfig
  getConfig?: ({|
    asset: MutableAsset,
    resolve: ResolveFn,
    options: PluginOptions,
    logger: PluginLogger,
  |}) => Async<ConfigResult | void>,
  loadConfig?: ({|
    config: Config,
    options: PluginOptions,
    logger: PluginLogger,
  |}) => Async<void>,
  preSerializeConfig?: ({|
    config: Config,
    options: PluginOptions,
  |}) => Async<void>,
  postDeserializeConfig?: ({|
    config: Config,
    options: PluginOptions,
    logger: PluginLogger,
  |}) => Async<void>,
  canReuseAST?: ({|
    ast: AST,
    options: PluginOptions,
    logger: PluginLogger,
  |}) => boolean,
  parse?: ({|
    asset: MutableAsset,
    config: ?ConfigResult,
    resolve: ResolveFn,
    options: PluginOptions,
    logger: PluginLogger,
  |}) => Async<?AST>,
  transform({|
    asset: MutableAsset,
    config: ?ConfigResult,
    resolve: ResolveFn,
    options: PluginOptions,
    logger: PluginLogger,
  |}): Async<Array<TransformerResult | MutableAsset>>,
  generate?: ({|
    asset: Asset,
    ast: AST,
    options: PluginOptions,
    logger: PluginLogger,
  |}) => Async<GenerateOutput>,
  postProcess?: ({|
    assets: Array<MutableAsset>,
    config: ?ConfigResult,
    resolve: ResolveFn,
    options: PluginOptions,
    logger: PluginLogger,
  |}) => Async<Array<TransformerResult>>,
|};

export interface TraversalActions {
  skipChildren(): void;
  stop(): void;
}

export type GraphVisitor<TNode, TContext> =
  | GraphTraversalCallback<TNode, TContext>
  | {|
      enter?: GraphTraversalCallback<TNode, TContext>,
      exit?: GraphTraversalCallback<TNode, TContext>,
    |};
export type GraphTraversalCallback<TNode, TContext> = (
  node: TNode,
  context: ?TContext,
  actions: TraversalActions,
) => ?TContext;

export type BundleTraversable =
  | {|+type: 'asset', value: Asset|}
  | {|+type: 'dependency', value: Dependency|};

export type BundlerBundleGraphTraversable =
  | {|+type: 'asset', value: Asset|}
  | {|+type: 'dependency', value: Dependency|};

export type CreateBundleOpts =
  // If an entryAsset is provided, a bundle id, type, and environment will be
  // inferred from the entryAsset.
  | {|
      +uniqueKey?: string,
      +entryAsset: Asset,
      +target: Target,
      +isEntry?: ?boolean,
      +isInline?: ?boolean,
      +isSplittable?: ?boolean,
      +type?: ?string,
      +env?: ?Environment,
    |}
  // If an entryAsset is not provided, a bundle id, type, and environment must
  // be provided.
  | {|
      +uniqueKey: string,
      +entryAsset?: Asset,
      +target: Target,
      +isEntry?: ?boolean,
      +isInline?: ?boolean,
      +isSplittable?: ?boolean,
      +type: string,
      +env: Environment,
    |};

export type SymbolResolution = {|
  +asset: Asset,
  +exportSymbol: Symbol | string,
  +symbol: void | Symbol,
|};

export interface Bundle {
  +id: string;
  +hashReference: string;
  +type: string;
  +env: Environment;
  +isEntry: ?boolean;
  +isInline: ?boolean;
  +isSplittable: ?boolean;
  +target: Target;
  +filePath: ?FilePath;
  +name: ?string;
  +stats: Stats;
  getEntryAssets(): Array<Asset>;
  getMainEntry(): ?Asset;
  hasAsset(Asset): boolean;
  traverseAssets<TContext>(visit: GraphVisitor<Asset, TContext>): ?TContext;
  traverse<TContext>(
    visit: GraphVisitor<BundleTraversable, TContext>,
  ): ?TContext;
}

export interface NamedBundle extends Bundle {
  +filePath: FilePath;
  +name: string;
  +displayName: string;
}

export type BundleGroup = {|
  target: Target,
  entryAssetId: string,
|};

export interface MutableBundleGraph {
  addAssetGraphToBundle(Asset, Bundle): void;
  addBundleToBundleGroup(Bundle, BundleGroup): void;
  createAssetReference(Dependency, Asset): void;
  createBundle(CreateBundleOpts): Bundle;
  createBundleGroup(Dependency, Target): BundleGroup;
  findBundlesWithAsset(Asset): Array<Bundle>;
  getDependencyAssets(Dependency): Array<Asset>;
  getDependencyResolution(Dependency): ?Asset;
  getBundleGroupsContainingBundle(Bundle): Array<BundleGroup>;
  getBundlesInBundleGroup(BundleGroup): Array<Bundle>;
  getTotalSize(Asset): number;
  isAssetInAncestorBundles(Bundle, Asset): boolean;
  removeAssetGraphFromBundle(Asset, Bundle): void;
  traverse<TContext>(
    GraphVisitor<BundlerBundleGraphTraversable, TContext>,
  ): ?TContext;
  traverseBundles<TContext>(GraphVisitor<Bundle, TContext>): ?TContext;
  traverseContents<TContext>(
    GraphVisitor<BundlerBundleGraphTraversable, TContext>,
  ): ?TContext;
}

export interface BundleGraph {
  getBundles(): Array<Bundle>;
  getBundleGroupsContainingBundle(bundle: Bundle): Array<BundleGroup>;
  getBundlesInBundleGroup(bundleGroup: BundleGroup): Array<Bundle>;
  getChildBundles(bundle: Bundle): Array<Bundle>;
  getSiblingBundles(bundle: Bundle): Array<Bundle>;
  getDependencies(asset: Asset): Array<Dependency>;
  getIncomingDependencies(asset: Asset): Array<Dependency>;
  getDependencyResolution(dependency: Dependency): ?Asset;
  isAssetInAncestorBundles(bundle: Bundle, asset: Asset): boolean;
  isAssetReferenced(asset: Asset): boolean;
  isAssetReferencedByAssetType(asset: Asset, type: string): boolean;
  hasParentBundleOfType(bundle: Bundle, type: string): boolean;
  resolveSymbol(asset: Asset, symbol: Symbol): SymbolResolution;
  getExportedSymbols(asset: Asset): Array<SymbolResolution>;
  traverseBundles<TContext>(
    visit: GraphTraversalCallback<Bundle, TContext>,
  ): ?TContext;
  findBundlesWithAsset(Asset): Array<Bundle>;
  getExternalDependencies(bundle: Bundle): Array<Dependency>;
  resolveExternalDependency(dependency: Dependency): ?BundleGroup;
}

export type BundleResult = {|
  +contents: Blob,
  +ast?: AST,
  +map?: ?SourceMap,
|};

export type ResolveResult = {|
  +filePath?: FilePath,
  +isExcluded?: boolean,
  +sideEffects?: boolean,
  +code?: string,
|};

export type Bundler = {|
  bundle({|
    bundleGraph: MutableBundleGraph,
    options: PluginOptions,
    logger: PluginLogger,
  |}): Async<void>,
  optimize({|
    bundleGraph: MutableBundleGraph,
    options: PluginOptions,
    logger: PluginLogger,
  |}): Async<void>,
|};

export type Namer = {|
  name({|
    bundle: Bundle,
    bundleGraph: BundleGraph,
    options: PluginOptions,
    logger: PluginLogger,
  |}): Async<?FilePath>,
|};

export type RuntimeAsset = {|
  +filePath: FilePath,
  +code: string,
  +dependency?: Dependency,
  +isEntry?: boolean,
|};

export type Runtime = {|
  apply({|
    bundle: NamedBundle,
    bundleGraph: BundleGraph,
    options: PluginOptions,
    logger: PluginLogger,
  |}): Async<void | RuntimeAsset | Array<RuntimeAsset>>,
|};

export type Packager = {|
  package({|
    bundle: NamedBundle,
    bundleGraph: BundleGraph,
    options: PluginOptions,
    getSourceMapReference: (map: SourceMap) => Promise<string> | string,
    logger: PluginLogger,
    getInlineBundleContents: (
      Bundle,
      BundleGraph,
    ) => Async<{|contents: Blob, map: ?(Readable | string)|}>,
  |}): Async<BundleResult>,
|};

export type Optimizer = {|
  optimize({|
    bundle: NamedBundle,
    contents: Blob,
    map: ?SourceMap,
    options: PluginOptions,
    logger: PluginLogger,
  |}): Async<BundleResult>,
|};

export type Resolver = {|
  resolve({|
    dependency: Dependency,
    options: PluginOptions,
    logger: PluginLogger,
    filePath: FilePath,
  |}): Async<?ResolveResult>,
|};

export type ProgressLogEvent = {|
  +type: 'log',
  +level: 'progress',
  +phase?: string,
  +message: string,
|};

export type DiagnosticLogEvent = {|
  +type: 'log',
  +level: 'error' | 'warn' | 'info' | 'verbose',
  +diagnostics: Array<Diagnostic>,
|};

export type TextLogEvent = {|
  +type: 'log',
  +level: 'success',
  +message: string,
|};

export type LogEvent = ProgressLogEvent | DiagnosticLogEvent | TextLogEvent;

export type BuildStartEvent = {|
  +type: 'buildStart',
|};

type WatchStartEvent = {|
  +type: 'watchStart',
|};

type WatchEndEvent = {|
  +type: 'watchEnd',
|};

type ResolvingProgressEvent = {|
  +type: 'buildProgress',
  +phase: 'resolving',
  +dependency: Dependency,
|};

type TransformingProgressEvent = {|
  +type: 'buildProgress',
  +phase: 'transforming',
  +filePath: FilePath,
|};

type BundlingProgressEvent = {|
  +type: 'buildProgress',
  +phase: 'bundling',
|};

type PackagingProgressEvent = {|
  +type: 'buildProgress',
  +phase: 'packaging',
  +bundle: NamedBundle,
|};

type OptimizingProgressEvent = {|
  +type: 'buildProgress',
  +phase: 'optimizing',
  +bundle: NamedBundle,
|};

export type BuildProgressEvent =
  | ResolvingProgressEvent
  | TransformingProgressEvent
  | BundlingProgressEvent
  | PackagingProgressEvent
  | OptimizingProgressEvent;

export type BuildSuccessEvent = {|
  +type: 'buildSuccess',
  +bundleGraph: BundleGraph,
  +buildTime: number,
  +changedAssets: Map<string, Asset>,
|};

export type BuildFailureEvent = {|
  +type: 'buildFailure',
  +diagnostics: Array<Diagnostic>,
|};

export type BuildEvent = BuildFailureEvent | BuildSuccessEvent;

export type ValidationEvent = {|
  +type: 'validation',
  +filePath: FilePath,
|};

export type ReporterEvent =
  | LogEvent
  | BuildStartEvent
  | BuildProgressEvent
  | BuildSuccessEvent
  | BuildFailureEvent
  | WatchStartEvent
  | WatchEndEvent
  | ValidationEvent;

export type Reporter = {|
  report({|
    event: ReporterEvent,
    options: PluginOptions,
    logger: PluginLogger,
  |}): Async<void>,
|};

export interface ErrorWithCode extends Error {
  +code?: string;
}

export interface IDisposable {
  dispose(): mixed;
}

export interface AsyncSubscription {
  unsubscribe(): Promise<mixed>;
}<|MERGE_RESOLUTION|>--- conflicted
+++ resolved
@@ -296,7 +296,7 @@
 
 export type ASTGenerator = {|
   type: string,
-  version: string
+  version: string,
 |};
 
 export interface BaseAsset {
@@ -396,40 +396,17 @@
 |};
 
 export type GenerateOutput = {|
-<<<<<<< HEAD
   code: Blob,
-  map?: ?SourceMap
-=======
-  +code: string,
-  +map?: ?SourceMap,
->>>>>>> 870013ca
+  map?: ?SourceMap,
 |};
 
 export type Blob = string | Buffer | Readable;
 
 export interface TransformerResult {
-<<<<<<< HEAD
-  type: string;
-  code?: string;
-  map?: ?SourceMap;
-  content?: ?Blob;
-  ast?: ?AST;
-  dependencies?: $ReadOnlyArray<DependencyOptions>;
-  includedFiles?: $ReadOnlyArray<File>;
-  isIsolated?: boolean;
-  isInline?: boolean;
-  isSource?: boolean;
-  env?: EnvironmentOpts;
-  meta?: Meta;
-  pipeline?: ?string;
-  symbols?: Map<Symbol, Symbol>;
-  sideEffects?: boolean;
-  uniqueKey?: ?string;
-=======
   +type: string;
   +code?: string;
   +map?: ?SourceMap;
-  +content?: Blob;
+  +content?: ?Blob;
   +ast?: ?AST;
   +dependencies?: $ReadOnlyArray<DependencyOptions>;
   +includedFiles?: $ReadOnlyArray<File>;
@@ -443,7 +420,6 @@
   +symbols?: Map<Symbol, Symbol>;
   +sideEffects?: boolean;
   +uniqueKey?: ?string;
->>>>>>> 870013ca
 }
 
 export type Async<T> = T | Promise<T>;
