// @flow strict-local

import type {Readable} from 'stream';
import type SourceMap from '@parcel/source-map';
import type {FileSystem} from '@parcel/fs';
import type WorkerFarm from '@parcel/workers';
import type {PackageManager} from '@parcel/package-manager';
import type {
  Diagnostic,
  Diagnostifiable,
  DiagnosticWithoutOrigin,
} from '@parcel/diagnostic';
import type {Cache} from '@parcel/cache';

import type {AST as _AST, ConfigResult as _ConfigResult} from './unsafe';

/** Plugin-specific AST, <code>any</code> */
export type AST = _AST;
export type ConfigResult = _ConfigResult;
/** Plugin-specific config result, <code>any</code> */
export type ConfigResultWithFilePath<T> = {|
  contents: T,
  filePath: FilePath,
|};
/** <code>process.env</code> */
export type EnvMap = typeof process.env;

export type JSONValue =
  | null
  | void // ? Is this okay?
  | boolean
  | number
  | string
  | Array<JSONValue>
  | JSONObject;

/** A JSON object (as in "map") */
export type JSONObject = {[key: string]: JSONValue, ...};

export type PackageName = string;
export type FilePath = string;
export type Glob = string;
export type Semver = string;
export type SemverRange = string;
/** See Dependency */
export type DependencySpecifier = string;

/** A pipeline as specified in the config mapping to <code>T</code>  */
export type GlobMap<T> = {[Glob]: T, ...};

export type RawParcelConfigPipeline = Array<PackageName>;

export type HMROptions = {port?: number, host?: string, ...};

/** The format of .parcelrc  */
export type RawParcelConfig = {|
  extends?: PackageName | FilePath | Array<PackageName | FilePath>,
  resolvers?: RawParcelConfigPipeline,
  transformers?: {[Glob]: RawParcelConfigPipeline, ...},
  bundler?: PackageName,
  namers?: RawParcelConfigPipeline,
  runtimes?: RawParcelConfigPipeline,
  packagers?: {[Glob]: PackageName, ...},
  optimizers?: {[Glob]: RawParcelConfigPipeline, ...},
  compressors?: {[Glob]: RawParcelConfigPipeline, ...},
  reporters?: RawParcelConfigPipeline,
  validators?: {[Glob]: RawParcelConfigPipeline, ...},
|};

/** A .parcelrc where all package names are resolved */
export type ResolvedParcelConfigFile = {|
  ...RawParcelConfig,
  +filePath: FilePath,
  +resolveFrom?: FilePath,
|};

/** Corresponds to <code>pkg#engines</code> */
export type Engines = {
  +browsers?: string | Array<string>,
  +electron?: SemverRange,
  +node?: SemverRange,
  +parcel?: SemverRange,
  ...
};

/** Corresponds to <code>pkg#targets.*.sourceMap</code> */
export type TargetSourceMapOptions = {|
  +sourceRoot?: string,
  +inline?: boolean,
  +inlineSources?: boolean,
|};

/**
 * A parsed version of PackageTargetDescriptor
 */
export interface Target {
  /** The output filename of the entry */
  +distEntry: ?FilePath;
  /** The output folder */
  +distDir: FilePath;
  +env: Environment;
  +name: string;
  +publicUrl: string;
  /** The location that created this Target, e.g. `package.json#main`*/
  +loc: ?SourceLocation;
}

/** In which environment the output should run (influces e.g. bundle loaders) */
export type EnvironmentContext =
  | 'browser'
  | 'web-worker'
  | 'service-worker'
  | 'worklet'
  | 'node'
  | 'electron-main'
  | 'electron-renderer';

/** The JS module format for the bundle output */
export type OutputFormat = 'esmodule' | 'commonjs' | 'global';

/**
 * The format of <code>pkg#targets.*</code>
 *
 * See Environment and Target.
 */
export type PackageTargetDescriptor = {|
  +context?: EnvironmentContext,
  +engines?: Engines,
  +includeNodeModules?:
    | boolean
    | Array<PackageName>
    | {[PackageName]: boolean, ...},
  +outputFormat?: OutputFormat,
  +publicUrl?: string,
  +distDir?: FilePath,
  +sourceMap?: boolean | TargetSourceMapOptions,
  +isLibrary?: boolean,
  +optimize?: boolean,
  +scopeHoist?: boolean,
  +source?: FilePath | Array<FilePath>,
|};

/**
 * The target format when using the JS API.
 *
 * (Same as PackageTargetDescriptor, but <code>distDir</code> is required.)
 */
export type TargetDescriptor = {|
  ...PackageTargetDescriptor,
  +distDir: FilePath,
  +distEntry?: FilePath,
|};

export type SourceType = 'script' | 'module';

/**
 * This is used when creating an Environment (see that).
 */
export type EnvironmentOptions = {|
  +context?: EnvironmentContext,
  +engines?: Engines,
  +includeNodeModules?:
    | boolean
    | Array<PackageName>
    | {[PackageName]: boolean, ...},
  +outputFormat?: OutputFormat,
  +sourceType?: SourceType,
  +isLibrary?: boolean,
  +shouldOptimize?: boolean,
  +shouldScopeHoist?: boolean,
  +sourceMap?: ?TargetSourceMapOptions,
  +loc?: ?SourceLocation,
|};

/**
 * A resolved browserslist, e.g.:
 * <pre><code>
 * {
 *   edge: '76',
 *   firefox: '67',
 *   chrome: '63',
 *   safari: '11.1',
 *   opera: '50',
 * }
 * </code></pre>
 */
export type VersionMap = {
  [string]: string,
  ...
};

export type EnvironmentFeature =
  | 'esmodules'
  | 'dynamic-import'
  | 'worker-module'
  | 'service-worker-module'
  | 'import-meta-url'
  | 'arrow-functions';

/**
 * Defines the environment in for the output bundle
 */
export interface Environment {
  +id: string;
  +context: EnvironmentContext;
  +engines: Engines;
  /** Whether to include all/none packages \
   *  (<code>true / false</code>), an array of package names to include, or an object \
   *  (of a package is not specified, it's included).
   */
  +includeNodeModules:
    | boolean
    | Array<PackageName>
    | {[PackageName]: boolean, ...};
  +outputFormat: OutputFormat;
  +sourceType: SourceType;
  /** Whether this is a library build (e.g. less loaders) */
  +isLibrary: boolean;
  /** Whether the output should be minified. */
  +shouldOptimize: boolean;
  /** Whether scope hoisting is enabled. */
  +shouldScopeHoist: boolean;
  +sourceMap: ?TargetSourceMapOptions;
  +loc: ?SourceLocation;

  /** Whether <code>context</code> specifies a browser context. */
  isBrowser(): boolean;
  /** Whether <code>context</code> specifies a node context. */
  isNode(): boolean;
  /** Whether <code>context</code> specifies an electron context. */
  isElectron(): boolean;
  /** Whether <code>context</code> specifies a worker context. */
  isWorker(): boolean;
  /** Whether <code>context</code> specifies a worklet context. */
  isWorklet(): boolean;
  /** Whether <code>context</code> specifies an isolated context (can't access other loaded ancestor bundles). */
  isIsolated(): boolean;
  matchesEngines(minVersions: VersionMap, defaultValue?: boolean): boolean;
  supports(feature: EnvironmentFeature, defaultValue?: boolean): boolean;
}

/**
 * Format of <code>pkg#dependencies</code>, <code>pkg#devDependencies</code>, <code>pkg#peerDependencies</code>
 */
type PackageDependencies = {|
  [PackageName]: Semver,
|};

/**
 * Format of <code>package.json</code>
 */
export type PackageJSON = {
  name: PackageName,
  version: Semver,
  type?: 'module',
  main?: FilePath,
  module?: FilePath,
  types?: FilePath,
  browser?: FilePath | {[FilePath]: FilePath | boolean, ...},
  source?: FilePath | Array<FilePath>,
  alias?: {[PackageName | FilePath | Glob]: PackageName | FilePath, ...},
  browserslist?: Array<string> | {[string]: Array<string>},
  engines?: Engines,
  targets?: {[string]: PackageTargetDescriptor, ...},
  dependencies?: PackageDependencies,
  devDependencies?: PackageDependencies,
  peerDependencies?: PackageDependencies,
  sideEffects?: boolean | FilePath | Array<FilePath>,
  bin?: string | {|[string]: FilePath|},
  ...
};

export type LogLevel = 'none' | 'error' | 'warn' | 'info' | 'verbose';
export type BuildMode = 'development' | 'production' | string;
export type DetailedReportOptions = {|
  assetsPerBundle?: number,
|};

export type InitialParcelOptions = {|
  +entries?: FilePath | Array<FilePath>,
  +config?: DependencySpecifier,
  +defaultConfig?: DependencySpecifier,
  +env?: EnvMap,
  +targets?: ?(Array<string> | {+[string]: TargetDescriptor, ...}),

  +shouldDisableCache?: boolean,
  +cacheDir?: FilePath,
  +mode?: BuildMode,
  +hmrOptions?: ?HMROptions,
  +shouldContentHash?: boolean,
  +serveOptions?: InitialServerOptions | false,
  +shouldAutoInstall?: boolean,
  +logLevel?: LogLevel,
  +shouldProfile?: boolean,
  +shouldPatchConsole?: boolean,
  +shouldBuildLazily?: boolean,

  +inputFS?: FileSystem,
  +outputFS?: FileSystem,
  +cache?: Cache,
  +workerFarm?: WorkerFarm,
  +packageManager?: PackageManager,
  +detailedReport?: ?DetailedReportOptions,

  +defaultTargetOptions?: {|
    +shouldOptimize?: boolean,
    +shouldScopeHoist?: boolean,
    +sourceMaps?: boolean,
    +publicUrl?: string,
    +distDir?: FilePath,
    +engines?: Engines,
    +outputFormat?: OutputFormat,
    +isLibrary?: boolean,
  |},

  +additionalReporters?: Array<{|
    packageName: DependencySpecifier,
    resolveFrom: FilePath,
  |}>,

  // throwErrors
  // global?
|};

export type InitialServerOptions = {|
  +publicUrl?: string,
  +host?: string,
  +port: number,
  +https?: HTTPSOptions | boolean,
|};

export interface PluginOptions {
  +mode: BuildMode;
  +env: EnvMap;
  +hmrOptions: ?HMROptions;
  +serveOptions: ServerOptions | false;
  +shouldBuildLazily: boolean;
  +shouldAutoInstall: boolean;
  +logLevel: LogLevel;
  +projectRoot: FilePath;
  +cacheDir: FilePath;
  +inputFS: FileSystem;
  +outputFS: FileSystem;
  +packageManager: PackageManager;
  +instanceId: string;
  +detailedReport: ?DetailedReportOptions;
}

export type ServerOptions = {|
  +distDir: FilePath,
  +host?: string,
  +port: number,
  +https?: HTTPSOptions | boolean,
  +publicUrl?: string,
|};

export type HTTPSOptions = {|
  +cert: FilePath,
  +key: FilePath,
|};

/**
 * Source locations are 1-based, meaning lines and columns start at 1
 */
export type SourceLocation = {|
  +filePath: string,
  /** inclusive */
  +start: {|
    +line: number,
    +column: number,
  |},
  /** exclusive */
  +end: {|
    +line: number,
    +column: number,
  |},
|};

/**
 * An object that plugins can write arbitatry data to.
 */
export type Meta = JSONObject;

/**
 * An identifier in an asset (likely imported/exported).
 */
export type Symbol = string;

/**
 * A map of export names to the corresponding asset's local variable names.
 */
export interface AssetSymbols // eslint-disable-next-line no-undef
  extends Iterable<
    [Symbol, {|local: Symbol, loc: ?SourceLocation, meta?: ?Meta|}],
  > {
  /**
   * The exports of the asset are unknown, rather than just empty.
   * This is the default state.
   */
  +isCleared: boolean;
  get(exportSymbol: Symbol): ?{|
    local: Symbol,
    loc: ?SourceLocation,
    meta?: ?Meta,
  |};
  hasExportSymbol(exportSymbol: Symbol): boolean;
  hasLocalSymbol(local: Symbol): boolean;
  exportSymbols(): Iterable<Symbol>;
}

export interface MutableAssetSymbols extends AssetSymbols {
  /**
   * Initilizes the map, sets isCleared to false.
   */
  ensure(): void;
  set(
    exportSymbol: Symbol,
    local: Symbol,
    loc: ?SourceLocation,
    meta?: ?Meta,
  ): void;
  delete(exportSymbol: Symbol): void;
}

/**
 * isWeak means: the symbol is not used by the parent asset itself and is merely reexported
 */
export interface MutableDependencySymbols // eslint-disable-next-line no-undef
  extends Iterable<
    [
      Symbol,
      {|local: Symbol, loc: ?SourceLocation, isWeak: boolean, meta?: ?Meta|},
    ],
  > {
  /**
   * Initilizes the map, sets isCleared to false.
   */
  ensure(): void;
  /**
   * The symbols taht are imports are unknown, rather than just empty.
   * This is the default state.
   */
  +isCleared: boolean;
  get(exportSymbol: Symbol): ?{|
    local: Symbol,
    loc: ?SourceLocation,
    isWeak: boolean,
    meta?: ?Meta,
  |};
  hasExportSymbol(exportSymbol: Symbol): boolean;
  hasLocalSymbol(local: Symbol): boolean;
  exportSymbols(): Iterable<Symbol>;
  set(
    exportSymbol: Symbol,
    local: Symbol,
    loc: ?SourceLocation,
    isWeak: ?boolean,
  ): void;
  delete(exportSymbol: Symbol): void;
}

export type DependencyPriority = 'sync' | 'parallel' | 'lazy';
export type SpecifierType = 'commonjs' | 'esm' | 'url' | 'custom';

/**
 * Usen when creating a Dependency, see that.
 * @section transformer
 */
export type DependencyOptions = {|
  /** The specifier used to resolve the dependency. */
  +specifier: DependencySpecifier,
  /**
   * How the specifier should be interpreted.
   *   - esm: An ES module specifier. It is parsed as a URL, but bare specifiers are treated as node_modules.
   *   - commonjs: A CommonJS specifier. It is not parsed as a URL.
   *   - url: A URL that works as in a browser. Bare specifiers are treated as relative URLs.
   *   - custom: A custom specifier. Must be handled by a custom resolver plugin.
   */
  +specifierType: SpecifierType,
  /**
   * When the dependency should be loaded.
   *   - sync: The dependency should be resolvable synchronously. The resolved asset will be placed
   *       in the same bundle as the parent, or another bundle that's already on the page.
   *   - parallel: The dependency should be placed in a separate bundle that's loaded in parallel
   *       with the current bundle.
   *   - lazy: The dependency should be placed in a separate bundle that's loaded later.
   * @default 'sync'
   */
  +priority?: DependencyPriority,
  /**
   * Controls the behavior of the bundle the resolved asset is placed into. Use in combination with `priority`
   * to determine when the bundle is loaded.
   *   - inline: The resolved asset will be placed into a new inline bundle. Inline bundles are not written
   *       to a separate file, but embedded into the parent bundle.
   *   - isolated: The resolved asset will be isolated from its parents in a separate bundle.
   *       Shared assets will be duplicated.
   */
  +bundleBehavior?: BundleBehavior,
  /**
   * When the dependency is a bundle entry (priority is "parallel" or "lazy"), this controls the naming
   * of that bundle. `needsStableName` indicates that the name should be stable over time, even when the
   * content of the bundle changes. This is useful for entries that a user would manually enter the URL
   * for, as well as for things like service workers or RSS feeds, where the URL must remain consistent
   * over time.
   */
  +needsStableName?: boolean,
  /** Whether the dependency is optional. If the dependency cannot be resolved, this will not fail the build. */
  +isOptional?: boolean,
  /** The location within the source file where the dependency was found. */
  +loc?: SourceLocation,
  /** The environment of the dependency. */
  +env?: EnvironmentOptions,
  /** Plugin-specific metadata for the dependency. */
  +meta?: Meta,
  /** The pipeline defined in .parcelrc that the dependency should be processed with. */
  +pipeline?: string,
  /**
   * The file path where the dependency should be resolved from.
   * By default, this is the path of the source file where the dependency was specified.
   */
  +resolveFrom?: FilePath,
  /** The symbols within the resolved module that the source file depends on. */
  +symbols?: $ReadOnlyMap<
    Symbol,
    {|local: Symbol, loc: ?SourceLocation, isWeak: boolean, meta?: Meta|},
  >,
|};

/**
 * A Dependency denotes a connection between two assets \
 * (likely some effect from the importee is expected - be it a side effect or a value is being imported).
 *
 * @section transformer
 */
export interface Dependency {
  /** The id of the dependency. */
  +id: string;
  /** The specifier used to resolve the dependency. */
  +specifier: DependencySpecifier;
  /**
   * How the specifier should be interpreted.
   *   - esm: An ES module specifier. It is parsed as a URL, but bare specifiers are treated as node_modules.
   *   - commonjs: A CommonJS specifier. It is not parsed as a URL.
   *   - url: A URL that works as in a browser. Bare specifiers are treated as relative URLs.
   *   - custom: A custom specifier. Must be handled by a custom resolver plugin.
   */
  +specifierType: SpecifierType;
  /**
   * When the dependency should be loaded.
   *   - sync: The dependency should be resolvable synchronously. The resolved asset will be placed
   *       in the same bundle as the parent, or another bundle that's already on the page.
   *   - parallel: The dependency should be placed in a separate bundle that's loaded in parallel
   *       with the current bundle.
   *   - lazy: The dependency should be placed in a separate bundle that's loaded later.
   * @default 'sync'
   */
  +priority: DependencyPriority;
  /**
   * Controls the behavior of the bundle the resolved asset is placed into. Use in combination with `priority`
   * to determine when the bundle is loaded.
   *   - inline: The resolved asset will be placed into a new inline bundle. Inline bundles are not written
   *       to a separate file, but embedded into the parent bundle.
   *   - isolated: The resolved asset will be isolated from its parents in a separate bundle.
   *       Shared assets will be duplicated.
   */
  +bundleBehavior: ?BundleBehavior;
  /**
   * When the dependency is a bundle entry (priority is "parallel" or "lazy"), this controls the naming
   * of that bundle. `needsStableName` indicates that the name should be stable over time, even when the
   * content of the bundle changes. This is useful for entries that a user would manually enter the URL
   * for, as well as for things like service workers or RSS feeds, where the URL must remain consistent
   * over time.
   */
  +needsStableName: boolean;
  /** Whether the dependency is optional. If the dependency cannot be resolved, this will not fail the build. */
  +isOptional: boolean;
  /** Whether the dependency is an entry. */
  +isEntry: boolean;
  /** The location within the source file where the dependency was found. */
  +loc: ?SourceLocation;
  /** The environment of the dependency. */
  +env: Environment;
  /** Plugin-specific metadata for the dependency. */
  +meta: Meta;
  /** If this is an entry, this is the target that is associated with that entry. */
  +target: ?Target;
  /** The id of the asset with this dependency. */
  +sourceAssetId: ?string;
  /** The file path of the asset with this dependency. */
  +sourcePath: ?FilePath;
  /** The type of the asset that referenced this dependency. */
  +sourceAssetType: ?string;
  /**
   * The file path where the dependency should be resolved from.
   * By default, this is the path of the source file where the dependency was specified.
   */
  +resolveFrom: ?FilePath;
  /** The pipeline defined in .parcelrc that the dependency should be processed with. */
  +pipeline: ?string;

  // TODO make immutable
  /** The symbols within the resolved module that the source file depends on. */
  +symbols: MutableDependencySymbols;
}

export type File = {|
  +filePath: FilePath,
  +hash?: string,
|};

/**
 * @section transformer
 */
export type ASTGenerator = {|
  type: string,
  version: Semver,
|};

export type BundleBehavior = 'inline' | 'isolated';

/**
 * An asset represents a file or part of a file. It may represent any data type, including source code,
 * binary data, etc. Assets may exist in the file system or may be virtual.
 *
 * @section transformer
 */
export interface BaseAsset {
  /** The id of the asset. */
  +id: string;
  /** The file system where the source is located. */
  +fs: FileSystem;
  /** The file path of the asset. */
  +filePath: FilePath;
  /**
   * The asset's type. This initially corresponds to the source file extension,
   * but it may be changed during transformation.
   */
  +type: string;
  /** The transformer options for the asset from the dependency query string. */
  +query: URLSearchParams;
  /** The environment of the asset. */
  +env: Environment;
  /**
   * Whether this asset is part of the project, and not an external dependency (e.g. in node_modules).
   * This indicates that transformation using the project's configuration should be applied.
   */
  +isSource: boolean;
  /** Plugin-specific metadata for the asset. */
  +meta: Meta;
  /**
   * Controls which bundle the asset is placed into.
   *   - inline: The asset will be placed into a new inline bundle. Inline bundles are not written
   *       to a separate file, but embedded into the parent bundle.
   *   - isolated: The asset will be isolated from its parents in a separate bundle. Shared assets
   *       will be duplicated.
   */
  +bundleBehavior: ?BundleBehavior;
  /**
   * If the asset is used as a bundle entry, this controls whether that bundle can be split
   * into multiple, or whether all of the dependencies must be placed in a single bundle.
   */
  +isBundleSplittable: boolean;
  /**
   * Whether this asset can be omitted if none of its exports are being used.
   * This is initially set by the resolver, but can be overridden by transformers.
   */
  +sideEffects: boolean;
  /**
   * When a transformer returns multiple assets, it can give them unique keys to identify them.
   * This can be used to find assets during packaging, or to create dependencies between multiple
   * assets returned by a transformer by using the unique key as the dependency specifier.
   */
  +uniqueKey: ?string;
  /** The type of the AST. */
  +astGenerator: ?ASTGenerator;
  /** The pipeline defined in .parcelrc that the asset should be processed with. */
  +pipeline: ?string;
  /** The symbols that the asset exports. */
  +symbols: AssetSymbols;
  /** Returns the current AST. */
  getAST(): Promise<?AST>;
  /** Returns the asset contents as a string. */
  getCode(): Promise<string>;
  /** Returns the asset contents as a buffer. */
  getBuffer(): Promise<Buffer>;
  /** Returns the asset contents as a stream. */
  getStream(): Readable;
  /** Returns the source map for the asset, if available. */
  getMap(): Promise<?SourceMap>;
  /** Returns a buffer representation of the source map, if available. */
  getMapBuffer(): Promise<?Buffer>;
  /** Returns a list of dependencies for the asset. */
  getDependencies(): $ReadOnlyArray<Dependency>;
}

/**
 * A mutable Asset, available during transformation.
 * @section transformer
 */
export interface MutableAsset extends BaseAsset {
  /**
   * The asset's type. This initially corresponds to the source file extension,
   * but it may be changed during transformation.
   */
  type: string;
  /**
   * Controls which bundle the asset is placed into.
   *   - inline: The asset will be placed into a new inline bundle. Inline bundles are not written
   *       to a separate file, but embedded into the parent bundle.
   *   - isolated: The asset will be isolated from its parents in a separate bundle. Shared assets
   *       will be duplicated.
   */
  bundleBehavior: ?BundleBehavior;
  /**
   * If the asset is used as a bundle entry, this controls whether that bundle can be split
   * into multiple, or whether all of the dependencies must be placed in a single bundle.
   * @default true
   */
  isBundleSplittable: boolean;
  /**
   * Whether this asset can be omitted if none of its exports are being used.
   * This is initially set by the resolver, but can be overridden by transformers.
   */
  sideEffects: boolean;
  /** The symbols that the asset exports. */
  +symbols: MutableAssetSymbols;

  /** Adds a dependency to the asset. */
  addDependency(DependencyOptions): string;
  /**
   * Adds a url dependency to the asset.
   * This is a shortcut for addDependency that sets the specifierType to 'url' and priority to 'lazy'.
   */
  addURLDependency(url: string, opts: $Shape<DependencyOptions>): string;
  /** Invalidates the transformation when the given file is modified or deleted. */
  invalidateOnFileChange(FilePath): void;
  /** Invalidates the transformation when matched files are created. */
  invalidateOnFileCreate(FileCreateInvalidation): void;
  /** Invalidates the transformation when the given environment variable changes. */
  invalidateOnEnvChange(string): void;
  /** Sets the asset contents as a string. */
  setCode(string): void;
  /** Sets the asset contents as a buffer. */
  setBuffer(Buffer): void;
  /** Sets the asset contents as a stream. */
  setStream(Readable): void;
  /** Returns whether the AST has been modified. */
  setAST(AST): void;
  /** Sets the asset's AST. */
  isASTDirty(): boolean;
  /** Sets the asset's source map. */
  setMap(?SourceMap): void;
  setEnvironment(opts: EnvironmentOptions): void;
}

/**
 * An immutable Asset, available after transformation.
 * @section transformer
 */
export interface Asset extends BaseAsset {
  /** Statistics about the asset. */
  +stats: Stats;
}

export type DevDepOptions = {|
  specifier: DependencySpecifier,
  resolveFrom: FilePath,
  range?: ?SemverRange,
  /**
   * When this dev dependency is invalidated, also invalidate these dependencies.
   * This is useful if the parcel plugin or another parent dependency
   * has its own cache for this dev dependency other than Node's require cache.
   */
  additionalInvalidations?: Array<{|
    specifier: DependencySpecifier,
    resolveFrom: FilePath,
    range?: ?SemverRange,
  |}>,
|};

/**
 * @section transformer
 */
export interface Config {
  /**
   * Whether this config is part of the project, and not an external dependency (e.g. in node_modules).
   * This indicates that transformation using the project's configuration should be applied.
   */
  +isSource: boolean;
  /** The path of the file to start searching for config from. */
  +searchPath: FilePath;
  /** The environment */
  +env: Environment;

  /** Invalidates the config when the given file is modified or deleted. */
  invalidateOnFileChange(FilePath): void;
  /** Invalidates the config when matched files are created. */
  invalidateOnFileCreate(FileCreateInvalidation): void;
  /** Invalidates the config when the given environment variable changes. */
  invalidateOnEnvChange(string): void;
  /** Invalidates the config when Parcel restarts. */
  invalidateOnStartup(): void;
  /**
   * Adds a dev dependency to the config. If the dev dependency or any of its
   * dependencies change, the config will be invalidated.
   */
  addDevDependency(DevDepOptions): void;
  /**
   * Sets the cache key for the config. By default, this is computed as a hash of the
   * files passed to invalidateOnFileChange or loaded by getConfig. If none, then a
   * hash of the result returned from loadConfig is used. This method can be used to
   * override this behavior and explicitly control the cache key. This can be useful
   * in cases where only part of a file is used to avoid unnecessary invalidations,
   * or when the result is not hashable (i.e. contains non-serializable properties like functions).
   */
  setCacheKey(string): void;

  /**
   * Searches for config files with the given names in all parent directories
   * of the config's searchPath.
   */
  getConfig<T>(
    filePaths: Array<FilePath>,
    options: ?{|
      packageKey?: string,
      parse?: boolean,
      exclude?: boolean,
    |},
  ): Promise<?ConfigResultWithFilePath<T>>;
  /**
   * Searches for config files with the given names in all parent directories
   * of the passed searchPath.
   */
  getConfigFrom<T>(
    searchPath: FilePath,
    filePaths: Array<FilePath>,
    options: ?{|
      packageKey?: string,
      parse?: boolean,
      exclude?: boolean,
    |},
  ): Promise<?ConfigResultWithFilePath<T>>;
  /** Finds the nearest package.json from the config's searchPath. */
  getPackage(): Promise<?PackageJSON>;
}

export type Stats = {|
  time: number,
  size: number,
|};

/**
 * @section transformer
 */
export type GenerateOutput = {|
  +content: Blob,
  +map?: ?SourceMap,
|};

export type Blob = string | Buffer | Readable;

/**
 * Transformers can return multiple result objects to create new assets.
 * For example, a file may contain multiple parts of different types,
 * which should be processed by their respective transformation pipelines.
 *
 * @section transformer
 */
export type TransformerResult = {|
  /** The asset's type. */
  +type: string,
  /** The content of the asset. Either content or an AST is required. */
  +content?: ?Blob,
  /** The asset's AST. Either content or an AST is required. */
  +ast?: ?AST,
  /** The source map for the asset. */
  +map?: ?SourceMap,
  /** The dependencies of the asset. */
  +dependencies?: $ReadOnlyArray<DependencyOptions>,
  /** The environment of the asset. The options are merged with the input asset's environment. */
  +env?: EnvironmentOptions,
  /**
   * Controls which bundle the asset is placed into.
   *   - inline: The asset will be placed into a new inline bundle. Inline bundles are not written
   *       to a separate file, but embedded into the parent bundle.
   *   - isolated: The asset will be isolated from its parents in a separate bundle. Shared assets
   *       will be duplicated.
   */
  +bundleBehavior?: ?BundleBehavior,
  /**
   * If the asset is used as a bundle entry, this controls whether that bundle can be split
   * into multiple, or whether all of the dependencies must be placed in a single bundle.
   */
  +isBundleSplittable?: boolean,
  /** Plugin-specific metadata for the asset. */
  +meta?: Meta,
  /** The pipeline defined in .parcelrc that the asset should be processed with. */
  +pipeline?: ?string,
  /**
   * Whether this asset can be omitted if none of its exports are being used.
   * This is initially set by the resolver, but can be overridden by transformers.
   */
  +sideEffects?: boolean,
  /** The symbols that the asset exports. */
  +symbols?: $ReadOnlyMap<Symbol, {|local: Symbol, loc: ?SourceLocation|}>,
  /**
   * When a transformer returns multiple assets, it can give them unique keys to identify them.
   * This can be used to find assets during packaging, or to create dependencies between multiple
   * assets returned by a transformer by using the unique key as the dependency specifier.
   */
  +uniqueKey?: ?string,
|};

export type Async<T> = T | Promise<T>;

export interface PluginLogger {
  /** Logs a diagnostic at the verbose log level. */
  verbose(
    diagnostic: DiagnosticWithoutOrigin | Array<DiagnosticWithoutOrigin>,
  ): void;

  /** Logs a diagnostic at the info log level. */
  info(
    diagnostic: DiagnosticWithoutOrigin | Array<DiagnosticWithoutOrigin>,
  ): void;

  /** Synonym for logger.info. */
  log(
    diagnostic: DiagnosticWithoutOrigin | Array<DiagnosticWithoutOrigin>,
  ): void;

  /** Logs a diagnostic at the verbose warning log level. */
  warn(
    diagnostic: DiagnosticWithoutOrigin | Array<DiagnosticWithoutOrigin>,
  ): void;

  /** Logs a diagnostic at the verbose error log level. */
  error(
    input:
      | Diagnostifiable
      | DiagnosticWithoutOrigin
      | Array<DiagnosticWithoutOrigin>,
  ): void;
}

/**
 * @section transformer
 */
export type ResolveFn = (from: FilePath, to: string) => Promise<FilePath>;

/**
 * @section validator
 * @experimental
 */
type ResolveConfigFn = (configNames: Array<FilePath>) => Promise<?FilePath>;

/**
 * @section validator
 * @experimental
 */
type ResolveConfigWithPathFn = (
  configNames: Array<FilePath>,
  assetFilePath: string,
) => Promise<?FilePath>;

/**
 * @section validator
 * @experimental
 */
export type ValidateResult = {|
  warnings: Array<Diagnostic>,
  errors: Array<Diagnostic>,
|};

/**
 * @section validator
 * @experimental
 */
export type DedicatedThreadValidator = {|
  validateAll: ({|
    assets: Asset[],
    resolveConfigWithPath: ResolveConfigWithPathFn,
    options: PluginOptions,
    logger: PluginLogger,
  |}) => Async<Array<?ValidateResult>>,
|};

/**
 * @section validator
 * @experimental
 */
export type MultiThreadValidator = {|
  validate: ({|
    asset: Asset,
    config: ConfigResult | void,
    options: PluginOptions,
    logger: PluginLogger,
  |}) => Async<ValidateResult | void>,
  getConfig?: ({|
    asset: Asset,
    resolveConfig: ResolveConfigFn,
    options: PluginOptions,
    logger: PluginLogger,
  |}) => Async<ConfigResult | void>,
|};

/**
 * @section validator
 */
export type Validator = DedicatedThreadValidator | MultiThreadValidator;

/**
 * The methods for a transformer plugin.
 * @section transformer
 */
export type Transformer<ConfigType> = {|
  loadConfig?: ({|
    config: Config,
    options: PluginOptions,
    logger: PluginLogger,
  |}) => Promise<ConfigType> | ConfigType,
  /** Whether an AST from a previous transformer can be reused (to prevent double-parsing) */
  canReuseAST?: ({|
    ast: AST,
    options: PluginOptions,
    logger: PluginLogger,
  |}) => boolean,
  /** Parse the contents into an ast */
  parse?: ({|
    asset: Asset,
    config: ConfigType,
    resolve: ResolveFn,
    options: PluginOptions,
    logger: PluginLogger,
  |}) => Async<?AST>,
  /** Transform the asset and/or add new assets */
  transform({|
    asset: MutableAsset,
    config: ConfigType,
    resolve: ResolveFn,
    options: PluginOptions,
    logger: PluginLogger,
  |}): Async<Array<TransformerResult | MutableAsset>>,
  /** Stringify the AST */
  generate?: ({|
    asset: Asset,
    ast: AST,
    options: PluginOptions,
    logger: PluginLogger,
  |}) => Async<GenerateOutput>,
|};

/**
 * Used to control a traversal
 * @section bundler
 */
export type TraversalActions = {|
  /** Skip the current node's children and continue the traversal if there are other nodes in the queue. */
  skipChildren(): void,
  /** Stop the traversal */
  stop(): void,
|};

/**
 * Essentially GraphTraversalCallback, but allows adding specific node enter and exit callbacks.
 * @section bundler
 */
export type GraphVisitor<TNode, TContext> =
  | GraphTraversalCallback<TNode, TContext>
  | {|
      enter?: GraphTraversalCallback<TNode, TContext>,
      exit?: GraphTraversalCallback<TNode, TContext>,
    |};

/**
 * A generic callback for graph traversals
 * @param context The parent node's return value is passed as a parameter to the children's callback. \
 * This can be used to forward information from the parent to children in a DFS (unlike a global variable).
 * @section bundler
 */
export type GraphTraversalCallback<TNode, TContext> = (
  node: TNode,
  context: ?TContext,
  actions: TraversalActions,
) => ?TContext;

/**
 * @section bundler
 */
export type BundleTraversable =
  | {|+type: 'asset', value: Asset|}
  | {|+type: 'dependency', value: Dependency|};

/**
 * @section bundler
 */
export type BundleGraphTraversable =
  | {|+type: 'asset', value: Asset|}
  | {|+type: 'dependency', value: Dependency|};

/**
 * Options for MutableBundleGraph's <code>createBundle</code>.
 *
 * If an <code>entryAsset</code> is provided, <code>uniqueKey</code> (for the bundle id),
 * <code>type</code>, and <code>env</code> will be inferred from the <code>entryAsset</code>.
 *
 * If an <code>entryAsset</code> is not provided, <code>uniqueKey</code> (for the bundle id),
 * <code>type</code>, and <code>env</code> must be provided.
 *
 * isSplittable defaults to <code>entryAsset.isSplittable</code> or <code>false</code>
 * @section bundler
 */
export type CreateBundleOpts =
  // If an entryAsset is provided, a bundle id, type, and environment will be
  // inferred from the entryAsset.
  | {|
      /** The entry asset of the bundle. If provided, many bundle properties will be inferred from it. */
      +entryAsset: Asset,
      /** The target of the bundle. Should come from the dependency that created the bundle. */
      +target: Target,
      /**
       * Indicates that the bundle's file name should be stable over time, even when the content of the bundle
       * changes. This is useful for entries that a user would manually enter the URL for, as well as for things
       * like service workers or RSS feeds, where the URL must remain consistent over time.
       */
      +needsStableName?: ?boolean,
      /**
       * Controls the behavior of the bundle.
       * to determine when the bundle is loaded.
       *   - inline: Inline bundles are not written to a separate file, but embedded into the parent bundle.
       *   - isolated: The bundle will be isolated from its parents. Shared assets will be duplicated.
       */
      +bundleBehavior?: ?BundleBehavior,
    |}
  // If an entryAsset is not provided, a bundle id, type, and environment must
  // be provided.
  | {|
      /** The type of the bundle. */
      +type: string,
      /** The environment of the bundle. */
      +env: Environment,
      /** A unique value for the bundle to be used in its id. */
      +uniqueKey: string,
      /** The target of the bundle. Should come from the dependency that created the bundle. */
      +target: Target,
      /**
       * Indicates that the bundle's file name should be stable over time, even when the content of the bundle
       * changes. This is useful for entries that a user would manually enter the URL for, as well as for things
       * like service workers or RSS feeds, where the URL must remain consistent over time.
       */
      +needsStableName?: ?boolean,
      /**
       * Controls the behavior of the bundle.
       * to determine when the bundle is loaded.
       *   - inline: Inline bundles are not written to a separate file, but embedded into the parent bundle.
       *   - isolated: The bundle will be isolated from its parents. Shared assets will be duplicated.
       */
      +bundleBehavior?: ?BundleBehavior,
      /**
       * Whether the bundle can be split. If false, then all dependencies of the bundle will be kept
       * internal to the bundle, rather than referring to other bundles. This may result in assets
       * being duplicated between multiple bundles, but can be useful for things like server side rendering.
       */
      +isSplittable?: ?boolean,
      /** The bundle's pipeline, to be used for optimization. Usually based on the pipeline of the entry asset. */
      +pipeline?: ?string,
    |};

/**
 * Specifies a symbol in an asset
 * @section packager
 */
export type SymbolResolution = {|
  /** The Asset which exports the symbol. */
  +asset: Asset,
  /** under which name the symbol is exported */
  +exportSymbol: Symbol | string,
  /** The identifier under which the symbol can be referenced. */
  +symbol: void | null | false | Symbol,
  /** The location of the specifier that lead to this result. */
  +loc: ?SourceLocation,
|};

/**
 * @section packager
 */
export type ExportSymbolResolution = {|
  ...SymbolResolution,
  +exportAs: Symbol | string,
|};

/**
 * A Bundle (a collection of assets)
 *
 * @section bundler
 */
export interface Bundle {
  /** The bundle id. */
  +id: string;
  /** The type of the bundle. */
  +type: string;
  /** The environment of the bundle. */
  +env: Environment;
  /** The bundle's target. */
  +target: Target;
  /** Assets that run when the bundle is loaded (e.g. runtimes could be added). VERIFY */
  /**
   * Indicates that the bundle's file name should be stable over time, even when the content of the bundle
   * changes. This is useful for entries that a user would manually enter the URL for, as well as for things
   * like service workers or RSS feeds, where the URL must remain consistent over time.
   */
  +needsStableName: ?boolean;
  /**
   * Controls the behavior of the bundle.
   * to determine when the bundle is loaded.
   *   - inline: Inline bundles are not written to a separate file, but embedded into the parent bundle.
   *   - isolated: The bundle will be isolated from its parents. Shared assets will be duplicated.
   */
  +bundleBehavior: ?BundleBehavior;
  /**
   * Whether the bundle can be split. If false, then all dependencies of the bundle will be kept
   * internal to the bundle, rather than referring to other bundles. This may result in assets
   * being duplicated between multiple bundles, but can be useful for things like server side rendering.
   */
  +isSplittable: ?boolean;
  /**
   * A placeholder for the bundle's content hash that can be used in the bundle's name or the contents of another
   * bundle. Hash references are replaced with a content hash of the bundle after packaging and optimizing.
   */
  +hashReference: string;
  /**
   * Returns the assets that are executed immediately when the bundle is loaded.
   * Some bundles may not have any entry assets, for example, shared bundles.
   */
  getEntryAssets(): Array<Asset>;
  /**
   * Returns the main entry of the bundle, which will provide the bundle's exports.
   * Some bundles do not have a main entry, for example, shared bundles.
   */
  getMainEntry(): ?Asset;
  /** Returns whether the bundle includes the given asset. */
  hasAsset(Asset): boolean;
  /** Returns whether the bundle includes the given dependency. */
  hasDependency(Dependency): boolean;
  /** Traverses the assets in the bundle. */
  traverseAssets<TContext>(visit: GraphVisitor<Asset, TContext>): ?TContext;
  /** Traverses assets and dependencies in the bundle. */
  traverse<TContext>(
    visit: GraphVisitor<BundleTraversable, TContext>,
  ): ?TContext;
}

/**
 * A Bundle that got named by a Namer
 * @section bundler
 */
export interface NamedBundle extends Bundle {
  /** A shortened version of the bundle id that is used to refer to the bundle at runtime. */
  +publicId: string;
  /**
   * The bundle's name. This is a file path relative to the bundle's target directory.
   * The bundle name may include a hash reference, but not the final content hash.
   */
  +name: string;
  /** A version of the bundle's name with hash references removed for display. */
  +displayName: string;
}

export interface PackagedBundle extends NamedBundle {
  /** The absolute file path of the written bundle, including the final content hash if any. */
  +filePath: FilePath;
  /** Statistics about the bundle. */
  +stats: Stats;
}

/**
 * A collection of sibling bundles (which are stored in the BundleGraph) that should be loaded together (in order).
 * @section bundler
 */
export interface BundleGroup {
  /** The target of the bundle group. */
  +target: Target;
  /** The id of the entry asset in the bundle group, which is executed immediately when the bundle group is loaded. */
  +entryAssetId: string;
}

/**
 * A BundleGraph in the Bundler that can be modified
 * @section bundler
 * @experimental
 */
export interface MutableBundleGraph extends BundleGraph<Bundle> {
  /** Add asset and all child nodes to the bundle. */
  addAssetGraphToBundle(
    Asset,
    Bundle,
    shouldSkipDependency?: (Dependency) => boolean,
  ): void;
  addAssetToBundle(Asset, Bundle): void;
  addEntryToBundle(
    Asset,
    Bundle,
    shouldSkipDependency?: (Dependency) => boolean,
  ): void;
  addBundleToBundleGroup(Bundle, BundleGroup): void;
  createAssetReference(Dependency, Asset, Bundle): void;
  createBundleReference(Bundle, Bundle): void;
  createBundle(CreateBundleOpts): Bundle;
  /** Turns an edge (Dependency -> Asset-s) into (Dependency -> BundleGroup -> Asset-s) */
  createBundleGroup(Dependency, Target): BundleGroup;
  getDependencyAssets(Dependency): Array<Asset>;
  getParentBundlesOfBundleGroup(BundleGroup): Array<Bundle>;
  getTotalSize(Asset): number;
  /** Remove all "contains" edges from the bundle to the nodes in the asset's subgraph. */
  removeAssetGraphFromBundle(Asset, Bundle): void;
  removeBundleGroup(bundleGroup: BundleGroup): void;
  /** Turns a dependency to a different bundle into a dependency to an asset inside <code>bundle</code>. */
  internalizeAsyncDependency(bundle: Bundle, dependency: Dependency): void;
}

/**
 * A Graph that contains Bundle-s, Asset-s, Dependency-s, BundleGroup-s
 * @section bundler
 */
export interface BundleGraph<TBundle: Bundle> {
  /** Retrieves an asset by id. */
  getAssetById(id: string): Asset;
  /** Returns the public (short) id for an asset. */
  getAssetPublicId(asset: Asset): string;
  /** Returns a list of bundles in the bundle graph. By default, inline bundles are excluded. */
  getBundles(opts?: {|includeInline: boolean|}): Array<TBundle>;
  /** Traverses the assets and dependencies in the bundle graph, in depth first order. */
  traverse<TContext>(
<<<<<<< HEAD
    GraphVisitor<BundleGraphTraversable, TContext>,
    ?Asset,
=======
    visit: GraphVisitor<BundleGraphTraversable, TContext>,
    startAsset: ?Asset,
>>>>>>> 8d566808
  ): ?TContext;
  /** Traverses all bundles in the bundle graph, including inline bundles, in depth first order. */
  traverseBundles<TContext>(
    visit: GraphVisitor<TBundle, TContext>,
    startBundle: ?Bundle,
  ): ?TContext;
  /** Returns a list of bundle groups that load the given bundle. */
  getBundleGroupsContainingBundle(bundle: Bundle): Array<BundleGroup>;
  /** Returns a list of bundles that load together in the given bundle group. */
  getBundlesInBundleGroup(
    bundleGroup: BundleGroup,
    opts?: {|includeInline: boolean|},
  ): Array<TBundle>;
  /** Returns a list of bundles that this bundle loads asynchronously. */
  getChildBundles(bundle: Bundle): Array<TBundle>;
  /** Returns a list of bundles that load this bundle asynchronously. */
  getParentBundles(bundle: Bundle): Array<TBundle>;
  /** Returns whether the bundle was loaded by another bundle of the given type. */
  hasParentBundleOfType(bundle: Bundle, type: string): boolean;
  /** Returns a list of bundles that are referenced by this bundle. By default, inline bundles are excluded. */
  getReferencedBundles(
    bundle: Bundle,
    opts?: {|recursive?: boolean, includeInline?: boolean|},
  ): Array<TBundle>;
  /** Get the dependencies that the asset requires */
  getDependencies(asset: Asset): Array<Dependency>;
  /** Get the dependencies that require the asset */
  getIncomingDependencies(asset: Asset): Array<Dependency>;
  /** Get the asset that created the dependency. */
  getAssetWithDependency(dep: Dependency): ?Asset;
  /** Returns whether the given bundle group is an entry. */
  isEntryBundleGroup(bundleGroup: BundleGroup): boolean;
  /**
   * Returns undefined if the specified dependency was excluded or wasn't async \
   * and otherwise the BundleGroup or Asset that the dependency resolves to.
   */
  resolveAsyncDependency(
    dependency: Dependency,
    bundle: ?Bundle,
  ): ?(
    | {|type: 'bundle_group', value: BundleGroup|}
    | {|type: 'asset', value: Asset|}
  );
  /** Returns whether a dependency was excluded because it had no used symbols. */
  isDependencySkipped(dependency: Dependency): boolean;
  /**
   * Returns the asset that the dependency resolved to.
   * If a bundle is given, assets in that bundle are preferred.
   * Returns null if the dependency was excluded.
   */
  getResolvedAsset(dependency: Dependency, bundle: ?Bundle): ?Asset;
  /** Returns the bundle that a dependency in a given bundle references, if any. */
  getReferencedBundle(dependency: Dependency, bundle: Bundle): ?TBundle;
  /** Returns a list of bundles that contain the given asset. */
  getBundlesWithAsset(Asset): Array<TBundle>;
  /** Returns a list of bundles that contain the given dependency. */
  getBundlesWithDependency(Dependency): Array<TBundle>;
  /**
   * Returns whether the given asset is reachable in a sibling, or all possible
   * ancestries of the given bundle. This indicates that the asset may be excluded
   * from the given bundle.
   */
  isAssetReachableFromBundle(asset: Asset, bundle: Bundle): boolean;
  /** Returns whether an asset is referenced outside the given bundle. */
  isAssetReferenced(bundle: Bundle, asset: Asset): boolean;
  /**
   * Resolves the export `symbol` of `asset` to the source,
   * stopping at the first asset after leaving `bundle`.
   * `symbol === null`: bailout (== caller should do `asset.exports[exportsSymbol]`)
   * `symbol === undefined`: symbol not found
   * `symbol === false`: skipped
   *
   * <code>asset</code> exports <code>symbol</code>, try to find the asset where the \
   * corresponding variable lives (resolves re-exports). Stop resolving transitively once \
   * <code>boundary</code> was left (<code>bundle.hasAsset(asset) === false</code>), then <code>result.symbol</code> is undefined.
   */
  getSymbolResolution(
    asset: Asset,
    symbol: Symbol,
    boundary: ?Bundle,
  ): SymbolResolution;
  /** Returns a list of symbols that are exported by the asset, including re-exports. */
  getExportedSymbols(
    asset: Asset,
    boundary: ?Bundle,
  ): Array<ExportSymbolResolution>;
  /**
   * Returns a list of symbols from an asset or dependency that are referenced by a dependent asset.
   *
   * Returns null if symbol propagation didn't run (so the result is unknown).
   */
  getUsedSymbols(Asset | Dependency): ?$ReadOnlySet<Symbol>;
  /** Returns the common root directory for the entry assets of a target. */
  getEntryRoot(target: Target): FilePath;
}

/**
 * @section bundler
 */
export type BundleResult = {|
  +contents: Blob,
  +ast?: AST,
  +map?: ?SourceMap,
  +type?: string,
|};

export type GlobInvalidation = {|
  glob: Glob,
|};

export type FileInvalidation = {|
  filePath: FilePath,
|};

export type FileAboveInvalidation = {|
  fileName: string,
  aboveFilePath: FilePath,
|};

export type FileCreateInvalidation =
  | FileInvalidation
  | GlobInvalidation
  | FileAboveInvalidation;

/**
 * @section resolver
 */
export type ResolveResult = {|
  /** An absolute path to the resolved file. */
  +filePath?: FilePath,
  /** An optional named pipeline to use to compile the resolved file. */
  +pipeline?: ?string,
  /** Query parameters to be used by transformers when compiling the resolved file. */
  +query?: URLSearchParams,
  /** Whether the resolved file should be excluded from the build. */
  +isExcluded?: boolean,
  /** Overrides the priority set on the dependency. */
  +priority?: DependencyPriority,
  /** Corresponds to BaseAsset's <code>sideEffects</code>. */
  +sideEffects?: boolean,
  /** The code of the resolved asset. If provided, this is used rather than reading the file from disk. */
  +code?: string,
  /** Whether this dependency can be deferred by Parcel itself (true by default). */
  +canDefer?: boolean,
  /** A resolver might return diagnostics to also run subsequent resolvers while still providing a reason why it failed. */
  +diagnostics?: Diagnostic | Array<Diagnostic>,
  /** Is spread (shallowly merged) onto the request's dependency.meta */
  +meta?: JSONObject,
  /** A list of file paths or patterns that should invalidate the resolution if created. */
  +invalidateOnFileCreate?: Array<FileCreateInvalidation>,
  /** A list of files that should invalidate the resolution if modified or deleted. */
  +invalidateOnFileChange?: Array<FilePath>,
|};

/**
 * Turns an asset graph into a BundleGraph.
 *
 * bundle and optimize run in series and are functionally identitical.
 * @section bundler
 */
export type Bundler<ConfigType> = {|
  loadConfig?: ({|
    config: Config,
    options: PluginOptions,
    logger: PluginLogger,
  |}) => Promise<ConfigType> | ConfigType,
  bundle({|
    bundleGraph: MutableBundleGraph,
    config: ConfigType,
    options: PluginOptions,
    logger: PluginLogger,
  |}): Async<void>,
  optimize({|
    bundleGraph: MutableBundleGraph,
    config: ConfigType,
    options: PluginOptions,
    logger: PluginLogger,
  |}): Async<void>,
|};

/**
 * @section namer
 */
export type Namer<ConfigType> = {|
  loadConfig?: ({|
    config: Config,
    options: PluginOptions,
    logger: PluginLogger,
  |}) => Promise<ConfigType> | ConfigType,
  /** Return a filename/-path for <code>bundle</code> or nullish to leave it to the next namer plugin. */
  name({|
    bundle: Bundle,
    bundleGraph: BundleGraph<Bundle>,
    config: ConfigType,
    options: PluginOptions,
    logger: PluginLogger,
  |}): Async<?FilePath>,
|};

/**
 * A "synthetic" asset that will be inserted into the bundle graph.
 * @section runtime
 */
export type RuntimeAsset = {|
  +filePath: FilePath,
  +code: string,
  +dependency?: Dependency,
  +isEntry?: boolean,
  +env?: EnvironmentOptions,
|};

/**
 * @section runtime
 */
export type Runtime<ConfigType> = {|
  loadConfig?: ({|
    config: Config,
    options: PluginOptions,
    logger: PluginLogger,
  |}) => Promise<ConfigType> | ConfigType,
  apply({|
    bundle: NamedBundle,
    bundleGraph: BundleGraph<NamedBundle>,
    config: ConfigType,
    options: PluginOptions,
    logger: PluginLogger,
  |}): Async<void | RuntimeAsset | Array<RuntimeAsset>>,
|};

/**
 * @section packager
 */
export type Packager<ConfigType> = {|
  loadConfig?: ({|
    config: Config,
    options: PluginOptions,
    logger: PluginLogger,
  |}) => Promise<ConfigType> | ConfigType,
  package({|
    bundle: NamedBundle,
    bundleGraph: BundleGraph<NamedBundle>,
    options: PluginOptions,
    logger: PluginLogger,
    config: ConfigType,
    getInlineBundleContents: (
      Bundle,
      BundleGraph<NamedBundle>,
    ) => Async<{|contents: Blob|}>,
    getSourceMapReference: (map: ?SourceMap) => Async<?string>,
  |}): Async<BundleResult>,
|};

/**
 * @section optimizer
 */
export type Optimizer<ConfigType> = {|
  loadConfig?: ({|
    config: Config,
    options: PluginOptions,
    logger: PluginLogger,
  |}) => Promise<ConfigType> | ConfigType,
  optimize({|
    bundle: NamedBundle,
    bundleGraph: BundleGraph<NamedBundle>,
    contents: Blob,
    map: ?SourceMap,
    options: PluginOptions,
    logger: PluginLogger,
    config: ConfigType,
    getSourceMapReference: (map: ?SourceMap) => Async<?string>,
  |}): Async<BundleResult>,
|};

/**
 * @section compressor
 */
export type Compressor = {|
  compress({|
    stream: Readable,
    options: PluginOptions,
    logger: PluginLogger,
  |}): Async<{|
    stream: Readable,
    type?: string,
  |}>,
|};

/**
 * @section resolver
 */
export type Resolver = {|
  resolve({|
    dependency: Dependency,
    options: PluginOptions,
    logger: PluginLogger,
    specifier: FilePath,
    pipeline: ?string,
  |}): Async<?ResolveResult>,
|};

/**
 * @section reporter
 */
export type ProgressLogEvent = {|
  +type: 'log',
  +level: 'progress',
  +phase?: string,
  +message: string,
|};

/**
 * A log event with a rich diagnostic
 * @section reporter
 */
export type DiagnosticLogEvent = {|
  +type: 'log',
  +level: 'error' | 'warn' | 'info' | 'verbose',
  +diagnostics: Array<Diagnostic>,
|};

/**
 * @section reporter
 */
export type TextLogEvent = {|
  +type: 'log',
  +level: 'success',
  +message: string,
|};

/**
 * @section reporter
 */
export type LogEvent = ProgressLogEvent | DiagnosticLogEvent | TextLogEvent;

/**
 * The build just started.
 * @section reporter
 */
export type BuildStartEvent = {|
  +type: 'buildStart',
|};

/**
 * The build just started in watch mode.
 * @section reporter
 */
export type WatchStartEvent = {|
  +type: 'watchStart',
|};

/**
 * The build just ended in watch mode.
 * @section reporter
 */
export type WatchEndEvent = {|
  +type: 'watchEnd',
|};

/**
 * A new Dependency is being resolved.
 * @section reporter
 */
export type ResolvingProgressEvent = {|
  +type: 'buildProgress',
  +phase: 'resolving',
  +dependency: Dependency,
|};

/**
 * A new Asset is being transformed.
 * @section reporter
 */
export type TransformingProgressEvent = {|
  +type: 'buildProgress',
  +phase: 'transforming',
  +filePath: FilePath,
|};

/**
 * The BundleGraph is generated.
 * @section reporter
 */
export type BundlingProgressEvent = {|
  +type: 'buildProgress',
  +phase: 'bundling',
|};

/**
 * A new Bundle is being packaged.
 * @section reporter
 */
export type PackagingProgressEvent = {|
  +type: 'buildProgress',
  +phase: 'packaging',
  +bundle: NamedBundle,
|};

/**
 * A new Bundle is being optimized.
 * @section reporter
 */
export type OptimizingProgressEvent = {|
  +type: 'buildProgress',
  +phase: 'optimizing',
  +bundle: NamedBundle,
|};

/**
 * @section reporter
 */
export type BuildProgressEvent =
  | ResolvingProgressEvent
  | TransformingProgressEvent
  | BundlingProgressEvent
  | PackagingProgressEvent
  | OptimizingProgressEvent;

/**
 * The build was successful.
 * @section reporter
 */
export type BuildSuccessEvent = {|
  +type: 'buildSuccess',
  +bundleGraph: BundleGraph<PackagedBundle>,
  +buildTime: number,
  +changedAssets: Map<string, Asset>,
  +requestBundle: (bundle: NamedBundle) => Promise<BuildSuccessEvent>,
|};

/**
 * The build failed.
 * @section reporter
 */
export type BuildFailureEvent = {|
  +type: 'buildFailure',
  +diagnostics: Array<Diagnostic>,
|};

/**
 * @section reporter
 */
export type BuildEvent = BuildFailureEvent | BuildSuccessEvent;

/**
 * A new file is being validated.
 * @section reporter
 */
export type ValidationEvent = {|
  +type: 'validation',
  +filePath: FilePath,
|};

/**
 * @section reporter
 */
export type ReporterEvent =
  | LogEvent
  | BuildStartEvent
  | BuildProgressEvent
  | BuildSuccessEvent
  | BuildFailureEvent
  | WatchStartEvent
  | WatchEndEvent
  | ValidationEvent;

/**
 * @section reporter
 */
export type Reporter = {|
  report({|
    event: ReporterEvent,
    options: PluginOptions,
    logger: PluginLogger,
  |}): Async<void>,
|};

export interface ErrorWithCode extends Error {
  +code?: string;
}

export interface IDisposable {
  dispose(): mixed;
}

export type AsyncSubscription = {|
  unsubscribe(): Promise<mixed>,
|};<|MERGE_RESOLUTION|>--- conflicted
+++ resolved
@@ -1331,13 +1331,8 @@
   getBundles(opts?: {|includeInline: boolean|}): Array<TBundle>;
   /** Traverses the assets and dependencies in the bundle graph, in depth first order. */
   traverse<TContext>(
-<<<<<<< HEAD
-    GraphVisitor<BundleGraphTraversable, TContext>,
-    ?Asset,
-=======
     visit: GraphVisitor<BundleGraphTraversable, TContext>,
     startAsset: ?Asset,
->>>>>>> 8d566808
   ): ?TContext;
   /** Traverses all bundles in the bundle graph, including inline bundles, in depth first order. */
   traverseBundles<TContext>(
