--- conflicted
+++ resolved
@@ -866,11 +866,8 @@
   +name: ?string;
   +displayName: ?string;
   +stats: Stats;
-<<<<<<< HEAD
   +pipeline: ?string;
-=======
   /** Assets that run when the bundle is loaded (e.g. runtimes could be added). VERIFY */
->>>>>>> 283fd43b
   getEntryAssets(): Array<Asset>;
   /** The actual entry (which won't be a runtime). */
   getMainEntry(): ?Asset;
