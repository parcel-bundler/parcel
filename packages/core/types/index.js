// @flow strict-local

import type {Readable} from 'stream';
import type SourceMap from '@parcel/source-map';
import type {FileSystem} from '@parcel/fs';
import type WorkerFarm from '@parcel/workers';
import type {PackageManager} from '@parcel/package-manager';
import type {Diagnostic} from '@parcel/diagnostic';
import type {PluginLogger} from '@parcel/logger';
import type {Cache} from '@parcel/cache';

import type {AST as _AST, ConfigResult as _ConfigResult} from './unsafe';

/** Plugin-specific AST, <code>any</code> */
export type AST = _AST;
export type ConfigResult = _ConfigResult;
/** Plugin-specific config result, <code>any</code> */
export type ConfigResultWithFilePath<T> = {|
  contents: T,
  filePath: FilePath,
|};
/** <code>process.env</code> */
export type EnvMap = typeof process.env;

export type QueryParameters = {[key: string]: string, ...};

export type JSONValue =
  | null
  | void // ? Is this okay?
  | boolean
  | number
  | string
  | Array<JSONValue>
  | JSONObject;

/** A JSON object (as in "map") */
export type JSONObject = {[key: string]: JSONValue, ...};

export type PackageName = string;
export type FilePath = string;
export type Glob = string;
export type Semver = string;
export type SemverRange = string;
/** See Dependency */
export type DependencySpecifier = string;

/** A pipeline as specified in the config mapping to <code>T</code>  */
export type GlobMap<T> = {[Glob]: T, ...};

export type RawParcelConfigPipeline = Array<PackageName>;

export type HMROptions = {port?: number, host?: string, ...};

/** The format of .parcelrc  */
export type RawParcelConfig = {|
  extends?: PackageName | FilePath | Array<PackageName | FilePath>,
  resolvers?: RawParcelConfigPipeline,
  transformers?: {[Glob]: RawParcelConfigPipeline, ...},
  bundler?: PackageName,
  namers?: RawParcelConfigPipeline,
  runtimes?: RawParcelConfigPipeline,
  packagers?: {[Glob]: PackageName, ...},
  optimizers?: {[Glob]: RawParcelConfigPipeline, ...},
  reporters?: RawParcelConfigPipeline,
  validators?: {[Glob]: RawParcelConfigPipeline, ...},
|};

/** A .parcelrc where all package names are resolved */
export type ResolvedParcelConfigFile = {|
  ...RawParcelConfig,
  +filePath: FilePath,
  +resolveFrom?: FilePath,
|};

/** Corresponds to <code>pkg#engines</code> */
export type Engines = {
  +browsers?: string | Array<string>,
  +electron?: SemverRange,
  +node?: SemverRange,
  +parcel?: SemverRange,
  ...
};

/** Corresponds to <code>pkg#targets.*.sourceMap</code> */
export type TargetSourceMapOptions = {|
  +sourceRoot?: string,
  +inline?: boolean,
  +inlineSources?: boolean,
|};

/**
 * A parsed version of PackageTargetDescriptor
 */
export interface Target {
  /** The output filename of the entry */
  +distEntry: ?FilePath;
  /** The output folder */
  +distDir: FilePath;
  +env: Environment;
  +name: string;
  +publicUrl: string;
  /** The location that created this Target, e.g. `package.json#main`*/
  +loc: ?SourceLocation;
}

/** In which environment the output should run (influces e.g. bundle loaders) */
export type EnvironmentContext =
  | 'browser'
  | 'web-worker'
  | 'service-worker'
  | 'worklet'
  | 'node'
  | 'electron-main'
  | 'electron-renderer';

/** The JS module format for the bundle output */
export type OutputFormat = 'esmodule' | 'commonjs' | 'global';

/**
 * The format of <code>pkg#targets.*</code>
 *
 * See Environment and Target.
 */
export type PackageTargetDescriptor = {|
  +context?: EnvironmentContext,
  +engines?: Engines,
  +includeNodeModules?:
    | boolean
    | Array<PackageName>
    | {[PackageName]: boolean, ...},
  +outputFormat?: OutputFormat,
  +publicUrl?: string,
  +distDir?: FilePath,
  +sourceMap?: boolean | TargetSourceMapOptions,
  +isLibrary?: boolean,
  +optimize?: boolean,
  +scopeHoist?: boolean,
  +source?: FilePath | Array<FilePath>,
|};

/**
 * The target format when using the JS API.
 *
 * (Same as PackageTargetDescriptor, but <code>distDir</code> is required.)
 */
export type TargetDescriptor = {|
  ...PackageTargetDescriptor,
  +distDir: FilePath,
  +distEntry?: FilePath,
|};

export type SourceType = 'script' | 'module';

/**
 * This is used when creating an Environment (see that).
 */
export type EnvironmentOptions = {|
  +context?: EnvironmentContext,
  +engines?: Engines,
  +includeNodeModules?:
    | boolean
    | Array<PackageName>
    | {[PackageName]: boolean, ...},
  +outputFormat?: OutputFormat,
  +sourceType?: SourceType,
  +isLibrary?: boolean,
  +shouldOptimize?: boolean,
  +shouldScopeHoist?: boolean,
  +sourceMap?: ?TargetSourceMapOptions,
  +loc?: ?SourceLocation,
|};

/**
 * A resolved browserslist, e.g.:
 * <pre><code>
 * {
 *   edge: '76',
 *   firefox: '67',
 *   chrome: '63',
 *   safari: '11.1',
 *   opera: '50',
 * }
 * </code></pre>
 */
export type VersionMap = {
  [string]: string,
  ...,
};

export type EnvironmentFeature =
  | 'esmodules'
  | 'dynamic-import'
  | 'worker-module'
  | 'service-worker-module';

/**
 * Defines the environment in for the output bundle
 */
export interface Environment {
  +id: string;
  +context: EnvironmentContext;
  +engines: Engines;
  /** Whether to include all/none packages \
   *  (<code>true / false</code>), an array of package names to include, or an object \
   *  (of a package is not specified, it's included).
   */
  +includeNodeModules:
    | boolean
    | Array<PackageName>
    | {[PackageName]: boolean, ...};
  +outputFormat: OutputFormat;
  +sourceType: SourceType;
  /** Whether this is a library build (e.g. less loaders) */
  +isLibrary: boolean;
  /** Whether the output should be minified. */
  +shouldOptimize: boolean;
  /** Whether scope hoisting is enabled. */
  +shouldScopeHoist: boolean;
  +sourceMap: ?TargetSourceMapOptions;
  +loc: ?SourceLocation;

  /** Whether <code>context</code> specifies a browser context. */
  isBrowser(): boolean;
  /** Whether <code>context</code> specifies a node context. */
  isNode(): boolean;
  /** Whether <code>context</code> specifies an electron context. */
  isElectron(): boolean;
  /** Whether <code>context</code> specifies a worker context. */
  isWorker(): boolean;
  /** Whether <code>context</code> specifies a worklet context. */
  isWorklet(): boolean;
  /** Whether <code>context</code> specifies an isolated context (can't access other loaded ancestor bundles). */
  isIsolated(): boolean;
  matchesEngines(minVersions: VersionMap, defaultValue?: boolean): boolean;
  supports(feature: EnvironmentFeature, defaultValue?: boolean): boolean;
}

/**
 * Format of <code>pkg#dependencies</code>, <code>pkg#devDependencies</code>, <code>pkg#peerDependencies</code>
 */
type PackageDependencies = {|
  [PackageName]: Semver,
|};

/**
 * Format of <code>package.json</code>
 */
export type PackageJSON = {
  name: PackageName,
  version: Semver,
  main?: FilePath,
  module?: FilePath,
  types?: FilePath,
  browser?: FilePath | {[FilePath]: FilePath | boolean, ...},
  source?: FilePath | Array<FilePath>,
  alias?: {[PackageName | FilePath | Glob]: PackageName | FilePath, ...},
  browserslist?: Array<string> | {[string]: Array<string>},
  engines?: Engines,
  targets?: {[string]: PackageTargetDescriptor, ...},
  dependencies?: PackageDependencies,
  devDependencies?: PackageDependencies,
  peerDependencies?: PackageDependencies,
  sideEffects?: boolean | FilePath | Array<FilePath>,
  bin?: string | {|[string]: FilePath|},
  ...
};

export type LogLevel = 'none' | 'error' | 'warn' | 'info' | 'verbose';
export type BuildMode = 'development' | 'production' | string;
export type DetailedReportOptions = {|
  assetsPerBundle?: number,
|};

export type InitialParcelOptions = {|
  +entries?: FilePath | Array<FilePath>,
  +entryRoot?: FilePath,
  +config?: DependencySpecifier,
  +defaultConfig?: DependencySpecifier,
  +env?: EnvMap,
  +targets?: ?(Array<string> | {+[string]: TargetDescriptor, ...}),

  +shouldDisableCache?: boolean,
  +cacheDir?: FilePath,
  +mode?: BuildMode,
  +hmrOptions?: ?HMROptions,
  +shouldContentHash?: boolean,
  +serveOptions?: InitialServerOptions | false,
  +shouldAutoInstall?: boolean,
  +logLevel?: LogLevel,
  +shouldProfile?: boolean,
  +shouldPatchConsole?: boolean,
  +shouldBuildLazily?: boolean,

  +inputFS?: FileSystem,
  +outputFS?: FileSystem,
  +cache?: Cache,
  +workerFarm?: WorkerFarm,
  +packageManager?: PackageManager,
  +detailedReport?: ?DetailedReportOptions,

  +defaultTargetOptions?: {|
    +shouldOptimize?: boolean,
    +shouldScopeHoist?: boolean,
    +sourceMaps?: boolean,
    +publicUrl?: string,
    +distDir?: FilePath,
    +engines?: Engines,
  |},

  +additionalReporters?: Array<{|
    packageName: DependencySpecifier,
    resolveFrom: FilePath,
  |}>,

  // throwErrors
  // global?
|};

export type InitialServerOptions = {|
  +publicUrl?: string,
  +host?: string,
  +port: number,
  +https?: HTTPSOptions | boolean,
|};

export interface PluginOptions {
  +mode: BuildMode;
  +env: EnvMap;
  +hmrOptions: ?HMROptions;
  +serveOptions: ServerOptions | false;
  +shouldBuildLazily: boolean;
  +shouldAutoInstall: boolean;
  +logLevel: LogLevel;
  +entryRoot: FilePath;
  +projectRoot: FilePath;
  +cacheDir: FilePath;
  +inputFS: FileSystem;
  +outputFS: FileSystem;
  +packageManager: PackageManager;
  +instanceId: string;
  +detailedReport: ?DetailedReportOptions;
}

export type ServerOptions = {|
  +distDir: FilePath,
  +host?: string,
  +port: number,
  +https?: HTTPSOptions | boolean,
  +publicUrl?: string,
|};

export type HTTPSOptions = {|
  +cert: FilePath,
  +key: FilePath,
|};

/**
 * Source locations are 1-based, meaning lines and columns start at 1
 */
export type SourceLocation = {|
  +filePath: string,
  /** inclusive */
  +start: {|
    +line: number,
    +column: number,
  |},
  /** exclusive */
  +end: {|
    +line: number,
    +column: number,
  |},
|};

/**
 * An object that plugins can write arbitatry data to.
 */
export type Meta = JSONObject;

/**
 * An identifier in an asset (likely imported/exported).
 */
export type Symbol = string;

/**
 * A map of export names to the corresponding asset's local variable names.
 */
export interface AssetSymbols // eslint-disable-next-line no-undef
  extends Iterable<
    [Symbol, {|local: Symbol, loc: ?SourceLocation, meta?: ?Meta|}],
  > {
  /**
   * The exports of the asset are unknown, rather than just empty.
   * This is the default state.
   */
  +isCleared: boolean;
  get(
    exportSymbol: Symbol,
  ): ?{|local: Symbol, loc: ?SourceLocation, meta?: ?Meta|};
  hasExportSymbol(exportSymbol: Symbol): boolean;
  hasLocalSymbol(local: Symbol): boolean;
  exportSymbols(): Iterable<Symbol>;
}

export interface MutableAssetSymbols extends AssetSymbols {
  /**
   * Initilizes the map, sets isCleared to false.
   */
  ensure(): void;
  set(
    exportSymbol: Symbol,
    local: Symbol,
    loc: ?SourceLocation,
    meta?: ?Meta,
  ): void;
  delete(exportSymbol: Symbol): void;
}

/**
 * isWeak means: the symbol is not used by the parent asset itself and is merely reexported
 */
export interface MutableDependencySymbols // eslint-disable-next-line no-undef
  extends Iterable<
    [
      Symbol,
      {|local: Symbol, loc: ?SourceLocation, isWeak: boolean, meta?: ?Meta|},
    ],
  > {
  /**
   * Initilizes the map, sets isCleared to false.
   */
  ensure(): void;
  /**
   * The symbols taht are imports are unknown, rather than just empty.
   * This is the default state.
   */
  +isCleared: boolean;
  get(
    exportSymbol: Symbol,
  ): ?{|local: Symbol, loc: ?SourceLocation, isWeak: boolean, meta?: ?Meta|};
  hasExportSymbol(exportSymbol: Symbol): boolean;
  hasLocalSymbol(local: Symbol): boolean;
  exportSymbols(): Iterable<Symbol>;
  set(
    exportSymbol: Symbol,
    local: Symbol,
    loc: ?SourceLocation,
    isWeak: ?boolean,
  ): void;
  delete(exportSymbol: Symbol): void;
}

export type DependencyPriority = 'sync' | 'parallel' | 'lazy';
export type SpecifierType = 'commonjs' | 'esm' | 'url' | 'custom';

/**
 * Usen when creating a Dependency, see that.
 * @section transformer
 */
export type DependencyOptions = {|
  /** The specifier used to resolve the dependency. */
  +specifier: DependencySpecifier,
  /**
   * How the specifier should be interpreted.
   *   - esm: An ES module specifier. It is parsed as a URL, but bare specifiers are treated as node_modules.
   *   - commonjs: A CommonJS specifier. It is not parsed as a URL.
   *   - url: A URL that works as in a browser. Bare specifiers are treated as relative URLs.
   *   - custom: A custom specifier. Must be handled by a custom resolver plugin.
   */
  +specifierType: SpecifierType,
  /**
   * When the dependency should be loaded.
   *   - sync: The dependency should be resolvable synchronously. The resolved asset will be placed
   *       in the same bundle as the parent, or another bundle that's already on the page.
   *   - parallel: The dependency should be placed in a separate bundle that's loaded in parallel
   *       with the current bundle.
   *   - lazy: The dependency should be placed in a separate bundle that's loaded later.
   * @default 'sync'
   */
  +priority?: DependencyPriority,
  /**
   * Controls the behavior of the bundle the resolved asset is placed into. Use in combination with `priority`
   * to determine when the bundle is loaded.
   *   - inline: The resolved asset will be placed into a new inline bundle. Inline bundles are not written
   *       to a separate file, but embedded into the parent bundle.
   *   - isolated: The resolved asset will be isolated from its parents in a separate bundle.
   *       Shared assets will be duplicated.
   */
  +bundleBehavior?: BundleBehavior,
  /**
   * When the dependency is a bundle entry (priority is "parallel" or "lazy"), this controls the naming
   * of that bundle. `needsStableName` indicates that the name should be stable over time, even when the
   * content of the bundle changes. This is useful for entries that a user would manually enter the URL
   * for, as well as for things like service workers or RSS feeds, where the URL must remain consistent
   * over time.
   */
  +needsStableName?: boolean,
  /** Whether the dependency is optional. If the dependency cannot be resolved, this will not fail the build. */
  +isOptional?: boolean,
  /** The location within the source file where the dependency was found. */
  +loc?: SourceLocation,
  /** The environment of the dependency. */
  +env?: EnvironmentOptions,
  /** Plugin-specific metadata for the dependency. */
  +meta?: Meta,
  /** The pipeline defined in .parcelrc that the dependency should be processed with. */
  +pipeline?: string,
  /**
   * The file path where the dependency should be resolved from.
   * By default, this is the path of the source file where the dependency was specified.
   */
  +resolveFrom?: FilePath,
  /** The symbols within the resolved module that the source file depends on. */
  +symbols?: $ReadOnlyMap<
    Symbol,
    {|local: Symbol, loc: ?SourceLocation, isWeak: boolean|},
  >,
|};

/**
 * A Dependency denotes a connection between two assets \
 * (likely some effect from the importee is expected - be it a side effect or a value is being imported).
 *
 * @section transformer
 */
export interface Dependency {
  /** The id of the dependency. */
  +id: string;
  /** The specifier used to resolve the dependency. */
  +specifier: DependencySpecifier;
  /**
   * How the specifier should be interpreted.
   *   - esm: An ES module specifier. It is parsed as a URL, but bare specifiers are treated as node_modules.
   *   - commonjs: A CommonJS specifier. It is not parsed as a URL.
   *   - url: A URL that works as in a browser. Bare specifiers are treated as relative URLs.
   *   - custom: A custom specifier. Must be handled by a custom resolver plugin.
   */
  +specifierType: SpecifierType;
  /**
   * When the dependency should be loaded.
   *   - sync: The dependency should be resolvable synchronously. The resolved asset will be placed
   *       in the same bundle as the parent, or another bundle that's already on the page.
   *   - parallel: The dependency should be placed in a separate bundle that's loaded in parallel
   *       with the current bundle.
   *   - lazy: The dependency should be placed in a separate bundle that's loaded later.
   * @default 'sync'
   */
  +priority: DependencyPriority;
  /**
   * Controls the behavior of the bundle the resolved asset is placed into. Use in combination with `priority`
   * to determine when the bundle is loaded.
   *   - inline: The resolved asset will be placed into a new inline bundle. Inline bundles are not written
   *       to a separate file, but embedded into the parent bundle.
   *   - isolated: The resolved asset will be isolated from its parents in a separate bundle.
   *       Shared assets will be duplicated.
   */
  +bundleBehavior: ?BundleBehavior;
  /**
   * When the dependency is a bundle entry (priority is "parallel" or "lazy"), this controls the naming
   * of that bundle. `needsStableName` indicates that the name should be stable over time, even when the
   * content of the bundle changes. This is useful for entries that a user would manually enter the URL
   * for, as well as for things like service workers or RSS feeds, where the URL must remain consistent
   * over time.
   */
  +needsStableName: boolean;
  /** Whether the dependency is optional. If the dependency cannot be resolved, this will not fail the build. */
  +isOptional: boolean;
  /** Whether the dependency is an entry. */
  +isEntry: boolean;
  /** The location within the source file where the dependency was found. */
  +loc: ?SourceLocation;
  /** The environment of the dependency. */
  +env: Environment;
  /** Plugin-specific metadata for the dependency. */
  +meta: Meta;
  /** If this is an entry, this is the target that is associated with that entry. */
  +target: ?Target;
  /** The id of the asset with this dependency. */
  +sourceAssetId: ?string;
  /** The file path of the asset with this dependency. */
  +sourcePath: ?FilePath;
  /** The type of the asset that referenced this dependency. */
  +sourceAssetType: ?string;
  /**
   * The file path where the dependency should be resolved from.
   * By default, this is the path of the source file where the dependency was specified.
   */
  +resolveFrom: ?FilePath;
  /** The pipeline defined in .parcelrc that the dependency should be processed with. */
  +pipeline: ?string;

  // TODO make immutable
  /** The symbols within the resolved module that the source file depends on. */
  +symbols: MutableDependencySymbols;
}

export type File = {|
  +filePath: FilePath,
  +hash?: string,
|};

/**
 * @section transformer
 */
export type ASTGenerator = {|
  type: string,
  version: Semver,
|};

export type BundleBehavior = 'inline' | 'isolated';

/**
 * An asset represents a file or part of a file. It may represent any data type, including source code,
 * binary data, etc. Assets may exist in the file system or may be virtual.
 *
 * @section transformer
 */
export interface BaseAsset {
  /** The id of the asset. */
  +id: string;
  /** The file system where the source is located. */
  +fs: FileSystem;
  /** The file path of the asset. */
  +filePath: FilePath;
  /**
   * The asset's type. This initially corresponds to the source file extension,
   * but it may be changed during transformation.
   */
  +type: string;
  /** The transformer options for the asset from the dependency query string. */
  +query: QueryParameters;
  /** The environment of the asset. */
  +env: Environment;
  /**
   * Whether this asset is part of the project, and not an external dependency (e.g. in node_modules).
   * This indicates that transformation using the project's configuration should be applied.
   */
  +isSource: boolean;
  /** Plugin-specific metadata for the asset. */
  +meta: Meta;
  /**
   * Controls which bundle the asset is placed into.
   *   - inline: The asset will be placed into a new inline bundle. Inline bundles are not written
   *       to a separate file, but embedded into the parent bundle.
   *   - isolated: The asset will be isolated from its parents in a separate bundle. Shared assets
   *       will be duplicated.
   */
  +bundleBehavior: ?BundleBehavior;
  /**
   * If the asset is used as a bundle entry, this controls whether that bundle can be split
   * into multiple, or whether all of the dependencies must be placed in a single bundle.
   */
  +isBundleSplittable: boolean;
  /**
   * Whether this asset can be omitted if none of its exports are being used.
   * This is initially set by the resolver, but can be overridden by transformers.
   */
  +sideEffects: boolean;
  /**
   * When a transformer returns multiple assets, it can give them unique keys to identify them.
   * This can be used to find assets during packaging, or to create dependencies between multiple
   * assets returned by a transformer by using the unique key as the dependency specifier.
   */
  +uniqueKey: ?string;
  /** The type of the AST. */
  +astGenerator: ?ASTGenerator;
  /** The pipeline defined in .parcelrc that the asset should be processed with. */
  +pipeline: ?string;
  /** The symbols that the asset exports. */
  +symbols: AssetSymbols;
  /** Returns the current AST. */
  getAST(): Promise<?AST>;
  /** Returns the asset contents as a string. */
  getCode(): Promise<string>;
  /** Returns the asset contents as a buffer. */
  getBuffer(): Promise<Buffer>;
  /** Returns the asset contents as a stream. */
  getStream(): Readable;
  /** Returns the source map for the asset, if available. */
  getMap(): Promise<?SourceMap>;
  /** Returns a buffer representation of the source map, if available. */
  getMapBuffer(): Promise<?Buffer>;
  /** Returns a list of dependencies for the asset. */
  getDependencies(): $ReadOnlyArray<Dependency>;
}

/**
 * A mutable Asset, available during transformation.
 * @section transformer
 */
export interface MutableAsset extends BaseAsset {
  /**
   * The asset's type. This initially corresponds to the source file extension,
   * but it may be changed during transformation.
   */
  type: string;
  /**
   * Controls which bundle the asset is placed into.
   *   - inline: The asset will be placed into a new inline bundle. Inline bundles are not written
   *       to a separate file, but embedded into the parent bundle.
   *   - isolated: The asset will be isolated from its parents in a separate bundle. Shared assets
   *       will be duplicated.
   */
  bundleBehavior: ?BundleBehavior;
  /**
   * If the asset is used as a bundle entry, this controls whether that bundle can be split
   * into multiple, or whether all of the dependencies must be placed in a single bundle.
   * @default true
   */
  isBundleSplittable: boolean;
  /**
   * Whether this asset can be omitted if none of its exports are being used.
   * This is initially set by the resolver, but can be overridden by transformers.
   */
  sideEffects: boolean;
  /** The symbols that the asset exports. */
  +symbols: MutableAssetSymbols;

  /** Adds a dependency to the asset. */
  addDependency(DependencyOptions): string;
  /**
   * Adds a url dependency to the asset.
   * This is a shortcut for addDependency that sets the specifierType to 'url' and priority to 'lazy'.
   */
  addURLDependency(url: string, opts: $Shape<DependencyOptions>): string;
  /** Invalidates the transformation when the given file is modified or deleted. */
  invalidateOnFileChange(FilePath): void;
  /** Invalidates the transformation when matched files are created. */
  invalidateOnFileCreate(FileCreateInvalidation): void;
  /** Invalidates the transformation when the given environment variable changes. */
  invalidateOnEnvChange(string): void;
  /** Sets the asset contents as a string. */
  setCode(string): void;
  /** Sets the asset contents as a buffer. */
  setBuffer(Buffer): void;
  /** Sets the asset contents as a stream. */
  setStream(Readable): void;
  /** Returns whether the AST has been modified. */
  setAST(AST): void;
  /** Sets the asset's AST. */
  isASTDirty(): boolean;
  /** Sets the asset's source map. */
  setMap(?SourceMap): void;
  setEnvironment(opts: EnvironmentOptions): void;
}

/**
 * An immutable Asset, available after transformation.
 * @section transformer
 */
export interface Asset extends BaseAsset {
  /** Statistics about the asset. */
  +stats: Stats;
}

export type DevDepOptions = {|
  specifier: DependencySpecifier,
  resolveFrom: FilePath,
  range?: ?SemverRange,
  /**
   * Whether to also invalidate the parcel plugin that loaded this dev dependency
   * when it changes. This is useful if the parcel plugin or another parent dependency
   * has its own cache for this dev dependency other than Node's require cache.
   */
  invalidateParcelPlugin?: boolean,
|};

/**
 * @section transformer
 */
export interface Config {
  /**
   * Whether this config is part of the project, and not an external dependency (e.g. in node_modules).
   * This indicates that transformation using the project's configuration should be applied.
   */
  +isSource: boolean;
  /** The path of the file to start searching for config from. */
  +searchPath: FilePath;
  /** The environment */
  +env: Environment;

  /** Invalidates the config when the given file is modified or deleted. */
  invalidateOnFileChange(FilePath): void;
  /** Invalidates the config when matched files are created. */
  invalidateOnFileCreate(FileCreateInvalidation): void;
  /** Invalidates the config when the given environment variable changes. */
  invalidateOnEnvChange(string): void;
  /** Invalidates the config when Parcel restarts. */
  invalidateOnStartup(): void;
  /**
   * Adds a dev dependency to the config. If the dev dependency or any of its
   * dependencies change, the config will be invalidated.
   */
  addDevDependency(DevDepOptions): void;
  /**
   * Sets the cache key for the config. By default, this is computed as a hash of the
   * files passed to invalidateOnFileChange or loaded by getConfig. If none, then a
   * hash of the result returned from loadConfig is used. This method can be used to
   * override this behavior and explicitly control the cache key. This can be useful
   * in cases where only part of a file is used to avoid unnecessary invalidations,
   * or when the result is not hashable (i.e. contains non-serializable properties like functions).
   */
  setCacheKey(string): void;

  /**
   * Searches for config files with the given names in all parent directories
   * of the config's searchPath.
   */
  getConfig<T>(
    filePaths: Array<FilePath>,
    options: ?{|
      packageKey?: string,
      parse?: boolean,
      exclude?: boolean,
    |},
  ): Promise<?ConfigResultWithFilePath<T>>;
  /**
   * Searches for config files with the given names in all parent directories
   * of the passed searchPath.
   */
  getConfigFrom<T>(
    searchPath: FilePath,
    filePaths: Array<FilePath>,
    options: ?{|
      packageKey?: string,
      parse?: boolean,
      exclude?: boolean,
    |},
  ): Promise<?ConfigResultWithFilePath<T>>;
  /** Finds the nearest package.json from the config's searchPath. */
  getPackage(): Promise<?PackageJSON>;
}

export type Stats = {|
  time: number,
  size: number,
|};

/**
 * @section transformer
 */
export type GenerateOutput = {|
  +content: Blob,
  +map?: ?SourceMap,
|};

export type Blob = string | Buffer | Readable;

/**
 * Transformers can return multiple result objects to create new assets.
 * For example, a file may contain multiple parts of different types,
 * which should be processed by their respective transformation pipelines.
 *
 * @section transformer
 */
export type TransformerResult = {|
  /** The asset's type. */
  +type: string,
  /** The content of the asset. Either content or an AST is required. */
  +content?: ?Blob,
  /** The asset's AST. Either content or an AST is required. */
  +ast?: ?AST,
  /** The source map for the asset. */
  +map?: ?SourceMap,
  /** The dependencies of the asset. */
  +dependencies?: $ReadOnlyArray<DependencyOptions>,
  /** The environment of the asset. The options are merged with the input asset's environment. */
  +env?: EnvironmentOptions,
  /**
   * Controls which bundle the asset is placed into.
   *   - inline: The asset will be placed into a new inline bundle. Inline bundles are not written
   *       to a separate file, but embedded into the parent bundle.
   *   - isolated: The asset will be isolated from its parents in a separate bundle. Shared assets
   *       will be duplicated.
   */
  +bundleBehavior?: ?BundleBehavior,
  /**
   * If the asset is used as a bundle entry, this controls whether that bundle can be split
   * into multiple, or whether all of the dependencies must be placed in a single bundle.
   */
  +isBundleSplittable?: boolean,
  /** Plugin-specific metadata for the asset. */
  +meta?: Meta,
  /** The pipeline defined in .parcelrc that the asset should be processed with. */
  +pipeline?: ?string,
  /**
   * Whether this asset can be omitted if none of its exports are being used.
   * This is initially set by the resolver, but can be overridden by transformers.
   */
  +sideEffects?: boolean,
  /** The symbols that the asset exports. */
  +symbols?: $ReadOnlyMap<Symbol, {|local: Symbol, loc: ?SourceLocation|}>,
  /**
   * When a transformer returns multiple assets, it can give them unique keys to identify them.
   * This can be used to find assets during packaging, or to create dependencies between multiple
   * assets returned by a transformer by using the unique key as the dependency specifier.
   */
  +uniqueKey?: ?string,
|};

export type Async<T> = T | Promise<T>;

/**
 * @section transformer
 */
export type ResolveFn = (from: FilePath, to: string) => Promise<FilePath>;

/**
 * @section validator
 * @experimental
 */
type ResolveConfigFn = (configNames: Array<FilePath>) => Promise<?FilePath>;

/**
 * @section validator
 * @experimental
 */
type ResolveConfigWithPathFn = (
  configNames: Array<FilePath>,
  assetFilePath: string,
) => Promise<?FilePath>;

/**
 * @section validator
 * @experimental
 */
export type ValidateResult = {|
  warnings: Array<Diagnostic>,
  errors: Array<Diagnostic>,
|};

/**
 * @section validator
 * @experimental
 */
export type DedicatedThreadValidator = {|
  validateAll: ({|
    assets: Asset[],
    resolveConfigWithPath: ResolveConfigWithPathFn,
    options: PluginOptions,
    logger: PluginLogger,
  |}) => Async<Array<?ValidateResult>>,
|};

/**
 * @section validator
 * @experimental
 */
export type MultiThreadValidator = {|
  validate: ({|
    asset: Asset,
    config: ConfigResult | void,
    options: PluginOptions,
    logger: PluginLogger,
  |}) => Async<ValidateResult | void>,
  getConfig?: ({|
    asset: Asset,
    resolveConfig: ResolveConfigFn,
    options: PluginOptions,
    logger: PluginLogger,
  |}) => Async<ConfigResult | void>,
|};

/**
 * @section validator
 */
export type Validator = DedicatedThreadValidator | MultiThreadValidator;

/**
 * The methods for a transformer plugin.
 * @section transformer
 */
export type Transformer<ConfigType> = {|
  loadConfig?: ({|
    config: Config,
    options: PluginOptions,
    logger: PluginLogger,
  |}) => Promise<ConfigType> | ConfigType,
  /** Whether an AST from a previous transformer can be reused (to prevent double-parsing) */
  canReuseAST?: ({|
    ast: AST,
    options: PluginOptions,
    logger: PluginLogger,
  |}) => boolean,
  /** Parse the contents into an ast */
  parse?: ({|
    asset: Asset,
    config: ConfigType,
    resolve: ResolveFn,
    options: PluginOptions,
    logger: PluginLogger,
  |}) => Async<?AST>,
  /** Transform the asset and/or add new assets */
  transform({|
    asset: MutableAsset,
    config: ConfigType,
    resolve: ResolveFn,
    options: PluginOptions,
    logger: PluginLogger,
  |}): Async<Array<TransformerResult | MutableAsset>>,
  /** Stringify the AST */
  generate?: ({|
    asset: Asset,
    ast: AST,
    options: PluginOptions,
    logger: PluginLogger,
  |}) => Async<GenerateOutput>,
|};

/**
 * Used to control a traversal
 * @section bundler
 */
export interface TraversalActions {
  /** Skip the current node's children and continue the traversal if there are other nodes in the queue. */
  skipChildren(): void;
  /** Stop the traversal */
  stop(): void;
}

/**
 * Essentially GraphTraversalCallback, but allows adding specific node enter and exit callbacks.
 * @section bundler
 */
export type GraphVisitor<TNode, TContext> =
  | GraphTraversalCallback<TNode, TContext>
  | {|
      enter?: GraphTraversalCallback<TNode, TContext>,
      exit?: GraphTraversalCallback<TNode, TContext>,
    |};

/**
 * A generic callback for graph traversals
 * @param context The parent node's return value is passed as a parameter to the children's callback. \
 * This can be used to forward information from the parent to children in a DFS (unlike a global variable).
 * @section bundler
 */
export type GraphTraversalCallback<TNode, TContext> = (
  node: TNode,
  context: ?TContext,
  actions: TraversalActions,
) => ?TContext;

/**
 * @section bundler
 */
export type BundleTraversable =
  | {|+type: 'asset', value: Asset|}
  | {|+type: 'dependency', value: Dependency|};

/**
 * @section bundler
 */
export type BundleGraphTraversable =
  | {|+type: 'asset', value: Asset|}
  | {|+type: 'dependency', value: Dependency|};

/**
 * Options for MutableBundleGraph's <code>createBundle</code>.
 *
 * If an <code>entryAsset</code> is provided, <code>uniqueKey</code> (for the bundle id),
 * <code>type</code>, and <code>env</code> will be inferred from the <code>entryAsset</code>.
 *
 * If an <code>entryAsset</code> is not provided, <code>uniqueKey</code> (for the bundle id),
 * <code>type</code>, and <code>env</code> must be provided.
 *
 * isSplittable defaults to <code>entryAsset.isSplittable</code> or <code>false</code>
 * @section bundler
 */
export type CreateBundleOpts =
  // If an entryAsset is provided, a bundle id, type, and environment will be
  // inferred from the entryAsset.
  | {|
      /** The entry asset of the bundle. If provided, many bundle properties will be inferred from it. */
      +entryAsset: Asset,
      /** The target of the bundle. Should come from the dependency that created the bundle. */
      +target: Target,
<<<<<<< HEAD
      +isEntry?: ?boolean,
      +bundleBehavior?: ?BundleBehavior,
      +isSplittable?: ?boolean,
      +type?: ?string,
      +env?: ?Environment,
      +pipeline?: ?string,
=======
      /**
       * Indicates that the bundle's file name should be stable over time, even when the content of the bundle
       * changes. This is useful for entries that a user would manually enter the URL for, as well as for things
       * like service workers or RSS feeds, where the URL must remain consistent over time.
       */
      +needsStableName?: ?boolean,
>>>>>>> 41a9a11a
    |}
  // If an entryAsset is not provided, a bundle id, type, and environment must
  // be provided.
  | {|
      /** The type of the bundle. */
      +type: string,
      /** The environment of the bundle. */
      +env: Environment,
      /** A unique value for the bundle to be used in its id. */
      +uniqueKey: string,
      /** The target of the bundle. Should come from the dependency that created the bundle. */
      +target: Target,
<<<<<<< HEAD
      +isEntry?: ?boolean,
      +bundleBehavior?: ?BundleBehavior,
=======
      /**
       * Indicates that the bundle's file name should be stable over time, even when the content of the bundle
       * changes. This is useful for entries that a user would manually enter the URL for, as well as for things
       * like service workers or RSS feeds, where the URL must remain consistent over time.
       */
      +needsStableName?: ?boolean,
      /** Whether this bundle should be inlined into the parent bundle(s), */
      +isInline?: ?boolean,
      /**
       * Whether the bundle can be split. If false, then all dependencies of the bundle will be kept
       * internal to the bundle, rather than referring to other bundles. This may result in assets
       * being duplicated between multiple bundles, but can be useful for things like server side rendering.
       */
>>>>>>> 41a9a11a
      +isSplittable?: ?boolean,
      /** The bundle's pipeline, to be used for optimization. Usually based on the pipeline of the entry asset. */
      +pipeline?: ?string,
    |};

/**
 * Specifies a symbol in an asset
 * @section packager
 */
export type SymbolResolution = {|
  /** The Asset which exports the symbol. */
  +asset: Asset,
  /** under which name the symbol is exported */
  +exportSymbol: Symbol | string,
  /** The identifier under which the symbol can be referenced. */
  +symbol: void | null | false | Symbol,
  /** The location of the specifier that lead to this result. */
  +loc: ?SourceLocation,
|};

/**
 * @section packager
 */
export type ExportSymbolResolution = {|
  ...SymbolResolution,
  +exportAs: Symbol | string,
|};

/**
 * A Bundle (a collection of assets)
 *
 * @section bundler
 */
export interface Bundle {
  /** The bundle id. */
  +id: string;
  /** The type of the bundle. */
  +type: string;
  /** The environment of the bundle. */
  +env: Environment;
<<<<<<< HEAD
  /** Whether this is an entry (e.g. should not be hashed). */
  +isEntry: ?boolean;
  +bundleBehavior: ?BundleBehavior;
=======
  /** The bundle's target. */
  +target: Target;
  /**
   * Indicates that the bundle's file name should be stable over time, even when the content of the bundle
   * changes. This is useful for entries that a user would manually enter the URL for, as well as for things
   * like service workers or RSS feeds, where the URL must remain consistent over time.
   */
  +needsStableName: ?boolean;
  /** Whether this bundle should be inlined into the parent bundle(s), */
  +isInline: ?boolean;
  /**
   * Whether the bundle can be split. If false, then all dependencies of the bundle will be kept
   * internal to the bundle, rather than referring to other bundles. This may result in assets
   * being duplicated between multiple bundles, but can be useful for things like server side rendering.
   */
>>>>>>> 41a9a11a
  +isSplittable: ?boolean;
  /**
   * A placeholder for the bundle's content hash that can be used in the bundle's name or the contents of another
   * bundle. Hash references are replaced with a content hash of the bundle after packaging and optimizing.
   */
  +hashReference: string;
  /**
   * Returns the assets that are executed immediately when the bundle is loaded.
   * Some bundles may not have any entry assets, for example, shared bundles.
   */
  getEntryAssets(): Array<Asset>;
  /**
   * Returns the main entry of the bundle, which will provide the bundle's exports.
   * Some bundles do not have a main entry, for example, shared bundles.
   */
  getMainEntry(): ?Asset;
  /** Returns whether the bundle includes the given asset. */
  hasAsset(Asset): boolean;
  /** Returns whether the bundle includes the given dependency. */
  hasDependency(Dependency): boolean;
  /** Traverses the assets in the bundle. */
  traverseAssets<TContext>(visit: GraphVisitor<Asset, TContext>): ?TContext;
  /** Traverses assets and dependencies in the bundle. */
  traverse<TContext>(
    visit: GraphVisitor<BundleTraversable, TContext>,
  ): ?TContext;
}

/**
 * A Bundle that got named by a Namer
 * @section bundler
 */
export interface NamedBundle extends Bundle {
  /** A shortened version of the bundle id that is used to refer to the bundle at runtime. */
  +publicId: string;
  /**
   * The bundle's name. This is a file path relative to the bundle's target directory.
   * The bundle name may include a hash reference, but not the final content hash.
   */
  +name: string;
  /** A version of the bundle's name with hash references removed for display. */
  +displayName: string;
}

export interface PackagedBundle extends NamedBundle {
  /** The absolute file path of the written bundle, including the final content hash if any. */
  +filePath: FilePath;
  /** Statistics about the bundle. */
  +stats: Stats;
}

/**
 * A collection of sibling bundles (which are stored in the BundleGraph) that should be loaded together (in order).
 * @section bundler
 */
export type BundleGroup = {|
  /** The target of the bundle group. */
  +target: Target,
  /** The id of the entry asset in the bundle group, which is executed immediately when the bundle group is loaded. */
  +entryAssetId: string,
|};

/**
 * A BundleGraph in the Bundler that can be modified
 * @section bundler
 */
export interface MutableBundleGraph extends BundleGraph<Bundle> {
  /** Add asset and all child nodes to the bundle. */
  addAssetGraphToBundle(
    Asset,
    Bundle,
    shouldSkipDependency?: (Dependency) => boolean,
  ): void;
  addEntryToBundle(
    Asset,
    Bundle,
    shouldSkipDependency?: (Dependency) => boolean,
  ): void;
  addBundleToBundleGroup(Bundle, BundleGroup): void;
  createAssetReference(Dependency, Asset, Bundle): void;
  createBundleReference(Bundle, Bundle): void;
  createBundle(CreateBundleOpts): Bundle;
  /** Turns an edge (Dependency -> Asset-s) into (Dependency -> BundleGroup -> Asset-s) */
  createBundleGroup(Dependency, Target): BundleGroup;
  getDependencyAssets(Dependency): Array<Asset>;
  getParentBundlesOfBundleGroup(BundleGroup): Array<Bundle>;
  getTotalSize(Asset): number;
  /** Remove all "contains" edges from the bundle to the nodes in the asset's subgraph. */
  removeAssetGraphFromBundle(Asset, Bundle): void;
  removeBundleGroup(bundleGroup: BundleGroup): void;
  /** Turns a dependency to a different bundle into a dependency to an asset inside <code>bundle</code>. */
  internalizeAsyncDependency(bundle: Bundle, dependency: Dependency): void;
}

/**
 * A Graph that contains Bundle-s, Asset-s, Dependency-s, BundleGroup-s
 * @section bundler
 */
export interface BundleGraph<TBundle: Bundle> {
  getAssetById(id: string): Asset;
  getAssetPublicId(asset: Asset): string;
  getBundles(): Array<TBundle>;
  getBundleGroupsContainingBundle(bundle: Bundle): Array<BundleGroup>;
  getBundlesInBundleGroup(bundleGroup: BundleGroup): Array<TBundle>;
  /** Child bundles are Bundles that might be loaded by an asset in the bundle */
  getChildBundles(bundle: Bundle): Array<TBundle>;
  getParentBundles(bundle: Bundle): Array<TBundle>;
  /** Bundles that are referenced (by filename) */
  getReferencedBundles(
    bundle: Bundle,
    opts?: {|recursive: boolean|},
  ): Array<TBundle>;
  /** Get the dependencies that the asset requires */
  getDependencies(asset: Asset): Array<Dependency>;
  /** Get the dependencies that require the asset */
  getIncomingDependencies(asset: Asset): Array<Dependency>;
  /** Get the asset that created the dependency. */
  getAssetWithDependency(dep: Dependency): ?Asset;
  isEntryBundleGroup(bundleGroup: BundleGroup): boolean;
  /**
   * Returns undefined if the specified dependency was excluded or wasn't async \
   * and otherwise the BundleGroup or Asset that the dependency resolves to.
   */
  resolveAsyncDependency(
    dependency: Dependency,
    bundle: ?Bundle,
  ): ?(
    | {|type: 'bundle_group', value: BundleGroup|}
    | {|type: 'asset', value: Asset|}
  );
  /** If a dependency was excluded since it's unused based on symbol data. */
  isDependencySkipped(dependency: Dependency): boolean;
  /** Find out which asset the dependency resolved to. */
  getDependencyResolution(dependency: Dependency, bundle: ?Bundle): ?Asset;
  getReferencedBundle(dependency: Dependency, bundle: Bundle): ?TBundle;
  findBundlesWithAsset(Asset): Array<TBundle>;
  findBundlesWithDependency(Dependency): Array<TBundle>;
  /** Whether the asset is already included in a compatible (regarding EnvironmentContext) parent bundle. */
  isAssetReachableFromBundle(asset: Asset, bundle: Bundle): boolean;
  findReachableBundleWithAsset(bundle: Bundle, asset: Asset): ?TBundle;
  isAssetReferencedByDependant(bundle: Bundle, asset: Asset): boolean;
  hasParentBundleOfType(bundle: Bundle, type: string): boolean;
  /**
   * Resolve the export `symbol` of `asset` to the source,
   * stopping at the first asset after leaving `bundle`.
   * `symbol === null`: bailout (== caller should do `asset.exports[exportsSymbol]`)
   * `symbol === undefined`: symbol not found
   * `symbol === false`: skipped
   *
   * <code>asset</code> exports <code>symbol</code>, try to find the asset where the \
   * corresponding variable lives (resolves re-exports). Stop resolving transitively once \
   * <code>boundary</code> was left (<code>bundle.hasAsset(asset) === false</code>), then <code>result.symbol</code> is undefined.
   */
  resolveSymbol(
    asset: Asset,
    symbol: Symbol,
    boundary: ?Bundle,
  ): SymbolResolution;
  /** Gets the symbols that are (transivitely) exported by the asset */
  getExportedSymbols(
    asset: Asset,
    boundary: ?Bundle,
  ): Array<ExportSymbolResolution>;
  traverse<TContext>(GraphVisitor<BundleGraphTraversable, TContext>): ?TContext;
  traverseBundles<TContext>(
    visit: GraphVisitor<TBundle, TContext>,
    startBundle: ?Bundle,
  ): ?TContext;
  getUsedSymbols(Asset | Dependency): $ReadOnlySet<Symbol>;
}

/**
 * @section bundler
 */
export type BundleResult = {|
  +contents: Blob,
  +ast?: AST,
  +map?: ?SourceMap,
  +type?: string,
|};

export type GlobInvalidation = {|
  glob: Glob,
|};

export type FileInvalidation = {|
  filePath: FilePath,
|};

export type FileAboveInvalidation = {|
  fileName: string,
  aboveFilePath: FilePath,
|};

export type FileCreateInvalidation =
  | FileInvalidation
  | GlobInvalidation
  | FileAboveInvalidation;

/**
 * @section resolver
 */
export type ResolveResult = {|
  +filePath?: FilePath,
  +pipeline?: ?string,
  +isExcluded?: boolean,
  +priority?: DependencyPriority,
  /** Corresponds to BaseAsset's <code>sideEffects</code>. */
  +sideEffects?: boolean,
  /** A resolver might want to resolve to a dummy, in this case <code>filePath</code> is rather "resolve from". */
  +code?: string,
  /** Whether this dependency can be deferred by Parcel itself (true by default). */
  +canDefer?: boolean,
  /** A resolver might return diagnostics to also run subsequent resolvers while still providing a reason why it failed. */
  +diagnostics?: Diagnostic | Array<Diagnostic>,
  /** Is spread (shallowly merged) onto the request's dependency.meta */
  +meta?: JSONObject,
  +invalidateOnFileCreate?: Array<FileCreateInvalidation>,
  +invalidateOnFileChange?: Array<FilePath>,
|};

/**
 * Turns an asset graph into a BundleGraph.
 *
 * bundle and optimize run in series and are functionally identitical.
 * @section bundler
 */
export type Bundler<ConfigType> = {|
  loadConfig?: ({|
    config: Config,
    options: PluginOptions,
    logger: PluginLogger,
  |}) => Promise<ConfigType> | ConfigType,
  bundle({|
    bundleGraph: MutableBundleGraph,
    config: ConfigType,
    options: PluginOptions,
    logger: PluginLogger,
  |}): Async<void>,
  optimize({|
    bundleGraph: MutableBundleGraph,
    config: ConfigType,
    options: PluginOptions,
    logger: PluginLogger,
  |}): Async<void>,
|};

/**
 * @section namer
 */
export type Namer<ConfigType> = {|
  loadConfig?: ({|
    config: Config,
    options: PluginOptions,
    logger: PluginLogger,
  |}) => Promise<ConfigType> | ConfigType,
  /** Return a filename/-path for <code>bundle</code> or nullish to leave it to the next namer plugin. */
  name({|
    bundle: Bundle,
    bundleGraph: BundleGraph<Bundle>,
    config: ConfigType,
    options: PluginOptions,
    logger: PluginLogger,
  |}): Async<?FilePath>,
|};

/**
 * A "synthetic" asset that will be inserted into the bundle graph.
 * @section runtime
 */
export type RuntimeAsset = {|
  +filePath: FilePath,
  +code: string,
  +dependency?: Dependency,
  +isEntry?: boolean,
  +env?: EnvironmentOptions,
|};

/**
 * @section runtime
 */
export type Runtime<ConfigType> = {|
  loadConfig?: ({|
    config: Config,
    options: PluginOptions,
    logger: PluginLogger,
  |}) => Promise<ConfigType> | ConfigType,
  apply({|
    bundle: NamedBundle,
    bundleGraph: BundleGraph<NamedBundle>,
    config: ConfigType,
    options: PluginOptions,
    logger: PluginLogger,
  |}): Async<void | RuntimeAsset | Array<RuntimeAsset>>,
|};

/**
 * @section packager
 */
export type Packager<ConfigType> = {|
  loadConfig?: ({|
    config: Config,
    options: PluginOptions,
    logger: PluginLogger,
  |}) => Promise<ConfigType> | ConfigType,
  package({|
    bundle: NamedBundle,
    bundleGraph: BundleGraph<NamedBundle>,
    options: PluginOptions,
    logger: PluginLogger,
    config: ConfigType,
    getInlineBundleContents: (
      Bundle,
      BundleGraph<NamedBundle>,
    ) => Async<{|contents: Blob|}>,
    getSourceMapReference: (map: ?SourceMap) => Async<?string>,
  |}): Async<BundleResult>,
|};

/**
 * @section optimizer
 */
export type Optimizer<ConfigType> = {|
  loadConfig?: ({|
    config: Config,
    options: PluginOptions,
    logger: PluginLogger,
  |}) => Promise<ConfigType> | ConfigType,
  optimize({|
    bundle: NamedBundle,
    bundleGraph: BundleGraph<NamedBundle>,
    contents: Blob,
    map: ?SourceMap,
    options: PluginOptions,
    logger: PluginLogger,
    config: ConfigType,
    getSourceMapReference: (map: ?SourceMap) => Async<?string>,
  |}): Async<BundleResult>,
|};

/**
 * @section resolver
 */
export type Resolver = {|
  resolve({|
    dependency: Dependency,
    options: PluginOptions,
    logger: PluginLogger,
    filePath: FilePath,
    pipeline: ?string,
  |}): Async<?ResolveResult>,
|};

/**
 * @section reporter
 */
export type ProgressLogEvent = {|
  +type: 'log',
  +level: 'progress',
  +phase?: string,
  +message: string,
|};

/**
 * A log event with a rich diagnostic
 * @section reporter
 */
export type DiagnosticLogEvent = {|
  +type: 'log',
  +level: 'error' | 'warn' | 'info' | 'verbose',
  +diagnostics: Array<Diagnostic>,
|};

/**
 * @section reporter
 */
export type TextLogEvent = {|
  +type: 'log',
  +level: 'success',
  +message: string,
|};

/**
 * @section reporter
 */
export type LogEvent = ProgressLogEvent | DiagnosticLogEvent | TextLogEvent;

/**
 * The build just started.
 * @section reporter
 */
export type BuildStartEvent = {|
  +type: 'buildStart',
|};

/**
 * The build just started in watch mode.
 * @section reporter
 */
export type WatchStartEvent = {|
  +type: 'watchStart',
|};

/**
 * The build just ended in watch mode.
 * @section reporter
 */
export type WatchEndEvent = {|
  +type: 'watchEnd',
|};

/**
 * A new Dependency is being resolved.
 * @section reporter
 */
export type ResolvingProgressEvent = {|
  +type: 'buildProgress',
  +phase: 'resolving',
  +dependency: Dependency,
|};

/**
 * A new Asset is being transformed.
 * @section reporter
 */
export type TransformingProgressEvent = {|
  +type: 'buildProgress',
  +phase: 'transforming',
  +filePath: FilePath,
|};

/**
 * The BundleGraph is generated.
 * @section reporter
 */
export type BundlingProgressEvent = {|
  +type: 'buildProgress',
  +phase: 'bundling',
|};

/**
 * A new Bundle is being packaged.
 * @section reporter
 */
export type PackagingProgressEvent = {|
  +type: 'buildProgress',
  +phase: 'packaging',
  +bundle: NamedBundle,
|};

/**
 * A new Bundle is being optimized.
 * @section reporter
 */
export type OptimizingProgressEvent = {|
  +type: 'buildProgress',
  +phase: 'optimizing',
  +bundle: NamedBundle,
|};

/**
 * @section reporter
 */
export type BuildProgressEvent =
  | ResolvingProgressEvent
  | TransformingProgressEvent
  | BundlingProgressEvent
  | PackagingProgressEvent
  | OptimizingProgressEvent;

/**
 * The build was successful.
 * @section reporter
 */
export type BuildSuccessEvent = {|
  +type: 'buildSuccess',
  +bundleGraph: BundleGraph<PackagedBundle>,
  +buildTime: number,
  +changedAssets: Map<string, Asset>,
  +requestBundle: (bundle: NamedBundle) => Promise<BuildSuccessEvent>,
|};

/**
 * The build failed.
 * @section reporter
 */
export type BuildFailureEvent = {|
  +type: 'buildFailure',
  +diagnostics: Array<Diagnostic>,
|};

/**
 * @section reporter
 */
export type BuildEvent = BuildFailureEvent | BuildSuccessEvent;

/**
 * A new file is being validated.
 * @section reporter
 */
export type ValidationEvent = {|
  +type: 'validation',
  +filePath: FilePath,
|};

/**
 * @section reporter
 */
export type ReporterEvent =
  | LogEvent
  | BuildStartEvent
  | BuildProgressEvent
  | BuildSuccessEvent
  | BuildFailureEvent
  | WatchStartEvent
  | WatchEndEvent
  | ValidationEvent;

/**
 * @section reporter
 */
export type Reporter = {|
  report({|
    event: ReporterEvent,
    options: PluginOptions,
    logger: PluginLogger,
  |}): Async<void>,
|};

export interface ErrorWithCode extends Error {
  +code?: string;
}

export interface IDisposable {
  dispose(): mixed;
}

export interface AsyncSubscription {
  unsubscribe(): Promise<mixed>;
}<|MERGE_RESOLUTION|>--- conflicted
+++ resolved
@@ -1074,21 +1074,12 @@
       +entryAsset: Asset,
       /** The target of the bundle. Should come from the dependency that created the bundle. */
       +target: Target,
-<<<<<<< HEAD
-      +isEntry?: ?boolean,
-      +bundleBehavior?: ?BundleBehavior,
-      +isSplittable?: ?boolean,
-      +type?: ?string,
-      +env?: ?Environment,
-      +pipeline?: ?string,
-=======
       /**
        * Indicates that the bundle's file name should be stable over time, even when the content of the bundle
        * changes. This is useful for entries that a user would manually enter the URL for, as well as for things
        * like service workers or RSS feeds, where the URL must remain consistent over time.
        */
       +needsStableName?: ?boolean,
->>>>>>> 41a9a11a
     |}
   // If an entryAsset is not provided, a bundle id, type, and environment must
   // be provided.
@@ -1101,24 +1092,18 @@
       +uniqueKey: string,
       /** The target of the bundle. Should come from the dependency that created the bundle. */
       +target: Target,
-<<<<<<< HEAD
-      +isEntry?: ?boolean,
-      +bundleBehavior?: ?BundleBehavior,
-=======
       /**
        * Indicates that the bundle's file name should be stable over time, even when the content of the bundle
        * changes. This is useful for entries that a user would manually enter the URL for, as well as for things
        * like service workers or RSS feeds, where the URL must remain consistent over time.
        */
       +needsStableName?: ?boolean,
-      /** Whether this bundle should be inlined into the parent bundle(s), */
-      +isInline?: ?boolean,
+      +bundleBehavior?: ?BundleBehavior,
       /**
        * Whether the bundle can be split. If false, then all dependencies of the bundle will be kept
        * internal to the bundle, rather than referring to other bundles. This may result in assets
        * being duplicated between multiple bundles, but can be useful for things like server side rendering.
        */
->>>>>>> 41a9a11a
       +isSplittable?: ?boolean,
       /** The bundle's pipeline, to be used for optimization. Usually based on the pipeline of the entry asset. */
       +pipeline?: ?string,
@@ -1159,27 +1144,21 @@
   +type: string;
   /** The environment of the bundle. */
   +env: Environment;
-<<<<<<< HEAD
-  /** Whether this is an entry (e.g. should not be hashed). */
-  +isEntry: ?boolean;
-  +bundleBehavior: ?BundleBehavior;
-=======
   /** The bundle's target. */
   +target: Target;
+  /** Assets that run when the bundle is loaded (e.g. runtimes could be added). VERIFY */
   /**
    * Indicates that the bundle's file name should be stable over time, even when the content of the bundle
    * changes. This is useful for entries that a user would manually enter the URL for, as well as for things
    * like service workers or RSS feeds, where the URL must remain consistent over time.
    */
   +needsStableName: ?boolean;
-  /** Whether this bundle should be inlined into the parent bundle(s), */
-  +isInline: ?boolean;
+  +bundleBehavior: ?BundleBehavior;
   /**
    * Whether the bundle can be split. If false, then all dependencies of the bundle will be kept
    * internal to the bundle, rather than referring to other bundles. This may result in assets
    * being duplicated between multiple bundles, but can be useful for things like server side rendering.
    */
->>>>>>> 41a9a11a
   +isSplittable: ?boolean;
   /**
    * A placeholder for the bundle's content hash that can be used in the bundle's name or the contents of another
