--- conflicted
+++ resolved
@@ -288,7 +288,7 @@
 export interface TransformerResult {
   type: string;
   code?: string;
-  map?: SourceMap;
+  map?: ?SourceMap;
   content?: Blob;
   ast?: ?AST;
   dependencies?: $ReadOnlyArray<DependencyOptions>;
@@ -475,27 +475,16 @@
   package({
     bundle: Bundle,
     bundleGraph: BundleGraph,
-<<<<<<< HEAD
-    opts: ParcelOptions
-  ): Async<{code: Blob, map?: SourceMap}>
+    options: ParcelOptions
+  }): Async<{code: Blob, map?: SourceMap}>
 |};
 
 export type Optimizer = {|
-  optimize(
+  optimize({
     bundle: Bundle,
     contents: {code: Blob, map?: SourceMap},
-    opts: ParcelOptions
-  ): Async<{code: Blob, map?: SourceMap}>
-=======
-    options: ParcelOptions
-  }): Async<Blob>
-|};
-
-export type Optimizer = {|
-  optimize({bundle: Bundle, contents: Blob, options: ParcelOptions}): Async<
-    Blob
-  >
->>>>>>> 1b383a97
+    options: ParcelOptions
+  }): Async<{code: Blob, map?: SourceMap}>
 |};
 
 export type Resolver = {|
