// @flow strict-local

import type {Readable} from 'stream';
import type SourceMap from '@parcel/source-map';
import type {FileSystem} from '@parcel/fs';
import type WorkerFarm from '@parcel/workers';
import type {PackageManager} from '@parcel/package-manager';
import type {Diagnostic} from '@parcel/diagnostic';
import type {PluginLogger} from '@parcel/logger';

import type {AST as _AST, ConfigResult as _ConfigResult} from './unsafe';

/** Plugin-specific AST, <code>any</code> */
export type AST = _AST;
export type ConfigResult = _ConfigResult;
/** Plugin-specific config result, <code>any</code> */
export type ConfigResultWithFilePath = {|
  contents: ConfigResult,
  filePath: FilePath,
|};
/** <code>process.env</code> */
export type EnvMap = typeof process.env;

export type QueryParameters = {[key: string]: string, ...};

export type JSONValue =
  | null
  | void // ? Is this okay?
  | boolean
  | number
  | string
  | Array<JSONValue>
  | JSONObject;

/** A JSON object (as in "map") */
export type JSONObject = {[key: string]: JSONValue, ...};

export type PackageName = string;
export type FilePath = string;
export type Glob = string;
export type Semver = string;
export type SemverRange = string;
/** See Dependency */
export type ModuleSpecifier = string;

/** A pipeline as specified in the config mapping to <code>T</code>  */
export type GlobMap<T> = {[Glob]: T, ...};

export type RawParcelConfigPipeline = Array<PackageName>;

export type HMROptions = {port?: number, host?: string, ...};

/** The format of .parcelrc  */
export type RawParcelConfig = {|
  extends?: PackageName | FilePath | Array<PackageName | FilePath>,
  resolvers?: RawParcelConfigPipeline,
  transformers?: {[Glob]: RawParcelConfigPipeline, ...},
  bundler?: PackageName,
  namers?: RawParcelConfigPipeline,
  runtimes?: {[EnvironmentContext]: RawParcelConfigPipeline, ...},
  packagers?: {[Glob]: PackageName, ...},
  optimizers?: {[Glob]: RawParcelConfigPipeline, ...},
  reporters?: RawParcelConfigPipeline,
  validators?: {[Glob]: RawParcelConfigPipeline, ...},
|};

/** A .parcelrc where all package names are resolved */
export type ResolvedParcelConfigFile = {|
  ...RawParcelConfig,
  +filePath: FilePath,
  +resolveFrom?: FilePath,
|};

/** Corresponds to <code>pkg#engines</code> */
export type Engines = {
  +browsers?: string | Array<string>,
  +electron?: SemverRange,
  +node?: SemverRange,
  +parcel?: SemverRange,
  ...
};

/** Corresponds to <code>pkg#targets.*.sourceMap</code> */
export type TargetSourceMapOptions = {|
  +sourceRoot?: string,
  +inline?: boolean,
  +inlineSources?: boolean,
|};

/**
 * A parsed version of PackageTargetDescriptor
 */
export interface Target {
  /** The output filename of the entry */
  +distEntry: ?FilePath;
  /** The output folder */
  +distDir: FilePath;
  +env: Environment;
  +name: string;
  +publicUrl: string;
  /** The location that created this Target, e.g. `package.json#main`*/
  +loc: ?SourceLocation;
}

/** In which environment the output should run (influces e.g. bundle loaders) */
export type EnvironmentContext =
  | 'browser'
  | 'web-worker'
  | 'service-worker'
  | 'node'
  | 'electron-main'
  | 'electron-renderer';

/** The JS module format for the bundle output */
export type OutputFormat = 'esmodule' | 'commonjs' | 'global';

/**
 * The format of <code>pkg#targets.*</code>
 *
 * See Environment and Target.
 */
export type PackageTargetDescriptor = {|
  +context?: EnvironmentContext,
  +engines?: Engines,
  +includeNodeModules?:
    | boolean
    | Array<PackageName>
    | {[PackageName]: boolean, ...},
  +outputFormat?: OutputFormat,
  +publicUrl?: string,
  +distDir?: FilePath,
  +sourceMap?: boolean | TargetSourceMapOptions,
  +isLibrary?: boolean,
  +minify?: boolean,
  +scopeHoist?: boolean,
|};

/**
 * The target format when using the JS API.
 *
 * (Same as PackageTargetDescriptor, but <code>distDir</code> is required.)
 */
export type TargetDescriptor = {|
  ...PackageTargetDescriptor,
  +distDir: FilePath,
|};

/**
 * This is used when creating an Environment (see that).
 */
export type EnvironmentOpts = {|
  +context?: EnvironmentContext,
  +engines?: Engines,
  +includeNodeModules?:
    | boolean
    | Array<PackageName>
    | {[PackageName]: boolean, ...},
  +outputFormat?: OutputFormat,
  +isLibrary?: boolean,
  +minify?: boolean,
  +scopeHoist?: boolean,
  +sourceMap?: ?TargetSourceMapOptions
|};

/**
 * A resolved browserslist, e.g.:
 * <pre><code>
 * {
 *   edge: '76',
 *   firefox: '67',
 *   chrome: '63',
 *   safari: '11.1',
 *   opera: '50',
 * }
 * </code></pre>
 */
export type VersionMap = {
  [string]: string,
  ...,
};

/**
 * Defines the environment in for the output bundle
 */
export interface Environment {
  +context: EnvironmentContext;
  +engines: Engines;
  /** Whether to include all/none packages \
   *  (<code>true / false</code>), an array of package names to include, or an object \
   *  (of a package is not specified, it's included).
   */
  +includeNodeModules:
    | boolean
    | Array<PackageName>
    | {[PackageName]: boolean, ...};
  +outputFormat: OutputFormat;
  /** Whether this is a library build (e.g. less loaders) */
  +isLibrary: boolean;
  /** Whether the output should be minified. */
  +minify: boolean;
  /** Whether scope hoisting is enabled. */
  +scopeHoist: boolean;
  +sourceMap: ?TargetSourceMapOptions;

  /** Whether <code>context</code> specifies a browser context. */
  isBrowser(): boolean;
  /** Whether <code>context</code> specifies a node context. */
  isNode(): boolean;
  /** Whether <code>context</code> specifies an electron context. */
  isElectron(): boolean;
  /** Whether <code>context</code> specifies a worker context. */
  isWorker(): boolean;
  /** Whether <code>context</code> specifies an isolated context (can't access other loaded ancestor bundles). */
  isIsolated(): boolean;
  matchesEngines(minVersions: VersionMap): boolean;
}

/**
 * Format of <code>pkg#dependencies</code>, <code>pkg#devDependencies</code>, <code>pkg#peerDependencies</code>
 */
type PackageDependencies = {|
  [PackageName]: Semver,
|};

/**
 * Format of <code>package.json</code>
 */
export type PackageJSON = {
  name: PackageName,
  version: Semver,
  main?: FilePath,
  module?: FilePath,
  types?: FilePath,
  browser?: FilePath | {[FilePath]: FilePath | boolean, ...},
  source?: FilePath | {[FilePath]: FilePath, ...},
  alias?: {[PackageName | FilePath | Glob]: PackageName | FilePath, ...},
  browserslist?: Array<string>,
  engines?: Engines,
  targets?: {[string]: PackageTargetDescriptor, ...},
  dependencies?: PackageDependencies,
  devDependencies?: PackageDependencies,
  peerDependencies?: PackageDependencies,
  sideEffects?: boolean | FilePath | Array<FilePath>,
  ...
};

export type LogLevel = 'none' | 'error' | 'warn' | 'info' | 'verbose';
export type BuildMode = 'development' | 'production' | string;

export type InitialParcelOptions = {|
  +entries?: FilePath | Array<FilePath>,
  +entryRoot?: FilePath,
  +config?: ModuleSpecifier,
  +defaultConfig?: ModuleSpecifier,
  +env?: EnvMap,
  +targets?: ?(Array<string> | {+[string]: TargetDescriptor, ...}),

  +disableCache?: boolean,
  +cacheDir?: FilePath,
  +killWorkers?: boolean,
  +mode?: BuildMode,
  +minify?: boolean,
  +scopeHoist?: boolean,
  +sourceMaps?: boolean,
  +publicUrl?: string,
  +distDir?: FilePath,
  +hot?: ?HMROptions,
  +contentHash?: boolean,
  +serve?: InitialServerOptions | false,
  +autoinstall?: boolean,
  +logLevel?: LogLevel,
  +profile?: boolean,
  +patchConsole?: boolean,

  +inputFS?: FileSystem,
  +outputFS?: FileSystem,
  +workerFarm?: WorkerFarm,
  +packageManager?: PackageManager,
  +defaultEngines?: Engines,
  +detailedReport?: number | boolean,

  // contentHash
  // throwErrors
  // global?
|};

export type InitialServerOptions = {|
  +publicUrl?: string,
  +host?: string,
  +port: number,
  +https?: HTTPSOptions | boolean,
|};

export interface PluginOptions {
  +mode: BuildMode;
  +env: EnvMap;
  +hot: ?HMROptions;
  +serve: ServerOptions | false;
  +autoinstall: boolean;
  +logLevel: LogLevel;
  +entryRoot: FilePath;
  +projectRoot: FilePath;
  +cacheDir: FilePath;
  +inputFS: FileSystem;
  +outputFS: FileSystem;
  +packageManager: PackageManager;
  +instanceId: string;
  +detailedReport: number;
}

export type ServerOptions = {|
  +distDir: FilePath,
  +host?: string,
  +port: number,
  +https?: HTTPSOptions | boolean,
  +publicUrl?: string,
|};

export type HTTPSOptions = {|
  +cert: FilePath,
  +key: FilePath,
|};

/**
 * Source locations are 1-based, meaning lines and columns start at 1
 */
export type SourceLocation = {|
  +filePath: string,
  /** inclusive */
  +start: {|
    +line: number,
    +column: number,
  |},
  /** exclusive */
  +end: {|
    +line: number,
    +column: number,
  |},
|};

/**
 * An object that plugins can write arbitatry data to.
 */
export type Meta = JSONObject;

/**
 * An identifier in an asset (likely imported/exported).
 */
export type Symbol = string;

/**
 * A map from extert names to the corespinding asset's lcoal variable name.
 */
export interface AssetSymbols // eslint-disable-next-line no-undef
  extends Iterable<[Symbol, {|local: Symbol, loc: ?SourceLocation|}]> {
  /**
   * The exports of the asset are unknown, rather than just empty.
   * This is the default state.
   */
  +isCleared: boolean;
  get(exportSymbol: Symbol): ?{|local: Symbol, loc: ?SourceLocation|};
  hasExportSymbol(exportSymbol: Symbol): boolean;
  hasLocalSymbol(local: Symbol): boolean;
  exportSymbols(): Iterable<Symbol>;
}
export interface MutableAssetSymbols extends AssetSymbols {
  /**
   * Initilizes the map, sets isCleared to false.
   */
  ensure(): void;
  set(exportSymbol: Symbol, local: Symbol, loc: ?SourceLocation): void;
  delete(exportSymbol: Symbol): void;
}
/**
 * isWeak means: the symbol is not used by the parent asset itself and is merely reexported
 */
export interface MutableDependencySymbols // eslint-disable-next-line no-undef
  extends Iterable<
    [Symbol, {|local: Symbol, loc: ?SourceLocation, isWeak: boolean|}],
  > {
  /**
   * Initilizes the map, sets isCleared to false.
   */
  ensure(): void;
  /**
   * The symbols taht are imports are unknown, rather than just empty.
   * This is the default state.
   */
  +isCleared: boolean;
  get(
    exportSymbol: Symbol,
  ): ?{|local: Symbol, loc: ?SourceLocation, isWeak: boolean|};
  hasExportSymbol(exportSymbol: Symbol): boolean;
  hasLocalSymbol(local: Symbol): boolean;
  exportSymbols(): Iterable<Symbol>;
  set(
    exportSymbol: Symbol,
    local: Symbol,
    loc: ?SourceLocation,
    isWeak: ?boolean,
  ): void;
  delete(exportSymbol: Symbol): void;
}

/**
 * Usen when creating a Dependency, see that.
 * @section transformer
 */
export type DependencyOptions = {|
  +moduleSpecifier: ModuleSpecifier,
  +isAsync?: boolean,
  /** Is merged with the environment of the importer */
  +isEntry?: boolean,
  +isOptional?: boolean,
  +isURL?: boolean,
  +isIsolated?: boolean,
  +loc?: SourceLocation,
  +env?: EnvironmentOpts,
  +meta?: Meta,
  +target?: Target,
  +symbols?: $ReadOnlyMap<
    Symbol,
    {|local: Symbol, loc: ?SourceLocation, isWeak: boolean|},
  >,
|};

/**
 * A Dependency denotes a connection between two assets \
 * (likely some effect from the importee is expected - be it a side effect or a value is being imported).
 *
 * @section transformer
 */
export interface Dependency {
  +id: string;
  /** E.g. "lodash" in <code>import {add} from "lodash";</code>  */
  +moduleSpecifier: ModuleSpecifier;
  +isAsync: boolean;
  /** Whether this should become a entry in a bundle. */
  +isEntry: ?boolean;
  /** Whether a failed resolution should not cause a build error. */
  +isOptional: boolean;
  /** Whether an URL is expected (rather than the language-specific behaviour). */
  +isURL: boolean;
  +isIsolated: boolean;
  /** Used for error messages, the code location that caused this dependency. */
  +loc: ?SourceLocation;
  +env: Environment;
  +meta: Meta;
  +target: ?Target;
  /** Used for error messages, the importer. */
  +sourceAssetId: ?string;
  /** Used for error messages, the importer. */
  +sourcePath: ?string;
  /** a named pipeline (if the <code>moduleSpecifier</code> didn't specify one). */
  +pipeline: ?string;

  // TODO make immutable
  /** a <code>Map&lt;export name of importee, placeholder in importer&gt;</code>. */
  +symbols: MutableDependencySymbols;
}

export type File = {|
  +filePath: FilePath,
  +hash?: string,
|};

/**
 * @section transformer
 */
export type ASTGenerator = {|
  type: string,
  version: string,
|};

/**
 * An asset (usually represents one source file).
 *
 * @section transformer
 */
export interface BaseAsset {
  +env: Environment;
  /** The file system where the source is located. */
  +fs: FileSystem;
  +filePath: FilePath;
  +query: QueryParameters;
  +id: string;
  +meta: Meta;
  +isIsolated: boolean;
  /** Whether this asset will/should later be inserted back into the importer. */
  +isInline: boolean;
  +isSplittable: ?boolean;
  /** Whether this is asset is part of the users project (and not of an external dependencies) and should be transpiled. */
  +isSource: boolean;
  /** Usually corresponds to the file extension */
  +type: string;
  /** Whether this asset can be omitted if none if it's exports are being used (set by ResolveResult) */
  +sideEffects: boolean;
  /**
   * Inline assets inheirit the parent's <code>id</code>, making it not be enough for a unique identification
   * (this could be a counter that is unique per asset)
   */
  +uniqueKey: ?string;
  /** The type of the AST. */
  +astGenerator: ?ASTGenerator;
  +pipeline: ?string;

  /** a <code>Map&lt;export name, name of binding&gt;</code> */
  +symbols: AssetSymbols;

  /** Returns to current AST. See notes in subclasses (Asset, MutableAsset).*/
  getAST(): Promise<?AST>;
  /** Returns to current source code. See notes in MutableAsset. */
  getCode(): Promise<string>;
  /** Returns the contents as a buffer. */
  getBuffer(): Promise<Buffer>;
  /** Returns the contents as a stream. */
  getStream(): Readable;
  /** Returns the sourcemap (if existent). */
  getMap(): Promise<?SourceMap>;
  /** A buffer representation of the sourcemap (if existent). */
  getMapBuffer(): Promise<?Buffer>;
  getDependencies(): $ReadOnlyArray<Dependency>;
  /** Used to load config files, (looks in every parent folder until a module root) \
   * for the specified filenames. <code>packageKey</code> can be used to also check <code>pkg#[packageKey]</code>.
   */
  getConfig(
    filePaths: Array<FilePath>,
    options: ?{|
      packageKey?: string,
      parse?: boolean,
    |},
  ): Promise<ConfigResult | null>;
  /** Returns the package.json this file belongs to. */
  getPackage(): Promise<PackageJSON | null>;
}

/**
 * A somewhat modifiable version of BaseAsset (for transformers)
 * @section transformer
 */
export interface MutableAsset extends BaseAsset {
  isIsolated: boolean;
  isInline: boolean;
  isSplittable: ?boolean;
  type: string;

  addDependency(dep: DependencyOptions): string;
  addIncludedFile(filePath: FilePath): void;
  addURLDependency(url: string, opts: $Shape<DependencyOptions>): string;
  invalidateOnEnvChange(env: string): void;

  +symbols: MutableAssetSymbols;

  isASTDirty(): boolean;
  /** Returns <code>null</code> if there is no AST. */
  getAST(): Promise<?AST>;
  setAST(AST): void;
  setBuffer(Buffer): void;
  setCode(string): void;
  /** Throws if the AST is dirty (meaning: this won't implicity stringify the AST). */
  getCode(): Promise<string>;
  setEnvironment(opts: EnvironmentOpts): void;
  setMap(?SourceMap): void;
  setStream(Readable): void;
}

/**
 * @section transformer
 */
export interface Asset extends BaseAsset {
  /** Throws if there is no AST.*/
  getAST(): Promise<?AST>;

  +stats: Stats;
}

/**
 * @section transformer
 */
export interface Config {
  +isSource: boolean;
  +searchPath: FilePath;
  +result: ConfigResult;
  +env: Environment;
  +includedFiles: Set<FilePath>;

  setResult(result: ConfigResult): void; // TODO: fix
  setResultHash(resultHash: string): void;
  addIncludedFile(filePath: FilePath): void;
  addDevDependency(name: PackageName, version?: Semver): void;
  setWatchGlob(glob: string): void;
  getConfigFrom(
    searchPath: FilePath,
    filePaths: Array<FilePath>,
    options: ?{|
      packageKey?: string,
      parse?: boolean,
      exclude?: boolean,
    |},
  ): Promise<ConfigResultWithFilePath | null>;
  getConfig(
    filePaths: Array<FilePath>,
    options: ?{|
      packageKey?: string,
      parse?: boolean,
      exclude?: boolean,
    |},
  ): Promise<ConfigResultWithFilePath | null>;
  getPackage(): Promise<PackageJSON | null>;
  shouldRehydrate(): void;
  shouldReload(): void;
  shouldInvalidateOnStartup(): void;
}

export type Stats = {|
  time: number,
  size: number,
|};

/**
 * @section transformer
 */
export type GenerateOutput = {|
  +content: Blob,
  +map?: ?SourceMap,
|};

export type Blob = string | Buffer | Readable;

/**
 * Will be used to generate a new BaseAsset, see that.
 * @section transformer
 */
export type TransformerResult = {|
  +ast?: ?AST,
  +content?: ?Blob,
  +dependencies?: $ReadOnlyArray<DependencyOptions>,
  +env?: EnvironmentOpts,
  +filePath?: FilePath,
  +includedFiles?: $ReadOnlyArray<File>,
  +isInline?: boolean,
  +isIsolated?: boolean,
  +isSource?: boolean,
  +isSplittable?: boolean,
  +map?: ?SourceMap,
  +meta?: Meta,
  +pipeline?: ?string,
  +sideEffects?: boolean,
  +symbols?: $ReadOnlyMap<Symbol, {|local: Symbol, loc: ?SourceLocation|}>,
  +type: string,
  +uniqueKey?: ?string,
|};

export type Async<T> = T | Promise<T>;

/**
 * @section transformer
 */
export type ResolveFn = (from: FilePath, to: string) => Promise<FilePath>;

/**
 * @section validator
 */
type ResolveConfigFn = (
  configNames: Array<FilePath>,
) => Promise<FilePath | null>;

/**
 * @section validator
 */
type ResolveConfigWithPathFn = (
  configNames: Array<FilePath>,
  assetFilePath: string,
) => Promise<FilePath | null>;

/**
 * @section validator
 */
export type ValidateResult = {|
  warnings: Array<Diagnostic>,
  errors: Array<Diagnostic>,
|};

/**
 * @section validator
 */
export type DedicatedThreadValidator = {|
  validateAll: ({|
    assets: Asset[],
    resolveConfigWithPath: ResolveConfigWithPathFn,
    options: PluginOptions,
    logger: PluginLogger,
  |}) => Async<Array<?ValidateResult>>,
|};

/**
 * @section validator
 */
export type MultiThreadValidator = {|
  validate: ({|
    asset: Asset,
    config: ConfigResult | void,
    options: PluginOptions,
    logger: PluginLogger,
  |}) => Async<ValidateResult | void>,
  getConfig?: ({|
    asset: Asset,
    resolveConfig: ResolveConfigFn,
    options: PluginOptions,
    logger: PluginLogger,
  |}) => Async<ConfigResult | void>,
|};

/**
 * @section validator
 */
export type Validator = DedicatedThreadValidator | MultiThreadValidator;

/**
 * The methods for a transformer plugin.
 * @section transformer
 */
export type Transformer = {|
  loadConfig?: ({|
    config: Config,
    options: PluginOptions,
    logger: PluginLogger,
  |}) => Async<void>,
  preSerializeConfig?: ({|
    config: Config,
    options: PluginOptions,
  |}) => Async<void>,
  postDeserializeConfig?: ({|
    config: Config,
    options: PluginOptions,
    logger: PluginLogger,
  |}) => Async<void>,
  /** Whether an AST from a previous transformer can be reused (to prevent double-parsing) */
  canReuseAST?: ({|
    ast: AST,
    options: PluginOptions,
    logger: PluginLogger,
  |}) => boolean,
  /** Parse the contents into an ast */
  parse?: ({|
    asset: MutableAsset,
    config: ?ConfigResult,
    resolve: ResolveFn,
    options: PluginOptions,
    logger: PluginLogger,
  |}) => Async<?AST>,
  /** Transform the asset and/or add new assets */
  transform({|
    asset: MutableAsset,
    config: ?ConfigResult,
    resolve: ResolveFn,
    options: PluginOptions,
    logger: PluginLogger,
  |}): Async<Array<TransformerResult | MutableAsset>>,
  /** Stringify the AST */
  generate?: ({|
    asset: Asset,
    ast: AST,
    options: PluginOptions,
    logger: PluginLogger,
  |}) => Async<GenerateOutput>,
  postProcess?: ({|
    assets: Array<MutableAsset>,
    config: ?ConfigResult,
    resolve: ResolveFn,
    options: PluginOptions,
    logger: PluginLogger,
  |}) => Async<Array<TransformerResult>>,
|};

/**
 * Used to control a traversal
 * @section bundler
 */
export interface TraversalActions {
  /** Skip the current node's children and continue the traversal if there are other nodes in the queue. */
  skipChildren(): void;
  /** Stop the traversal */
  stop(): void;
}

/**
 * Essentially GraphTraversalCallback, but allows adding specific node enter and exit callbacks.
 * @section bundler
 */
export type GraphVisitor<TNode, TContext> =
  | GraphTraversalCallback<TNode, TContext>
  | {|
      enter?: GraphTraversalCallback<TNode, TContext>,
      exit?: GraphTraversalCallback<TNode, TContext>,
    |};

/**
 * A generic callback for graph traversals
 * @param context The parent node's return value is passed as a parameter to the children's callback. \
 * This can be used to forward information from the parent to children in a DFS (unlike a global variable).
 * @section bundler
 */
export type GraphTraversalCallback<TNode, TContext> = (
  node: TNode,
  context: ?TContext,
  actions: TraversalActions,
) => ?TContext;

/**
 * @section bundler
 */
export type BundleTraversable =
  | {|+type: 'asset', value: Asset|}
  | {|+type: 'dependency', value: Dependency|};

/**
 * @section bundler
 */
export type BundlerBundleGraphTraversable =
  | {|+type: 'asset', value: Asset|}
  | {|+type: 'dependency', value: Dependency|};

/**
 * Options for MutableBundleGraph's <code>createBundle</code>.
 *
 * If an <code>entryAsset</code> is provided, <code>uniqueKey</code> (for the bundle id),
 * <code>type</code>, and <code>env</code> will be inferred from the <code>entryAsset</code>.
 *
 * If an <code>entryAsset</code> is not provided, <code>uniqueKey</code> (for the bundle id),
 * <code>type</code>, and <code>env</code> must be provided.
 *
 * isSplittable defaults to <code>entryAsset.isSplittable</code> or <code>false</code>
 * @section bundler
 */
export type CreateBundleOpts =
  // If an entryAsset is provided, a bundle id, type, and environment will be
  // inferred from the entryAsset.
  | {|
      +uniqueKey?: string,
      +entryAsset: Asset,
      +target: Target,
      +isEntry?: ?boolean,
      +isInline?: ?boolean,
      +isSplittable?: ?boolean,
      +type?: ?string,
      +env?: ?Environment,
      +pipeline?: ?string,
    |}
  // If an entryAsset is not provided, a bundle id, type, and environment must
  // be provided.
  | {|
      +uniqueKey: string,
      +entryAsset?: Asset,
      +target: Target,
      +isEntry?: ?boolean,
      +isInline?: ?boolean,
      +isSplittable?: ?boolean,
      +type: string,
      +env: Environment,
      +pipeline?: ?string,
    |};

/**
 * Specifies a symbol in an asset
 * @section packager
 */
export type SymbolResolution = {|
  /** The Asset which exports the symbol. */
  +asset: Asset,
  /** under which name the symbol is exported */
  +exportSymbol: Symbol | string,
  /** The identifier under which the symbol can be referenced. */
  +symbol: void | null | false | Symbol,
  /** The location of the specifier that lead to this result. */
  +loc: ?SourceLocation,
|};

/**
 * @section packager
 */
export type ExportSymbolResolution = {|
  ...SymbolResolution,
  +exportAs: Symbol | string,
|};

/**
 * A Bundle (a collection of assets)
 *
 * @section bundler
 */
export interface Bundle {
  +id: string;
  /** Whether this value is inside <code>filePath</code> it will be replace with the real hash at the end. */
  +hashReference: string;
  +type: string;
  +env: Environment;
  /** The output filespath (if not inline), can contain <code>hashReference</code> before the optimizer ran. */
  +filePath: ?FilePath;
  /** Whether this is an entry (e.g. should not be hashed). */
  +isEntry: ?boolean;
  /** Whether this bundle should be inlined into the parent bundle(s), */
  +isInline: ?boolean;
  +isSplittable: ?boolean;
  +target: Target;
  +stats: Stats;
  /** Assets that run when the bundle is loaded (e.g. runtimes could be added). VERIFY */
  getEntryAssets(): Array<Asset>;
  /** The actual entry (which won't be a runtime). */
  getMainEntry(): ?Asset;
  hasAsset(Asset): boolean;
  /** Traverses the assets in the bundle. */
  traverseAssets<TContext>(visit: GraphVisitor<Asset, TContext>): ?TContext;
  /** Traverses assets and dependencies (see BundleTraversable). */
  traverse<TContext>(
    visit: GraphVisitor<BundleTraversable, TContext>,
  ): ?TContext;
}

/**
 * A Bundle that got named by a Namer
 * @section bundler
 */
export interface NamedBundle extends Bundle {
  +publicId: string;
  +filePath: FilePath;
  +name: string;
  +displayName: string;
}

/**
 * A collection of sibling bundles (which are stored in the BundleGraph) that should be loaded together (in order).
 * @section bundler
 */
export type BundleGroup = {|
  +target: Target,
  +entryAssetId: string,
|};

/**
 * A BundleGraph in the Bundler that can be modified
 * @section bundler
 */
export interface MutableBundleGraph extends BundleGraph<Bundle> {
  /** Add asset and all child nodes to the bundle. */
  addAssetGraphToBundle(
    Asset,
    Bundle,
    shouldSkipDependency?: (Dependency) => boolean,
  ): void;
  addEntryToBundle(
    Asset,
    Bundle,
    shouldSkipDependency?: (Dependency) => boolean,
  ): void;
  addBundleToBundleGroup(Bundle, BundleGroup): void;
  createAssetReference(Dependency, Asset, Bundle): void;
  createBundleReference(Bundle, Bundle): void;
  createBundle(CreateBundleOpts): Bundle;
  /** Turns an edge (Dependency -> Asset-s) into (Dependency -> BundleGroup -> Asset-s) */
  createBundleGroup(Dependency, Target): BundleGroup;
  getDependencyAssets(Dependency): Array<Asset>;
  getParentBundlesOfBundleGroup(BundleGroup): Array<Bundle>;
  getTotalSize(Asset): number;
  /** Remove all "contains" edges from the bundle to the nodes in the asset's subgraph. */
  removeAssetGraphFromBundle(Asset, Bundle): void;
  removeBundleGroup(bundleGroup: BundleGroup): void;
  /** Turns a dependency to a different bundle into a dependency to an asset inside <code>bundle</code>. */
  internalizeAsyncDependency(bundle: Bundle, dependency: Dependency): void;
  traverse<TContext>(
    GraphVisitor<BundlerBundleGraphTraversable, TContext>,
  ): ?TContext;
  traverseContents<TContext>(
    GraphVisitor<BundlerBundleGraphTraversable, TContext>,
  ): ?TContext;
}

/**
 * A Graph that contains Bundle-s, Asset-s, Dependency-s, BundleGroup-s
 * @section bundler
 */
export interface BundleGraph<TBundle: Bundle> {
  getAssetById(id: string): Asset;
  getAssetPublicId(asset: Asset): string;
  getBundles(): Array<TBundle>;
  getBundleGroupsContainingBundle(bundle: Bundle): Array<BundleGroup>;
  getBundlesInBundleGroup(bundleGroup: BundleGroup): Array<TBundle>;
  /** Child bundles are Bundles that might be loaded by an asset in the bundle */
  getChildBundles(bundle: Bundle): Array<TBundle>;
  getParentBundles(bundle: Bundle): Array<TBundle>;
  /** Bundles that are referenced (by filename) */
<<<<<<< HEAD
  getReferencedBundles(
    bundle: Bundle,
    opts?: {|recursive: boolean|},
  ): Array<TBundle>;
  /** Get the dependencies that require the asset */
=======
  getReferencedBundles(bundle: Bundle): Array<TBundle>;
  /** Get the dependencies that the asset requires */
>>>>>>> 064ba0a1
  getDependencies(asset: Asset): Array<Dependency>;
  /** Get the dependencies that require the asset */
  getIncomingDependencies(asset: Asset): Array<Dependency>;
  /**
   * Returns undefined if the specified dependency was excluded or wasn't async \
   * and otherwise the BundleGroup or Asset that the dependency resolves to.
   */
  resolveAsyncDependency(
    dependency: Dependency,
    bundle: ?Bundle,
  ): ?(
    | {|type: 'bundle_group', value: BundleGroup|}
    | {|type: 'asset', value: Asset|}
  );
  /** If a dependency was excluded since it's unused based on symbol data. */
  isDependencySkipped(dependency: Dependency): boolean;
  /** Find out which asset the dependency resolved to. */
  getDependencyResolution(dependency: Dependency, bundle: ?Bundle): ?Asset;
  getReferencedBundle(dependency: Dependency, bundle: Bundle): ?TBundle;
  findBundlesWithAsset(Asset): Array<TBundle>;
  findBundlesWithDependency(Dependency): Array<TBundle>;
  /** Whether the asset is already included in a compatible (regarding EnvironmentContext) parent bundle. */
  isAssetReachableFromBundle(asset: Asset, bundle: Bundle): boolean;
  findReachableBundleWithAsset(bundle: Bundle, asset: Asset): ?TBundle;
  isAssetReferencedByDependant(bundle: Bundle, asset: Asset): boolean;
  hasParentBundleOfType(bundle: Bundle, type: string): boolean;
  /**
   * Resolve the export `symbol` of `asset` to the source,
   * stopping at the first asset after leaving `bundle`.
   * `symbol === null`: bailout (== caller should do `asset.exports[exportsSymbol]`)
   * `symbol === undefined`: symbol not found
   * `symbol === false`: skipped
   *
   * <code>asset</code> exports <code>symbol</code>, try to find the asset where the \
   * corresponding variable lives (resolves re-exports). Stop resolving transitively once \
   * <code>boundary</code> was left (<code>bundle.hasAsset(asset) === false</code>), then <code>result.symbol</code> is undefined.
   */
  resolveSymbol(
    asset: Asset,
    symbol: Symbol,
    boundary: ?Bundle,
  ): SymbolResolution;
  /** Gets the symbols that are (transivitely) exported by the asset */
  getExportedSymbols(
    asset: Asset,
    boundary: ?Bundle,
  ): ?Array<ExportSymbolResolution>;
  traverseBundles<TContext>(
    visit: GraphVisitor<TBundle, TContext>,
    startBundle: ?Bundle,
  ): ?TContext;
  getUsedSymbols(Asset | Dependency): $ReadOnlySet<Symbol>;
}

/**
 * @section bundler
 */
export type BundleResult = {|
  +contents: Blob,
  +ast?: AST,
  +map?: ?SourceMap,
  +type?: string,
|};

/**
 * @section resolver
 */
export type ResolveResult = {|
  +filePath?: FilePath,
  +isExcluded?: boolean,
  /** Corresponds to BaseAsset's <code>sideEffects</code>. */
  +sideEffects?: boolean,
  /** A resolver might want to resolve to a dummy, in this case <code>filePath</code> is rather "resolve from". */
  +code?: string,
  /** Whether this dependency can be deferred by Parcel itself (true by default). */
  +canDefer?: boolean,
  /** A resolver might return diagnostics to also run subsequent resolvers while still providing a reason why it failed. */
  +diagnostics?: Diagnostic | Array<Diagnostic>,
  /** Is spread (shallowly merged) onto the request's dependency.meta */
  +meta?: JSONObject,
|};

export type ConfigOutput = {|
  config: ConfigResult,
  files: Array<File>,
|};

/**
 * Turns an asset graph into a BundleGraph.
 *
 * bundle and optimize run in series and are functionally identitical.
 * @section bundler
 */
export type Bundler = {|
  loadConfig?: ({|
    options: PluginOptions,
    logger: PluginLogger,
  |}) => Async<ConfigOutput>,
  bundle({|
    bundleGraph: MutableBundleGraph,
    config: ?ConfigResult,
    options: PluginOptions,
    logger: PluginLogger,
  |}): Async<void>,
  optimize({|
    bundleGraph: MutableBundleGraph,
    config: ?ConfigResult,
    options: PluginOptions,
    logger: PluginLogger,
  |}): Async<void>,
|};

/**
 * @section namer
 */
export type Namer = {|
  /** Return a filename/-path for <code>bundle</code> or nullish to leave it to the next namer plugin. */
  name({|
    bundle: Bundle,
    bundleGraph: BundleGraph<Bundle>,
    options: PluginOptions,
    logger: PluginLogger,
  |}): Async<?FilePath>,
|};

/**
 * A "synthetic" asset that will be inserted into the bundle graph.
 * @section runtime
 */
export type RuntimeAsset = {|
  +filePath: FilePath,
  +code: string,
  +dependency?: Dependency,
  +isEntry?: boolean,
|};

/**
 * @section runtime
 */
export type Runtime = {|
  apply({|
    bundle: NamedBundle,
    bundleGraph: BundleGraph<NamedBundle>,
    options: PluginOptions,
    logger: PluginLogger,
  |}): Async<void | RuntimeAsset | Array<RuntimeAsset>>,
|};

/**
 * @section packager
 */
export type Packager = {|
  loadConfig?: ({|
    bundle: NamedBundle,
    options: PluginOptions,
    logger: PluginLogger,
  |}) => Async<?ConfigOutput>,
  package({|
    bundle: NamedBundle,
    bundleGraph: BundleGraph<NamedBundle>,
    options: PluginOptions,
    logger: PluginLogger,
    config: ?ConfigResult,
    getInlineBundleContents: (
      Bundle,
      BundleGraph<NamedBundle>,
    ) => Async<{|contents: Blob|}>,
    getSourceMapReference: (map: ?SourceMap) => Async<?string>,
  |}): Async<BundleResult>,
|};

/**
 * @section optimizer
 */
export type Optimizer = {|
  optimize({|
    bundle: NamedBundle,
    bundleGraph: BundleGraph<NamedBundle>,
    contents: Blob,
    map: ?SourceMap,
    options: PluginOptions,
    logger: PluginLogger,
    getSourceMapReference: (map: ?SourceMap) => Async<?string>,
  |}): Async<BundleResult>,
|};

/**
 * @section resolver
 */
export type Resolver = {|
  resolve({|
    dependency: Dependency,
    options: PluginOptions,
    logger: PluginLogger,
    filePath: FilePath,
  |}): Async<?ResolveResult>,
|};

/**
 * @section reporter
 */
export type ProgressLogEvent = {|
  +type: 'log',
  +level: 'progress',
  +phase?: string,
  +message: string,
|};

/**
 * A log event with a rich diagnostic
 * @section reporter
 */
export type DiagnosticLogEvent = {|
  +type: 'log',
  +level: 'error' | 'warn' | 'info' | 'verbose',
  +diagnostics: Array<Diagnostic>,
|};

/**
 * @section reporter
 */
export type TextLogEvent = {|
  +type: 'log',
  +level: 'success',
  +message: string,
|};

/**
 * @section reporter
 */
export type LogEvent = ProgressLogEvent | DiagnosticLogEvent | TextLogEvent;

/**
 * The build just started.
 * @section reporter
 */
export type BuildStartEvent = {|
  +type: 'buildStart',
|};

/**
 * The build just started in watch mode.
 * @section reporter
 */
export type WatchStartEvent = {|
  +type: 'watchStart',
|};

/**
 * The build just ended in watch mode.
 * @section reporter
 */
export type WatchEndEvent = {|
  +type: 'watchEnd',
|};

/**
 * A new Dependency is being resolved.
 * @section reporter
 */
export type ResolvingProgressEvent = {|
  +type: 'buildProgress',
  +phase: 'resolving',
  +dependency: Dependency,
|};

/**
 * A new Asset is being transformed.
 * @section reporter
 */
export type TransformingProgressEvent = {|
  +type: 'buildProgress',
  +phase: 'transforming',
  +filePath: FilePath,
|};

/**
 * The BundleGraph is generated.
 * @section reporter
 */
export type BundlingProgressEvent = {|
  +type: 'buildProgress',
  +phase: 'bundling',
|};

/**
 * A new Bundle is being packaged.
 * @section reporter
 */
export type PackagingProgressEvent = {|
  +type: 'buildProgress',
  +phase: 'packaging',
  +bundle: NamedBundle,
|};

/**
 * A new Bundle is being optimized.
 * @section reporter
 */
export type OptimizingProgressEvent = {|
  +type: 'buildProgress',
  +phase: 'optimizing',
  +bundle: NamedBundle,
|};

/**
 * @section reporter
 */
export type BuildProgressEvent =
  | ResolvingProgressEvent
  | TransformingProgressEvent
  | BundlingProgressEvent
  | PackagingProgressEvent
  | OptimizingProgressEvent;

/**
 * The build was successful.
 * @section reporter
 */
export type BuildSuccessEvent = {|
  +type: 'buildSuccess',
  +bundleGraph: BundleGraph<NamedBundle>,
  +buildTime: number,
  +changedAssets: Map<string, Asset>,
|};

/**
 * The build failed.
 * @section reporter
 */
export type BuildFailureEvent = {|
  +type: 'buildFailure',
  +diagnostics: Array<Diagnostic>,
|};

/**
 * @section reporter
 */
export type BuildEvent = BuildFailureEvent | BuildSuccessEvent;

/**
 * A new file is being validated.
 * @section reporter
 */
export type ValidationEvent = {|
  +type: 'validation',
  +filePath: FilePath,
|};

/**
 * @section reporter
 */
export type ReporterEvent =
  | LogEvent
  | BuildStartEvent
  | BuildProgressEvent
  | BuildSuccessEvent
  | BuildFailureEvent
  | WatchStartEvent
  | WatchEndEvent
  | ValidationEvent;

/**
 * @section reporter
 */
export type Reporter = {|
  report({|
    event: ReporterEvent,
    options: PluginOptions,
    logger: PluginLogger,
  |}): Async<void>,
|};

export interface ErrorWithCode extends Error {
  +code?: string;
}

export interface IDisposable {
  dispose(): mixed;
}

export interface AsyncSubscription {
  unsubscribe(): Promise<mixed>;
}<|MERGE_RESOLUTION|>--- conflicted
+++ resolved
@@ -159,7 +159,7 @@
   +isLibrary?: boolean,
   +minify?: boolean,
   +scopeHoist?: boolean,
-  +sourceMap?: ?TargetSourceMapOptions
+  +sourceMap?: ?TargetSourceMapOptions,
 |};
 
 /**
@@ -989,16 +989,11 @@
   getChildBundles(bundle: Bundle): Array<TBundle>;
   getParentBundles(bundle: Bundle): Array<TBundle>;
   /** Bundles that are referenced (by filename) */
-<<<<<<< HEAD
   getReferencedBundles(
     bundle: Bundle,
     opts?: {|recursive: boolean|},
   ): Array<TBundle>;
-  /** Get the dependencies that require the asset */
-=======
-  getReferencedBundles(bundle: Bundle): Array<TBundle>;
   /** Get the dependencies that the asset requires */
->>>>>>> 064ba0a1
   getDependencies(asset: Asset): Array<Dependency>;
   /** Get the dependencies that require the asset */
   getIncomingDependencies(asset: Asset): Array<Dependency>;
