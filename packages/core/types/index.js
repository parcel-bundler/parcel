// @flow strict-local

import type {Readable} from 'stream';
import type SourceMap from '@parcel/source-map';
import type {FileSystem} from '@parcel/fs';
import type WorkerFarm from '@parcel/workers';
import type {PackageManager} from '@parcel/package-manager';
import type {Diagnostic} from '@parcel/diagnostic';
import type {PluginLogger} from '@parcel/logger';

import type {AST as _AST, ConfigResult as _ConfigResult} from './unsafe';

export type AST = _AST;
export type ConfigResult = _ConfigResult;
export type EnvMap = typeof process.env;

export type JSONValue =
  | null
  | void // ? Is this okay?
  | boolean
  | number
  | string
  | Array<JSONValue>
  | JSONObject;

export type JSONObject = {[key: string]: JSONValue, ...};

export type PackageName = string;
export type FilePath = string;
export type Glob = string;
export type Semver = string;
export type SemverRange = string;
export type ModuleSpecifier = string;

export type GlobMap<T> = {[Glob]: T, ...};

export type RawParcelConfigPipeline = Array<PackageName>;

export type RawParcelConfig = {|
  extends?: PackageName | FilePath | Array<PackageName | FilePath>,
  resolvers?: RawParcelConfigPipeline,
  transformers?: {[Glob]: RawParcelConfigPipeline, ...},
  bundler?: PackageName,
  namers?: RawParcelConfigPipeline,
  runtimes?: {[EnvironmentContext]: RawParcelConfigPipeline, ...},
  packagers?: {[Glob]: PackageName, ...},
  optimizers?: {[Glob]: RawParcelConfigPipeline, ...},
  reporters?: RawParcelConfigPipeline,
  validators?: {[Glob]: RawParcelConfigPipeline, ...},
|};

export type ResolvedParcelConfigFile = {|
<<<<<<< HEAD
  ...RawParcelConfig,
  filePath: FilePath,
  resolveFrom?: FilePath,
=======
  ...ParcelConfigFile,
  +filePath: FilePath,
  +resolveFrom?: FilePath,
>>>>>>> 8dc29d37
|};

export type Engines = {
  +browsers?: string | Array<string>,
  +electron?: SemverRange,
  +node?: SemverRange,
  +parcel?: SemverRange,
  ...
};

export type TargetSourceMapOptions = {|
  +sourceRoot?: string,
  +inline?: boolean,
  +inlineSources?: boolean,
|};

export interface Target {
  +distEntry: ?FilePath;
  +distDir: FilePath;
  +env: Environment;
  +sourceMap: ?TargetSourceMapOptions;
  +name: string;
  +publicUrl: string;
  +loc: ?SourceLocation;
}

export type EnvironmentContext =
  | 'browser'
  | 'web-worker'
  | 'service-worker'
  | 'node'
  | 'electron-main'
  | 'electron-renderer';

export type OutputFormat = 'esmodule' | 'commonjs' | 'global';
export type PackageTargetDescriptor = {|
  +context?: EnvironmentContext,
  +engines?: Engines,
  +includeNodeModules?:
    | boolean
    | Array<PackageName>
    | {[PackageName]: boolean, ...},
  +outputFormat?: OutputFormat,
  +publicUrl?: string,
  +distDir?: FilePath,
  +sourceMap?: TargetSourceMapOptions,
  +isLibrary?: boolean,
  +minify?: boolean,
  +scopeHoist?: boolean,
|};

export type TargetDescriptor = {|
  ...PackageTargetDescriptor,
  +distDir: FilePath,
|};

export type EnvironmentOpts = {|
  +context?: EnvironmentContext,
  +engines?: Engines,
  +includeNodeModules?:
    | boolean
    | Array<PackageName>
    | {[PackageName]: boolean, ...},
  +outputFormat?: OutputFormat,
  +isLibrary?: boolean,
  +minify?: boolean,
  +scopeHoist?: boolean,
|};

export type VersionMap = {
  [string]: string,
  ...,
};

export interface Environment {
  +context: EnvironmentContext;
  +engines: Engines;
  +includeNodeModules:
    | boolean
    | Array<PackageName>
    | {[PackageName]: boolean, ...};
  +outputFormat: OutputFormat;
  +isLibrary: boolean;
  +minify: boolean;
  +scopeHoist: boolean;

  isBrowser(): boolean;
  isNode(): boolean;
  isElectron(): boolean;
  isWorker(): boolean;
  isIsolated(): boolean;
  matchesEngines(minVersions: VersionMap): boolean;
}

type PackageDependencies = {|
  [PackageName]: Semver,
|};

export type PackageJSON = {
  name: PackageName,
  version: Semver,
  main?: FilePath,
  module?: FilePath,
  types?: FilePath,
  browser?: FilePath | {[FilePath]: FilePath | boolean, ...},
  source?: FilePath | {[FilePath]: FilePath, ...},
  alias?: {[PackageName | FilePath | Glob]: PackageName | FilePath, ...},
  browserslist?: Array<string>,
  engines?: Engines,
  targets?: {[string]: PackageTargetDescriptor, ...},
  dependencies?: PackageDependencies,
  devDependencies?: PackageDependencies,
  peerDependencies?: PackageDependencies,
  sideEffects?: boolean | FilePath | Array<FilePath>,
  ...
};

export type LogLevel = 'none' | 'error' | 'warn' | 'info' | 'verbose';
export type BuildMode = 'development' | 'production' | string;

export type InitialParcelOptions = {|
  +entries?: FilePath | Array<FilePath>,
  +rootDir?: FilePath,
  +config?: ResolvedParcelConfigFile,
  +defaultConfig?: ResolvedParcelConfigFile,
  +env?: EnvMap,
  +targets?: ?(Array<string> | {+[string]: TargetDescriptor, ...}),

  +disableCache?: boolean,
  +cacheDir?: FilePath,
  +killWorkers?: boolean,
  +mode?: BuildMode,
  +minify?: boolean,
  +scopeHoist?: boolean,
  +sourceMaps?: boolean,
  +publicUrl?: string,
  +distDir?: FilePath,
  +hot?: boolean,
  +serve?: ServerOptions | false,
  +autoinstall?: boolean,
  +logLevel?: LogLevel,
  +profile?: boolean,
  +patchConsole?: boolean,

  +inputFS?: FileSystem,
  +outputFS?: FileSystem,
  +workerFarm?: WorkerFarm,
  +packageManager?: PackageManager,
  +defaultEngines?: Engines,

  // contentHash
  // throwErrors
  // global?
  // detailedReport
|};

export interface PluginOptions {
  +mode: BuildMode;
  +sourceMaps: boolean;
  +env: EnvMap;
  +hot: boolean;
  +serve: ServerOptions | false;
  +autoinstall: boolean;
  +logLevel: LogLevel;
  +rootDir: FilePath;
  +projectRoot: FilePath;
  +cacheDir: FilePath;
  +inputFS: FileSystem;
  +outputFS: FileSystem;
  +packageManager: PackageManager;
}

export type ServerOptions = {|
  +host?: string,
  +port: number,
  +https?: HTTPSOptions | boolean,
  +publicUrl?: string,
|};

export type HTTPSOptions = {|
  +cert: FilePath,
  +key: FilePath,
|};

// Source locations are 1-based, meaning lines and columns start at 1
export type SourceLocation = {|
  +filePath: string,
  +start: {|
    +line: number,
    +column: number,
  |},
  +end: {|
    +line: number,
    +column: number,
  |},
|};

export type Meta = {
  [string]: JSONValue,
  globals?: Map<string, ?{code: string, deps?: Array<string>, ...}>,
  ...
};

export type Symbol = string;

export type DependencyOptions = {|
  +moduleSpecifier: ModuleSpecifier,
  +isAsync?: boolean,
  +isEntry?: boolean,
  +isOptional?: boolean,
  +isURL?: boolean,
  +isWeak?: ?boolean,
  +loc?: SourceLocation,
  +env?: EnvironmentOpts,
  +meta?: Meta,
  +target?: Target,
  +symbols?: Map<Symbol, Symbol>,
|};

export interface Dependency {
  +id: string;
  +moduleSpecifier: ModuleSpecifier;
  +isAsync: boolean;
  +isEntry: boolean;
  +isOptional: boolean;
  +isURL: boolean;
  +isWeak: ?boolean;
  +isDeferred: boolean;
  +loc: ?SourceLocation;
  +env: Environment;
  +meta: Meta;
  +target: ?Target;
  +sourceAssetId: ?string;
  +sourcePath: ?string;
  +symbols: Map<Symbol, Symbol>;
  +pipeline: ?string;
}

export type File = {|
  +filePath: FilePath,
  +hash?: string,
|};

export interface BaseAsset {
  +ast: ?AST;
  +env: Environment;
  +fs: FileSystem;
  +filePath: FilePath;
  +id: string;
  +meta: Meta;
  +isIsolated: boolean;
  +isInline: boolean;
  +isSplittable: ?boolean;
  +isSource: boolean;
  +type: string;
  +symbols: Map<Symbol, Symbol>;
  +sideEffects: boolean;
  +uniqueKey: ?string;

  getCode(): Promise<string>;
  getBuffer(): Promise<Buffer>;
  getStream(): Readable;
  getMap(): Promise<?SourceMap>;
  getIncludedFiles(): $ReadOnlyArray<File>;
  getDependencies(): $ReadOnlyArray<Dependency>;
  getConfig(
    filePaths: Array<FilePath>,
    options: ?{|
      packageKey?: string,
      parse?: boolean,
    |},
  ): Promise<ConfigResult | null>;
  getPackage(): Promise<PackageJSON | null>;
}

export interface MutableAsset extends BaseAsset {
  ast: ?AST;
  isIsolated: boolean;
  isInline: boolean;
  isSplittable: ?boolean;
  type: string;

  addDependency(dep: DependencyOptions): string;
  setMap(?SourceMap): void;
  setCode(string): void;
  setBuffer(Buffer): void;
  setStream(Readable): void;
  addIncludedFile(file: File): void;
  addDependency(opts: DependencyOptions): string;
  addURLDependency(url: string, opts: $Shape<DependencyOptions>): string;
  setEnvironment(opts: EnvironmentOpts): void;
}

export interface Asset extends BaseAsset {
  +outputHash: string;
  +stats: Stats;
}

export interface Config {
  +isSource: boolean;
  +searchPath: FilePath;
  +result: ConfigResult;
  +env: Environment;
  +resolvedPath: ?FilePath;

  setResolvedPath(filePath: FilePath): void;
  setResult(result: ConfigResult): void; // TODO: fix
  setResultHash(resultHash: string): void;
  addIncludedFile(filePath: FilePath): void;
  addDevDependency(name: PackageName, version?: Semver): void;
  setWatchGlob(glob: string): void;
  getConfigFrom(
    searchPath: FilePath,
    filePaths: Array<FilePath>,
    options: ?{|
      packageKey?: string,
      parse?: boolean,
      exclude?: boolean,
    |},
  ): Promise<ConfigResult | null>;
  getConfig(
    filePaths: Array<FilePath>,
    options: ?{|
      packageKey?: string,
      parse?: boolean,
      exclude?: boolean,
    |},
  ): Promise<ConfigResult | null>;
  getPackage(): Promise<PackageJSON | null>;
  shouldRehydrate(): void;
  shouldReload(): void;
  shouldInvalidateOnStartup(): void;
}

export type Stats = {|
  time: number,
  size: number,
|};

export type GenerateOutput = {|
  +code: string,
  +map?: ?SourceMap,
|};

export type Blob = string | Buffer | Readable;

export interface TransformerResult {
  +type: string;
  +code?: string;
  +map?: ?SourceMap;
  +content?: Blob;
  +ast?: ?AST;
  +dependencies?: $ReadOnlyArray<DependencyOptions>;
  +includedFiles?: $ReadOnlyArray<File>;
  +isIsolated?: boolean;
  +isInline?: boolean;
  +isSplittable?: boolean;
  +isSource?: boolean;
  +env?: EnvironmentOpts;
  +meta?: Meta;
  +pipeline?: ?string;
  +symbols?: Map<Symbol, Symbol>;
  +sideEffects?: boolean;
  +uniqueKey?: ?string;
}

export type Async<T> = T | Promise<T>;

export type ResolveFn = (from: FilePath, to: string) => Promise<FilePath>;

type ResolveConfigFn = (
  configNames: Array<FilePath>,
) => Promise<FilePath | null>;

export type ValidateResult = {|
  warnings: Array<Diagnostic>,
  errors: Array<Diagnostic>,
|};

export type Validator = {|
  validate({|
    asset: Asset,
    config: ConfigResult | void,
    options: PluginOptions,
    logger: PluginLogger,
  |}): Async<ValidateResult | void>,
  getConfig?: ({|
    asset: Asset,
    resolveConfig: ResolveConfigFn,
    options: PluginOptions,
    logger: PluginLogger,
  |}) => Async<ConfigResult | void>,
|};

export type Transformer = {|
  // TODO: deprecate getConfig
  getConfig?: ({|
    asset: MutableAsset,
    resolve: ResolveFn,
    options: PluginOptions,
    logger: PluginLogger,
  |}) => Async<ConfigResult | void>,
  loadConfig?: ({|
    config: Config,
    options: PluginOptions,
    logger: PluginLogger,
  |}) => Async<void>,
  preSerializeConfig?: ({|
    config: Config,
    options: PluginOptions,
  |}) => Async<void>,
  postDeserializeConfig?: ({|
    config: Config,
    options: PluginOptions,
    logger: PluginLogger,
  |}) => Async<void>,
  canReuseAST?: ({|
    ast: AST,
    options: PluginOptions,
    logger: PluginLogger,
  |}) => boolean,
  parse?: ({|
    asset: MutableAsset,
    config: ?ConfigResult,
    resolve: ResolveFn,
    options: PluginOptions,
    logger: PluginLogger,
  |}) => Async<?AST>,
  transform({|
    asset: MutableAsset,
    config: ?ConfigResult,
    resolve: ResolveFn,
    options: PluginOptions,
    logger: PluginLogger,
  |}): Async<Array<TransformerResult | MutableAsset>>,
  generate?: ({|
    asset: MutableAsset,
    config: ?ConfigResult,
    resolve: ResolveFn,
    options: PluginOptions,
    logger: PluginLogger,
  |}) => Async<GenerateOutput>,
  postProcess?: ({|
    assets: Array<MutableAsset>,
    config: ?ConfigResult,
    resolve: ResolveFn,
    options: PluginOptions,
    logger: PluginLogger,
  |}) => Async<Array<TransformerResult>>,
|};

export interface TraversalActions {
  skipChildren(): void;
  stop(): void;
}

export type GraphVisitor<TNode, TContext> =
  | GraphTraversalCallback<TNode, TContext>
  | {|
      enter?: GraphTraversalCallback<TNode, TContext>,
      exit?: GraphTraversalCallback<TNode, TContext>,
    |};
export type GraphTraversalCallback<TNode, TContext> = (
  node: TNode,
  context: ?TContext,
  actions: TraversalActions,
) => ?TContext;

export type BundleTraversable =
  | {|+type: 'asset', value: Asset|}
  | {|+type: 'dependency', value: Dependency|};

export type BundlerBundleGraphTraversable =
  | {|+type: 'asset', value: Asset|}
  | {|+type: 'dependency', value: Dependency|};

export type CreateBundleOpts =
  // If an entryAsset is provided, a bundle id, type, and environment will be
  // inferred from the entryAsset.
  | {|
      +uniqueKey?: string,
      +entryAsset: Asset,
      +target: Target,
      +isEntry?: ?boolean,
      +isInline?: ?boolean,
      +isSplittable?: ?boolean,
      +type?: ?string,
      +env?: ?Environment,
    |}
  // If an entryAsset is not provided, a bundle id, type, and environment must
  // be provided.
  | {|
      +uniqueKey: string,
      +entryAsset?: Asset,
      +target: Target,
      +isEntry?: ?boolean,
      +isInline?: ?boolean,
      +isSplittable?: ?boolean,
      +type: string,
      +env: Environment,
    |};

export type SymbolResolution = {|
  +asset: Asset,
  +exportSymbol: Symbol | string,
  +symbol: void | Symbol,
|};

export interface Bundle {
  +id: string;
  +hashReference: string;
  +type: string;
  +env: Environment;
  +isEntry: ?boolean;
  +isInline: ?boolean;
  +isSplittable: ?boolean;
  +target: Target;
  +filePath: ?FilePath;
  +name: ?string;
  +stats: Stats;
  getEntryAssets(): Array<Asset>;
  getMainEntry(): ?Asset;
  hasAsset(Asset): boolean;
  traverseAssets<TContext>(visit: GraphVisitor<Asset, TContext>): ?TContext;
  traverse<TContext>(
    visit: GraphVisitor<BundleTraversable, TContext>,
  ): ?TContext;
}

export interface NamedBundle extends Bundle {
  +filePath: FilePath;
  +name: string;
  +displayName: string;
}

export type BundleGroup = {|
  target: Target,
  entryAssetId: string,
|};

export interface MutableBundleGraph {
  addAssetGraphToBundle(Asset, Bundle): void;
  addBundleToBundleGroup(Bundle, BundleGroup): void;
  createAssetReference(Dependency, Asset): void;
  createBundle(CreateBundleOpts): Bundle;
  createBundleGroup(Dependency, Target): BundleGroup;
  findBundlesWithAsset(Asset): Array<Bundle>;
  getDependencyAssets(Dependency): Array<Asset>;
  getDependencyResolution(Dependency): ?Asset;
  getBundleGroupsContainingBundle(Bundle): Array<BundleGroup>;
  getBundlesInBundleGroup(BundleGroup): Array<Bundle>;
  getTotalSize(Asset): number;
  isAssetInAncestorBundles(Bundle, Asset): boolean;
  removeAssetGraphFromBundle(Asset, Bundle): void;
  traverse<TContext>(
    GraphVisitor<BundlerBundleGraphTraversable, TContext>,
  ): ?TContext;
  traverseBundles<TContext>(GraphVisitor<Bundle, TContext>): ?TContext;
  traverseContents<TContext>(
    GraphVisitor<BundlerBundleGraphTraversable, TContext>,
  ): ?TContext;
}

export interface BundleGraph {
  getBundles(): Array<Bundle>;
  getBundleGroupsContainingBundle(bundle: Bundle): Array<BundleGroup>;
  getBundlesInBundleGroup(bundleGroup: BundleGroup): Array<Bundle>;
  getChildBundles(bundle: Bundle): Array<Bundle>;
  getSiblingBundles(bundle: Bundle): Array<Bundle>;
  getDependencies(asset: Asset): Array<Dependency>;
  getIncomingDependencies(asset: Asset): Array<Dependency>;
  getDependencyResolution(dependency: Dependency): ?Asset;
  isAssetInAncestorBundles(bundle: Bundle, asset: Asset): boolean;
  isAssetReferenced(asset: Asset): boolean;
  isAssetReferencedByAssetType(asset: Asset, type: string): boolean;
  hasParentBundleOfType(bundle: Bundle, type: string): boolean;
  resolveSymbol(asset: Asset, symbol: Symbol): SymbolResolution;
  getExportedSymbols(asset: Asset): Array<SymbolResolution>;
  traverseBundles<TContext>(
    visit: GraphTraversalCallback<Bundle, TContext>,
  ): ?TContext;
  findBundlesWithAsset(Asset): Array<Bundle>;
  getExternalDependencies(bundle: Bundle): Array<Dependency>;
  resolveExternalDependency(dependency: Dependency): ?BundleGroup;
}

export type BundleResult = {|
  +contents: Blob,
  +ast?: AST,
  +map?: ?SourceMap,
|};

export type ResolveResult = {|
  +filePath?: FilePath,
  +isExcluded?: boolean,
  +sideEffects?: boolean,
  +code?: string,
|};

export type Bundler = {|
  bundle({|
    bundleGraph: MutableBundleGraph,
    options: PluginOptions,
    logger: PluginLogger,
  |}): Async<void>,
  optimize({|
    bundleGraph: MutableBundleGraph,
    options: PluginOptions,
    logger: PluginLogger,
  |}): Async<void>,
|};

export type Namer = {|
  name({|
    bundle: Bundle,
    bundleGraph: BundleGraph,
    options: PluginOptions,
    logger: PluginLogger,
  |}): Async<?FilePath>,
|};

export type RuntimeAsset = {|
  +filePath: FilePath,
  +code: string,
  +dependency?: Dependency,
  +isEntry?: boolean,
|};

export type Runtime = {|
  apply({|
    bundle: NamedBundle,
    bundleGraph: BundleGraph,
    options: PluginOptions,
    logger: PluginLogger,
  |}): Async<void | RuntimeAsset | Array<RuntimeAsset>>,
|};

export type Packager = {|
  package({|
    bundle: NamedBundle,
    bundleGraph: BundleGraph,
    options: PluginOptions,
    getSourceMapReference: (map: SourceMap) => Promise<string> | string,
    logger: PluginLogger,
    getInlineBundleContents: (
      Bundle,
      BundleGraph,
    ) => Async<{|contents: Blob, map: ?(Readable | string)|}>,
  |}): Async<BundleResult>,
|};

export type Optimizer = {|
  optimize({|
    bundle: NamedBundle,
    contents: Blob,
    map: ?SourceMap,
    options: PluginOptions,
    logger: PluginLogger,
  |}): Async<BundleResult>,
|};

export type Resolver = {|
  resolve({|
    dependency: Dependency,
    options: PluginOptions,
    logger: PluginLogger,
    filePath: FilePath,
  |}): Async<?ResolveResult>,
|};

export type ProgressLogEvent = {|
  +type: 'log',
  +level: 'progress',
  +phase?: string,
  +message: string,
|};

export type DiagnosticLogEvent = {|
  +type: 'log',
  +level: 'error' | 'warn' | 'info' | 'verbose',
  +diagnostics: Array<Diagnostic>,
|};

export type TextLogEvent = {|
  +type: 'log',
  +level: 'success',
  +message: string,
|};

export type LogEvent = ProgressLogEvent | DiagnosticLogEvent | TextLogEvent;

export type BuildStartEvent = {|
  +type: 'buildStart',
|};

type WatchStartEvent = {|
  +type: 'watchStart',
|};

type WatchEndEvent = {|
  +type: 'watchEnd',
|};

type ResolvingProgressEvent = {|
  +type: 'buildProgress',
  +phase: 'resolving',
  +dependency: Dependency,
|};

type TransformingProgressEvent = {|
  +type: 'buildProgress',
  +phase: 'transforming',
  +filePath: FilePath,
|};

type BundlingProgressEvent = {|
  +type: 'buildProgress',
  +phase: 'bundling',
|};

type PackagingProgressEvent = {|
  +type: 'buildProgress',
  +phase: 'packaging',
  +bundle: NamedBundle,
|};

type OptimizingProgressEvent = {|
  +type: 'buildProgress',
  +phase: 'optimizing',
  +bundle: NamedBundle,
|};

export type BuildProgressEvent =
  | ResolvingProgressEvent
  | TransformingProgressEvent
  | BundlingProgressEvent
  | PackagingProgressEvent
  | OptimizingProgressEvent;

export type BuildSuccessEvent = {|
  +type: 'buildSuccess',
  +bundleGraph: BundleGraph,
  +buildTime: number,
  +changedAssets: Map<string, Asset>,
|};

export type BuildFailureEvent = {|
  +type: 'buildFailure',
  +diagnostics: Array<Diagnostic>,
|};

export type BuildEvent = BuildFailureEvent | BuildSuccessEvent;

export type ValidationEvent = {|
  +type: 'validation',
  +filePath: FilePath,
|};

export type ReporterEvent =
  | LogEvent
  | BuildStartEvent
  | BuildProgressEvent
  | BuildSuccessEvent
  | BuildFailureEvent
  | WatchStartEvent
  | WatchEndEvent
  | ValidationEvent;

export type Reporter = {|
  report({|
    event: ReporterEvent,
    options: PluginOptions,
    logger: PluginLogger,
  |}): Async<void>,
|};

export interface ErrorWithCode extends Error {
  +code?: string;
}

export interface IDisposable {
  dispose(): mixed;
}

export interface AsyncSubscription {
  unsubscribe(): Promise<mixed>;
}<|MERGE_RESOLUTION|>--- conflicted
+++ resolved
@@ -50,15 +50,9 @@
 |};
 
 export type ResolvedParcelConfigFile = {|
-<<<<<<< HEAD
   ...RawParcelConfig,
-  filePath: FilePath,
-  resolveFrom?: FilePath,
-=======
-  ...ParcelConfigFile,
   +filePath: FilePath,
   +resolveFrom?: FilePath,
->>>>>>> 8dc29d37
 |};
 
 export type Engines = {
