--- conflicted
+++ resolved
@@ -339,16 +339,12 @@
 export type Validator = {|
   validate({
     asset: Asset,
-<<<<<<< HEAD
     config: Config | void,
-=======
     localRequire: LocalRequire,
-    resolveConfig: ResolveConfigFn, // This is a temporary function and should be replaced with something cacheable
->>>>>>> 14fc0068
     options: PluginOptions
   }): Async<void>,
   getConfig?: ({
-    asset: MutableAsset,
+    asset: Asset,
     resolveConfig: ResolveConfigFn,
     options: PluginOptions
   }) => Async<Config | void>
