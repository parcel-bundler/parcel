// @flow strict-local

import type {Readable} from 'stream';
import type SourceMap from '@parcel/source-map';
import type {FileSystem} from '@parcel/fs';
import type WorkerFarm from '@parcel/workers';
import type {PackageManager} from '@parcel/package-manager';
import type {Diagnostic} from '@parcel/diagnostic';
import type {PluginLogger} from '@parcel/logger';

import type {AST as _AST, ConfigResult as _ConfigResult} from './unsafe';

/** Plugin-specific AST, <code>any</code> */
export type AST = _AST;
export type ConfigResult = _ConfigResult;
/** Plugin-specific config result, <code>any</code> */
export type ConfigResultWithFilePath = {|
  contents: ConfigResult,
  filePath: FilePath,
|};
/** <code>process.env</code> */
export type EnvMap = typeof process.env;

export type QueryParameters = {[key: string]: string, ...};

export type JSONValue =
  | null
  | void // ? Is this okay?
  | boolean
  | number
  | string
  | Array<JSONValue>
  | JSONObject;

/** A JSON object (as in "map") */
export type JSONObject = {[key: string]: JSONValue, ...};

export type PackageName = string;
export type FilePath = string;
export type Glob = string;
export type Semver = string;
export type SemverRange = string;
/** See Dependency */
export type ModuleSpecifier = string;

/** A pipeline as specified in the config mapping to <code>T</code>  */
export type GlobMap<T> = {[Glob]: T, ...};

export type RawParcelConfigPipeline = Array<PackageName>;

export type HMROptions = {port?: number, host?: string, ...};

/** The format of .parcelrc  */
export type RawParcelConfig = {|
  extends?: PackageName | FilePath | Array<PackageName | FilePath>,
  resolvers?: RawParcelConfigPipeline,
  transformers?: {[Glob]: RawParcelConfigPipeline, ...},
  bundler?: PackageName,
  namers?: RawParcelConfigPipeline,
  runtimes?: RawParcelConfigPipeline,
  packagers?: {[Glob]: PackageName, ...},
  optimizers?: {[Glob]: RawParcelConfigPipeline, ...},
  reporters?: RawParcelConfigPipeline,
  validators?: {[Glob]: RawParcelConfigPipeline, ...},
|};

/** A .parcelrc where all package names are resolved */
export type ResolvedParcelConfigFile = {|
  ...RawParcelConfig,
  +filePath: FilePath,
  +resolveFrom?: FilePath,
|};

/** Corresponds to <code>pkg#engines</code> */
export type Engines = {
  +browsers?: string | Array<string>,
  +electron?: SemverRange,
  +node?: SemverRange,
  +parcel?: SemverRange,
  ...
};

/** Corresponds to <code>pkg#targets.*.sourceMap</code> */
export type TargetSourceMapOptions = {|
  +sourceRoot?: string,
  +inline?: boolean,
  +inlineSources?: boolean,
|};

/**
 * A parsed version of PackageTargetDescriptor
 */
export interface Target {
  /** The output filename of the entry */
  +distEntry: ?FilePath;
  /** The output folder */
  +distDir: FilePath;
  +env: Environment;
  +name: string;
  +publicUrl: string;
  /** The location that created this Target, e.g. `package.json#main`*/
  +loc: ?SourceLocation;
}

/** In which environment the output should run (influces e.g. bundle loaders) */
export type EnvironmentContext =
  | 'browser'
  | 'web-worker'
  | 'service-worker'
  | 'node'
  | 'electron-main'
  | 'electron-renderer';

/** The JS module format for the bundle output */
export type OutputFormat = 'esmodule' | 'commonjs' | 'global';

/**
 * The format of <code>pkg#targets.*</code>
 *
 * See Environment and Target.
 */
export type PackageTargetDescriptor = {|
  +context?: EnvironmentContext,
  +engines?: Engines,
  +includeNodeModules?:
    | boolean
    | Array<PackageName>
    | {[PackageName]: boolean, ...},
  +outputFormat?: OutputFormat,
  +publicUrl?: string,
  +distDir?: FilePath,
  +sourceMap?: boolean | TargetSourceMapOptions,
  +isLibrary?: boolean,
  +optimize?: boolean,
  +scopeHoist?: boolean,
  +source?: FilePath | Array<FilePath>,
|};

/**
 * The target format when using the JS API.
 *
 * (Same as PackageTargetDescriptor, but <code>distDir</code> is required.)
 */
export type TargetDescriptor = {|
  ...PackageTargetDescriptor,
  +distDir: FilePath,
  +distEntry?: FilePath,
|};

/**
 * This is used when creating an Environment (see that).
 */
export type EnvironmentOptions = {|
  +context?: EnvironmentContext,
  +engines?: Engines,
  +includeNodeModules?:
    | boolean
    | Array<PackageName>
    | {[PackageName]: boolean, ...},
  +outputFormat?: OutputFormat,
  +isLibrary?: boolean,
  +shouldOptimize?: boolean,
  +shouldScopeHoist?: boolean,
  +sourceMap?: ?TargetSourceMapOptions,
|};

/**
 * A resolved browserslist, e.g.:
 * <pre><code>
 * {
 *   edge: '76',
 *   firefox: '67',
 *   chrome: '63',
 *   safari: '11.1',
 *   opera: '50',
 * }
 * </code></pre>
 */
export type VersionMap = {
  [string]: string,
  ...,
};

/**
 * Defines the environment in for the output bundle
 */
export interface Environment {
  +context: EnvironmentContext;
  +engines: Engines;
  /** Whether to include all/none packages \
   *  (<code>true / false</code>), an array of package names to include, or an object \
   *  (of a package is not specified, it's included).
   */
  +includeNodeModules:
    | boolean
    | Array<PackageName>
    | {[PackageName]: boolean, ...};
  +outputFormat: OutputFormat;
  /** Whether this is a library build (e.g. less loaders) */
  +isLibrary: boolean;
  /** Whether the output should be minified. */
  +shouldOptimize: boolean;
  /** Whether scope hoisting is enabled. */
  +shouldScopeHoist: boolean;
  +sourceMap: ?TargetSourceMapOptions;

  /** Whether <code>context</code> specifies a browser context. */
  isBrowser(): boolean;
  /** Whether <code>context</code> specifies a node context. */
  isNode(): boolean;
  /** Whether <code>context</code> specifies an electron context. */
  isElectron(): boolean;
  /** Whether <code>context</code> specifies a worker context. */
  isWorker(): boolean;
  /** Whether <code>context</code> specifies an isolated context (can't access other loaded ancestor bundles). */
  isIsolated(): boolean;
  matchesEngines(minVersions: VersionMap): boolean;
}

/**
 * Format of <code>pkg#dependencies</code>, <code>pkg#devDependencies</code>, <code>pkg#peerDependencies</code>
 */
type PackageDependencies = {|
  [PackageName]: Semver,
|};

/**
 * Format of <code>package.json</code>
 */
export type PackageJSON = {
  name: PackageName,
  version: Semver,
  main?: FilePath,
  module?: FilePath,
  types?: FilePath,
  browser?: FilePath | {[FilePath]: FilePath | boolean, ...},
  source?: FilePath | Array<FilePath>,
  alias?: {[PackageName | FilePath | Glob]: PackageName | FilePath, ...},
  browserslist?: Array<string> | {[string]: Array<string>},
  engines?: Engines,
  targets?: {[string]: PackageTargetDescriptor, ...},
  dependencies?: PackageDependencies,
  devDependencies?: PackageDependencies,
  peerDependencies?: PackageDependencies,
  sideEffects?: boolean | FilePath | Array<FilePath>,
  bin?: string | {|[string]: FilePath|},
  ...
};

export type LogLevel = 'none' | 'error' | 'warn' | 'info' | 'verbose';
export type BuildMode = 'development' | 'production' | string;
export type DetailedReportOptions = {|
  assetsPerBundle?: number,
|};

export type InitialParcelOptions = {|
  +entries?: FilePath | Array<FilePath>,
  +entryRoot?: FilePath,
  +config?: ModuleSpecifier,
  +defaultConfig?: ModuleSpecifier,
  +env?: EnvMap,
  +targets?: ?(Array<string> | {+[string]: TargetDescriptor, ...}),

  +shouldDisableCache?: boolean,
  +cacheDir?: FilePath,
  +mode?: BuildMode,
  +hmrOptions?: ?HMROptions,
  +shouldContentHash?: boolean,
  +serveOptions?: InitialServerOptions | false,
  +shouldAutoInstall?: boolean,
  +logLevel?: LogLevel,
  +shouldProfile?: boolean,
  +shouldPatchConsole?: boolean,
  +shouldBuildLazily?: boolean,

  +inputFS?: FileSystem,
  +outputFS?: FileSystem,
  +workerFarm?: WorkerFarm,
  +packageManager?: PackageManager,
  +detailedReport?: ?DetailedReportOptions,

  +defaultTargetOptions?: {|
    +shouldOptimize?: boolean,
    +shouldScopeHoist?: boolean,
    +sourceMaps?: boolean,
    +publicUrl?: string,
    +distDir?: FilePath,
    +engines?: Engines,
  |},

  +additionalReporters?: Array<{|
    packageName: ModuleSpecifier,
    resolveFrom: FilePath,
  |}>,

  // throwErrors
  // global?
|};

export type InitialServerOptions = {|
  +publicUrl?: string,
  +host?: string,
  +port: number,
  +https?: HTTPSOptions | boolean,
|};

export interface PluginOptions {
  +mode: BuildMode;
  +env: EnvMap;
  +hmrOptions: ?HMROptions;
  +serveOptions: ServerOptions | false;
  +shouldBuildLazily: boolean;
  +shouldAutoInstall: boolean;
  +logLevel: LogLevel;
  +entryRoot: FilePath;
  +projectRoot: FilePath;
  +cacheDir: FilePath;
  +inputFS: FileSystem;
  +outputFS: FileSystem;
  +packageManager: PackageManager;
  +instanceId: string;
  +detailedReport: ?DetailedReportOptions;
}

export type ServerOptions = {|
  +distDir: FilePath,
  +host?: string,
  +port: number,
  +https?: HTTPSOptions | boolean,
  +publicUrl?: string,
|};

export type HTTPSOptions = {|
  +cert: FilePath,
  +key: FilePath,
|};

/**
 * Source locations are 1-based, meaning lines and columns start at 1
 */
export type SourceLocation = {|
  +filePath: string,
  /** inclusive */
  +start: {|
    +line: number,
    +column: number,
  |},
  /** exclusive */
  +end: {|
    +line: number,
    +column: number,
  |},
|};

/**
 * An object that plugins can write arbitatry data to.
 */
export type Meta = JSONObject;

/**
 * An identifier in an asset (likely imported/exported).
 */
export type Symbol = string;

/**
 * A map from extert names to the corespinding asset's lcoal variable name.
 */
export interface AssetSymbols // eslint-disable-next-line no-undef
  extends Iterable<
    [Symbol, {|local: Symbol, loc: ?SourceLocation, meta?: ?Meta|}],
  > {
  /**
   * The exports of the asset are unknown, rather than just empty.
   * This is the default state.
   */
  +isCleared: boolean;
  get(
    exportSymbol: Symbol,
  ): ?{|local: Symbol, loc: ?SourceLocation, meta?: ?Meta|};
  hasExportSymbol(exportSymbol: Symbol): boolean;
  hasLocalSymbol(local: Symbol): boolean;
  exportSymbols(): Iterable<Symbol>;
}
export interface MutableAssetSymbols extends AssetSymbols {
  /**
   * Initilizes the map, sets isCleared to false.
   */
  ensure(): void;
  set(
    exportSymbol: Symbol,
    local: Symbol,
    loc: ?SourceLocation,
    meta?: ?Meta,
  ): void;
  delete(exportSymbol: Symbol): void;
}
/**
 * isWeak means: the symbol is not used by the parent asset itself and is merely reexported
 */
export interface MutableDependencySymbols // eslint-disable-next-line no-undef
  extends Iterable<
    [
      Symbol,
      {|local: Symbol, loc: ?SourceLocation, isWeak: boolean, meta?: ?Meta|},
    ],
  > {
  /**
   * Initilizes the map, sets isCleared to false.
   */
  ensure(): void;
  /**
   * The symbols taht are imports are unknown, rather than just empty.
   * This is the default state.
   */
  +isCleared: boolean;
  get(
    exportSymbol: Symbol,
  ): ?{|local: Symbol, loc: ?SourceLocation, isWeak: boolean, meta?: ?Meta|};
  hasExportSymbol(exportSymbol: Symbol): boolean;
  hasLocalSymbol(local: Symbol): boolean;
  exportSymbols(): Iterable<Symbol>;
  set(
    exportSymbol: Symbol,
    local: Symbol,
    loc: ?SourceLocation,
    isWeak: ?boolean,
  ): void;
  delete(exportSymbol: Symbol): void;
}

/**
 * Usen when creating a Dependency, see that.
 * @section transformer
 */
export type DependencyOptions = {|
  +moduleSpecifier: ModuleSpecifier,
  +isAsync?: boolean,
  /** Is merged with the environment of the importer */
  +isEntry?: boolean,
  +isOptional?: boolean,
  +isURL?: boolean,
  +isIsolated?: boolean,
  +loc?: SourceLocation,
  +env?: EnvironmentOptions,
  +meta?: Meta,
  +pipeline?: string,
  +resolveFrom?: FilePath,
  +target?: Target,
  +symbols?: $ReadOnlyMap<
    Symbol,
    {|local: Symbol, loc: ?SourceLocation, isWeak: boolean|},
  >,
|};

/**
 * A Dependency denotes a connection between two assets \
 * (likely some effect from the importee is expected - be it a side effect or a value is being imported).
 *
 * @section transformer
 */
export interface Dependency {
  +id: string;
  /** E.g. "lodash" in <code>import {add} from "lodash";</code>  */
  +moduleSpecifier: ModuleSpecifier;
  +isAsync: boolean;
  /** Whether this should become a entry in a bundle. */
  +isEntry: ?boolean;
  /** Whether a failed resolution should not cause a build error. */
  +isOptional: boolean;
  /** Whether an URL is expected (rather than the language-specific behaviour). */
  +isURL: boolean;
  +isIsolated: boolean;
  /** Used for error messages, the code location that caused this dependency. */
  +loc: ?SourceLocation;
  +env: Environment;
  +meta: Meta;
  +target: ?Target;
  /** Used for error messages, the importer. */
  +sourceAssetId: ?string;
  /** Used for error messages, the importer. */
  +sourcePath: ?string;
  +resolveFrom: ?string;
  /** a named pipeline (if the <code>moduleSpecifier</code> didn't specify one). */
  +pipeline: ?string;

  // TODO make immutable
  /** a <code>Map&lt;export name of importee, placeholder in importer&gt;</code>. */
  +symbols: MutableDependencySymbols;
}

export type File = {|
  +filePath: FilePath,
  +hash?: string,
|};

/**
 * @section transformer
 */
export type ASTGenerator = {|
  type: string,
  version: string,
|};

/**
 * An asset (usually represents one source file).
 *
 * @section transformer
 */
export interface BaseAsset {
  +env: Environment;
  /** The file system where the source is located. */
  +fs: FileSystem;
  +filePath: FilePath;
  +query: QueryParameters;
  +id: string;
  +meta: Meta;
  +isIsolated: boolean;
  /** Whether this asset will/should later be inserted back into the importer. */
  +isInline: boolean;
  +isSplittable: ?boolean;
  /** Whether this is asset is part of the users project (and not of an external dependencies) and should be transpiled. */
  +isSource: boolean;
  /** Usually corresponds to the file extension */
  +type: string;
  /** Whether this asset can be omitted if none of its exports are being used (set by ResolveResult) */
  +sideEffects: boolean;
  /**
   * Inline assets inheirit the parent's <code>id</code>, making it not be enough for a unique identification
   * (this could be a counter that is unique per asset)
   */
  +uniqueKey: ?string;
  /** The type of the AST. */
  +astGenerator: ?ASTGenerator;
  +pipeline: ?string;

  /** a <code>Map&lt;export name, name of binding&gt;</code> */
  +symbols: AssetSymbols;

  /** Returns to current AST. See notes in subclasses (Asset, MutableAsset).*/
  getAST(): Promise<?AST>;
  /** Returns to current source code. See notes in MutableAsset. */
  getCode(): Promise<string>;
  /** Returns the contents as a buffer. */
  getBuffer(): Promise<Buffer>;
  /** Returns the contents as a stream. */
  getStream(): Readable;
  /** Returns the sourcemap (if existent). */
  getMap(): Promise<?SourceMap>;
  /** A buffer representation of the sourcemap (if existent). */
  getMapBuffer(): Promise<?Buffer>;
  getDependencies(): $ReadOnlyArray<Dependency>;
  /** Used to load config files, (looks in every parent folder until a module root) \
   * for the specified filenames. <code>packageKey</code> can be used to also check <code>pkg#[packageKey]</code>.
   */
  getConfig(
    filePaths: Array<FilePath>,
    options: ?{|
      packageKey?: string,
      parse?: boolean,
    |},
  ): Promise<ConfigResult | null>;
  /** Returns the package.json this file belongs to. */
  getPackage(): Promise<PackageJSON | null>;
}

/**
 * A somewhat modifiable version of BaseAsset (for transformers)
 * @section transformer
 */
export interface MutableAsset extends BaseAsset {
  isIsolated: boolean;
  isInline: boolean;
  isSplittable: ?boolean;
  type: string;

  addDependency(dep: DependencyOptions): string;
  addIncludedFile(filePath: FilePath): void;
  invalidateOnFileCreate(invalidation: FileCreateInvalidation): void;
  addURLDependency(url: string, opts: $Shape<DependencyOptions>): string;
  invalidateOnEnvChange(env: string): void;

  +symbols: MutableAssetSymbols;

  isASTDirty(): boolean;
  getAST(): Promise<?AST>;
  setAST(AST): void;
  setBuffer(Buffer): void;
  setCode(string): void;
  /** Throws if the AST is dirty (meaning: this won't implicity stringify the AST). */
  getCode(): Promise<string>;
  setEnvironment(opts: EnvironmentOptions): void;
  setMap(?SourceMap): void;
  setStream(Readable): void;
}

/**
 * @section transformer
 */
export interface Asset extends BaseAsset {
  +stats: Stats;
}

export type DevDepOptions = {|
  moduleSpecifier: ModuleSpecifier,
  resolveFrom: FilePath,
<<<<<<< HEAD
=======
  /**
   * Whether to also invalidate the parcel plugin that loaded this dev dependency
   * when it changes. This is useful if the parcel plugin or another parent dependency
   * has its own cache for this dev dependency other than Node's require cache.
   */
>>>>>>> a3aa8681
  invalidateParcelPlugin?: boolean,
|};

/**
 * @section transformer
 */
export interface Config {
  +isSource: boolean;
  +searchPath: FilePath;
  +result: ConfigResult;
  +env: Environment;
  +includedFiles: Set<FilePath>;

  setResult(result: ConfigResult): void; // TODO: fix
  setResultHash(resultHash: string): void;
  addIncludedFile(filePath: FilePath): void;
  addDevDependency(devDep: DevDepOptions): void;
  invalidateOnFileCreate(invalidation: FileCreateInvalidation): void;
  getConfigFrom(
    searchPath: FilePath,
    filePaths: Array<FilePath>,
    options: ?{|
      packageKey?: string,
      parse?: boolean,
      exclude?: boolean,
    |},
  ): Promise<ConfigResultWithFilePath | null>;
  getConfig(
    filePaths: Array<FilePath>,
    options: ?{|
      packageKey?: string,
      parse?: boolean,
      exclude?: boolean,
    |},
  ): Promise<ConfigResultWithFilePath | null>;
  getPackage(): Promise<PackageJSON | null>;
  shouldInvalidateOnStartup(): void;
}

export type Stats = {|
  time: number,
  size: number,
|};

/**
 * @section transformer
 */
export type GenerateOutput = {|
  +content: Blob,
  +map?: ?SourceMap,
|};

export type Blob = string | Buffer | Readable;

/**
 * Will be used to generate a new BaseAsset, see that.
 * @section transformer
 */
export type TransformerResult = {|
  +ast?: ?AST,
  +content?: ?Blob,
  +dependencies?: $ReadOnlyArray<DependencyOptions>,
  +env?: EnvironmentOptions,
  +filePath?: FilePath,
  +query?: ?QueryParameters,
  +includedFiles?: $ReadOnlyArray<File>,
  +isInline?: boolean,
  +isIsolated?: boolean,
  +isSource?: boolean,
  +isSplittable?: boolean,
  +map?: ?SourceMap,
  +meta?: Meta,
  +pipeline?: ?string,
  +sideEffects?: boolean,
  +symbols?: $ReadOnlyMap<Symbol, {|local: Symbol, loc: ?SourceLocation|}>,
  +type: string,
  +uniqueKey?: ?string,
|};

export type Async<T> = T | Promise<T>;

/**
 * @section transformer
 */
export type ResolveFn = (from: FilePath, to: string) => Promise<FilePath>;

/**
 * @section validator
 */
type ResolveConfigFn = (configNames: Array<FilePath>) => Promise<?FilePath>;

/**
 * @section validator
 */
type ResolveConfigWithPathFn = (
  configNames: Array<FilePath>,
  assetFilePath: string,
) => Promise<?FilePath>;

/**
 * @section validator
 */
export type ValidateResult = {|
  warnings: Array<Diagnostic>,
  errors: Array<Diagnostic>,
|};

/**
 * @section validator
 */
export type DedicatedThreadValidator = {|
  validateAll: ({|
    assets: Asset[],
    resolveConfigWithPath: ResolveConfigWithPathFn,
    options: PluginOptions,
    logger: PluginLogger,
  |}) => Async<Array<?ValidateResult>>,
|};

/**
 * @section validator
 */
export type MultiThreadValidator = {|
  validate: ({|
    asset: Asset,
    config: ConfigResult | void,
    options: PluginOptions,
    logger: PluginLogger,
  |}) => Async<ValidateResult | void>,
  getConfig?: ({|
    asset: Asset,
    resolveConfig: ResolveConfigFn,
    options: PluginOptions,
    logger: PluginLogger,
  |}) => Async<ConfigResult | void>,
|};

/**
 * @section validator
 */
export type Validator = DedicatedThreadValidator | MultiThreadValidator;

/**
 * The methods for a transformer plugin.
 * @section transformer
 */
export type Transformer = {|
  loadConfig?: ({|
    config: Config,
    options: PluginOptions,
    logger: PluginLogger,
  |}) => Async<void>,
  /** Whether an AST from a previous transformer can be reused (to prevent double-parsing) */
  canReuseAST?: ({|
    ast: AST,
    options: PluginOptions,
    logger: PluginLogger,
  |}) => boolean,
  /** Parse the contents into an ast */
  parse?: ({|
    asset: MutableAsset,
    config: ?ConfigResult,
    resolve: ResolveFn,
    options: PluginOptions,
    logger: PluginLogger,
  |}) => Async<?AST>,
  /** Transform the asset and/or add new assets */
  transform({|
    asset: MutableAsset,
    config: ?ConfigResult,
    resolve: ResolveFn,
    options: PluginOptions,
    logger: PluginLogger,
  |}): Async<Array<TransformerResult | MutableAsset>>,
  /** Stringify the AST */
  generate?: ({|
    asset: Asset,
    ast: AST,
    options: PluginOptions,
    logger: PluginLogger,
  |}) => Async<GenerateOutput>,
|};

/**
 * Used to control a traversal
 * @section bundler
 */
export interface TraversalActions {
  /** Skip the current node's children and continue the traversal if there are other nodes in the queue. */
  skipChildren(): void;
  /** Stop the traversal */
  stop(): void;
}

/**
 * Essentially GraphTraversalCallback, but allows adding specific node enter and exit callbacks.
 * @section bundler
 */
export type GraphVisitor<TNode, TContext> =
  | GraphTraversalCallback<TNode, TContext>
  | {|
      enter?: GraphTraversalCallback<TNode, TContext>,
      exit?: GraphTraversalCallback<TNode, TContext>,
    |};

/**
 * A generic callback for graph traversals
 * @param context The parent node's return value is passed as a parameter to the children's callback. \
 * This can be used to forward information from the parent to children in a DFS (unlike a global variable).
 * @section bundler
 */
export type GraphTraversalCallback<TNode, TContext> = (
  node: TNode,
  context: ?TContext,
  actions: TraversalActions,
) => ?TContext;

/**
 * @section bundler
 */
export type BundleTraversable =
  | {|+type: 'asset', value: Asset|}
  | {|+type: 'dependency', value: Dependency|};

/**
 * @section bundler
 */
export type BundlerBundleGraphTraversable =
  | {|+type: 'asset', value: Asset|}
  | {|+type: 'dependency', value: Dependency|};

/**
 * Options for MutableBundleGraph's <code>createBundle</code>.
 *
 * If an <code>entryAsset</code> is provided, <code>uniqueKey</code> (for the bundle id),
 * <code>type</code>, and <code>env</code> will be inferred from the <code>entryAsset</code>.
 *
 * If an <code>entryAsset</code> is not provided, <code>uniqueKey</code> (for the bundle id),
 * <code>type</code>, and <code>env</code> must be provided.
 *
 * isSplittable defaults to <code>entryAsset.isSplittable</code> or <code>false</code>
 * @section bundler
 */
export type CreateBundleOpts =
  // If an entryAsset is provided, a bundle id, type, and environment will be
  // inferred from the entryAsset.
  | {|
      +uniqueKey?: string,
      +entryAsset: Asset,
      +target: Target,
      +isEntry?: ?boolean,
      +isInline?: ?boolean,
      +isSplittable?: ?boolean,
      +type?: ?string,
      +env?: ?Environment,
      +pipeline?: ?string,
    |}
  // If an entryAsset is not provided, a bundle id, type, and environment must
  // be provided.
  | {|
      +uniqueKey: string,
      +entryAsset?: Asset,
      +target: Target,
      +isEntry?: ?boolean,
      +isInline?: ?boolean,
      +isSplittable?: ?boolean,
      +type: string,
      +env: Environment,
      +pipeline?: ?string,
    |};

/**
 * Specifies a symbol in an asset
 * @section packager
 */
export type SymbolResolution = {|
  /** The Asset which exports the symbol. */
  +asset: Asset,
  /** under which name the symbol is exported */
  +exportSymbol: Symbol | string,
  /** The identifier under which the symbol can be referenced. */
  +symbol: void | null | false | Symbol,
  /** The location of the specifier that lead to this result. */
  +loc: ?SourceLocation,
|};

/**
 * @section packager
 */
export type ExportSymbolResolution = {|
  ...SymbolResolution,
  +exportAs: Symbol | string,
|};

/**
 * A Bundle (a collection of assets)
 *
 * @section bundler
 */
export interface Bundle {
  +id: string;
  /** Whether this value is inside <code>filePath</code> it will be replace with the real hash at the end. */
  +hashReference: string;
  +type: string;
  +env: Environment;
  /** Whether this is an entry (e.g. should not be hashed). */
  +isEntry: ?boolean;
  /** Whether this bundle should be inlined into the parent bundle(s), */
  +isInline: ?boolean;
  +isSplittable: ?boolean;
  +target: Target;
  +stats: Stats;
  /** Assets that run when the bundle is loaded (e.g. runtimes could be added). VERIFY */
  getEntryAssets(): Array<Asset>;
  /** The actual entry (which won't be a runtime). */
  getMainEntry(): ?Asset;
  hasAsset(Asset): boolean;
  hasDependency(Dependency): boolean;
  /** Traverses the assets in the bundle. */
  traverseAssets<TContext>(visit: GraphVisitor<Asset, TContext>): ?TContext;
  /** Traverses assets and dependencies (see BundleTraversable). */
  traverse<TContext>(
    visit: GraphVisitor<BundleTraversable, TContext>,
  ): ?TContext;
}

/**
 * A Bundle that got named by a Namer
 * @section bundler
 */
export interface NamedBundle extends Bundle {
  +publicId: string;
  +name: string;
  +displayName: string;
}

export interface PackagedBundle extends NamedBundle {
  +filePath: FilePath;
}

/**
 * A collection of sibling bundles (which are stored in the BundleGraph) that should be loaded together (in order).
 * @section bundler
 */
export type BundleGroup = {|
  +target: Target,
  +entryAssetId: string,
|};

/**
 * A BundleGraph in the Bundler that can be modified
 * @section bundler
 */
export interface MutableBundleGraph extends BundleGraph<Bundle> {
  /** Add asset and all child nodes to the bundle. */
  addAssetGraphToBundle(
    Asset,
    Bundle,
    shouldSkipDependency?: (Dependency) => boolean,
  ): void;
  addEntryToBundle(
    Asset,
    Bundle,
    shouldSkipDependency?: (Dependency) => boolean,
  ): void;
  addBundleToBundleGroup(Bundle, BundleGroup): void;
  createAssetReference(Dependency, Asset, Bundle): void;
  createBundleReference(Bundle, Bundle): void;
  createBundle(CreateBundleOpts): Bundle;
  /** Turns an edge (Dependency -> Asset-s) into (Dependency -> BundleGroup -> Asset-s) */
  createBundleGroup(Dependency, Target): BundleGroup;
  getDependencyAssets(Dependency): Array<Asset>;
  getParentBundlesOfBundleGroup(BundleGroup): Array<Bundle>;
  getTotalSize(Asset): number;
  /** Remove all "contains" edges from the bundle to the nodes in the asset's subgraph. */
  removeAssetGraphFromBundle(Asset, Bundle): void;
  removeBundleGroup(bundleGroup: BundleGroup): void;
  /** Turns a dependency to a different bundle into a dependency to an asset inside <code>bundle</code>. */
  internalizeAsyncDependency(bundle: Bundle, dependency: Dependency): void;
  traverse<TContext>(
    GraphVisitor<BundlerBundleGraphTraversable, TContext>,
  ): ?TContext;
  traverseContents<TContext>(
    GraphVisitor<BundlerBundleGraphTraversable, TContext>,
  ): ?TContext;
}

/**
 * A Graph that contains Bundle-s, Asset-s, Dependency-s, BundleGroup-s
 * @section bundler
 */
export interface BundleGraph<TBundle: Bundle> {
  getAssetById(id: string): Asset;
  getAssetPublicId(asset: Asset): string;
  getBundles(): Array<TBundle>;
  getBundleGroupsContainingBundle(bundle: Bundle): Array<BundleGroup>;
  getBundlesInBundleGroup(bundleGroup: BundleGroup): Array<TBundle>;
  /** Child bundles are Bundles that might be loaded by an asset in the bundle */
  getChildBundles(bundle: Bundle): Array<TBundle>;
  getParentBundles(bundle: Bundle): Array<TBundle>;
  /** Bundles that are referenced (by filename) */
  getReferencedBundles(
    bundle: Bundle,
    opts?: {|recursive: boolean|},
  ): Array<TBundle>;
  /** Get the dependencies that the asset requires */
  getDependencies(asset: Asset): Array<Dependency>;
  /** Get the dependencies that require the asset */
  getIncomingDependencies(asset: Asset): Array<Dependency>;
  /** Get the asset that created the dependency. */
  getAssetWithDependency(dep: Dependency): ?Asset;
  isEntryBundleGroup(bundleGroup: BundleGroup): boolean;
  /**
   * Returns undefined if the specified dependency was excluded or wasn't async \
   * and otherwise the BundleGroup or Asset that the dependency resolves to.
   */
  resolveAsyncDependency(
    dependency: Dependency,
    bundle: ?Bundle,
  ): ?(
    | {|type: 'bundle_group', value: BundleGroup|}
    | {|type: 'asset', value: Asset|}
  );
  /** If a dependency was excluded since it's unused based on symbol data. */
  isDependencySkipped(dependency: Dependency): boolean;
  /** Find out which asset the dependency resolved to. */
  getDependencyResolution(dependency: Dependency, bundle: ?Bundle): ?Asset;
  getReferencedBundle(dependency: Dependency, bundle: Bundle): ?TBundle;
  findBundlesWithAsset(Asset): Array<TBundle>;
  findBundlesWithDependency(Dependency): Array<TBundle>;
  /** Whether the asset is already included in a compatible (regarding EnvironmentContext) parent bundle. */
  isAssetReachableFromBundle(asset: Asset, bundle: Bundle): boolean;
  findReachableBundleWithAsset(bundle: Bundle, asset: Asset): ?TBundle;
  isAssetReferencedByDependant(bundle: Bundle, asset: Asset): boolean;
  hasParentBundleOfType(bundle: Bundle, type: string): boolean;
  /**
   * Resolve the export `symbol` of `asset` to the source,
   * stopping at the first asset after leaving `bundle`.
   * `symbol === null`: bailout (== caller should do `asset.exports[exportsSymbol]`)
   * `symbol === undefined`: symbol not found
   * `symbol === false`: skipped
   *
   * <code>asset</code> exports <code>symbol</code>, try to find the asset where the \
   * corresponding variable lives (resolves re-exports). Stop resolving transitively once \
   * <code>boundary</code> was left (<code>bundle.hasAsset(asset) === false</code>), then <code>result.symbol</code> is undefined.
   */
  resolveSymbol(
    asset: Asset,
    symbol: Symbol,
    boundary: ?Bundle,
  ): SymbolResolution;
  /** Gets the symbols that are (transivitely) exported by the asset */
  getExportedSymbols(
    asset: Asset,
    boundary: ?Bundle,
  ): Array<ExportSymbolResolution>;
  traverseBundles<TContext>(
    visit: GraphVisitor<TBundle, TContext>,
    startBundle: ?Bundle,
  ): ?TContext;
  getUsedSymbols(Asset | Dependency): $ReadOnlySet<Symbol>;
}

/**
 * @section bundler
 */
export type BundleResult = {|
  +contents: Blob,
  +ast?: AST,
  +map?: ?SourceMap,
  +type?: string,
|};

export type GlobInvalidation = {|
  glob: Glob,
|};

export type FileInvalidation = {|
  filePath: FilePath,
|};

export type FileAboveInvalidation = {|
  fileName: string,
  aboveFilePath: FilePath,
|};

export type FileCreateInvalidation =
  | FileInvalidation
  | GlobInvalidation
  | FileAboveInvalidation;

/**
 * @section resolver
 */
export type ResolveResult = {|
  +filePath?: FilePath,
  +isExcluded?: boolean,
  /** Corresponds to BaseAsset's <code>sideEffects</code>. */
  +sideEffects?: boolean,
  /** A resolver might want to resolve to a dummy, in this case <code>filePath</code> is rather "resolve from". */
  +code?: string,
  /** Whether this dependency can be deferred by Parcel itself (true by default). */
  +canDefer?: boolean,
  /** A resolver might return diagnostics to also run subsequent resolvers while still providing a reason why it failed. */
  +diagnostics?: Diagnostic | Array<Diagnostic>,
  /** Is spread (shallowly merged) onto the request's dependency.meta */
  +meta?: JSONObject,
  +invalidateOnFileCreate?: Array<FileCreateInvalidation>,
  +invalidateOnFileChange?: Array<FilePath>,
|};

export type ConfigOutput = {|
  config: ConfigResult,
  files: Array<File>,
|};

/**
 * Turns an asset graph into a BundleGraph.
 *
 * bundle and optimize run in series and are functionally identitical.
 * @section bundler
 */
export type Bundler = {|
  loadConfig?: ({|
    config: Config,
    options: PluginOptions,
    logger: PluginLogger,
  |}) => Async<void>,
  bundle({|
    bundleGraph: MutableBundleGraph,
    config: ?ConfigResult,
    options: PluginOptions,
    logger: PluginLogger,
  |}): Async<void>,
  optimize({|
    bundleGraph: MutableBundleGraph,
    config: ?ConfigResult,
    options: PluginOptions,
    logger: PluginLogger,
  |}): Async<void>,
|};

/**
 * @section namer
 */
export type Namer = {|
  loadConfig?: ({|
    config: Config,
    options: PluginOptions,
    logger: PluginLogger,
  |}) => Async<void>,
  /** Return a filename/-path for <code>bundle</code> or nullish to leave it to the next namer plugin. */
  name({|
    bundle: Bundle,
    bundleGraph: BundleGraph<Bundle>,
    config: ?ConfigResult,
    options: PluginOptions,
    logger: PluginLogger,
  |}): Async<?FilePath>,
|};

/**
 * A "synthetic" asset that will be inserted into the bundle graph.
 * @section runtime
 */
export type RuntimeAsset = {|
  +filePath: FilePath,
  +code: string,
  +dependency?: Dependency,
  +isEntry?: boolean,
|};

/**
 * @section runtime
 */
export type Runtime = {|
  loadConfig?: ({|
    config: Config,
    options: PluginOptions,
    logger: PluginLogger,
  |}) => Async<void>,
  apply({|
    bundle: NamedBundle,
    bundleGraph: BundleGraph<NamedBundle>,
    config: ?ConfigResult,
    options: PluginOptions,
    logger: PluginLogger,
  |}): Async<void | RuntimeAsset | Array<RuntimeAsset>>,
|};

/**
 * @section packager
 */
export type Packager = {|
  loadConfig?: ({|
    bundle: NamedBundle,
    options: PluginOptions,
    logger: PluginLogger,
  |}) => Async<?ConfigOutput>,
  package({|
    bundle: NamedBundle,
    bundleGraph: BundleGraph<NamedBundle>,
    options: PluginOptions,
    logger: PluginLogger,
    config: ?ConfigResult,
    getInlineBundleContents: (
      Bundle,
      BundleGraph<NamedBundle>,
    ) => Async<{|contents: Blob|}>,
    getSourceMapReference: (map: ?SourceMap) => Async<?string>,
  |}): Async<BundleResult>,
|};

/**
 * @section optimizer
 */
export type Optimizer = {|
  optimize({|
    bundle: NamedBundle,
    bundleGraph: BundleGraph<NamedBundle>,
    contents: Blob,
    map: ?SourceMap,
    options: PluginOptions,
    logger: PluginLogger,
    getSourceMapReference: (map: ?SourceMap) => Async<?string>,
  |}): Async<BundleResult>,
|};

/**
 * @section resolver
 */
export type Resolver = {|
  resolve({|
    dependency: Dependency,
    options: PluginOptions,
    logger: PluginLogger,
    filePath: FilePath,
  |}): Async<?ResolveResult>,
|};

/**
 * @section reporter
 */
export type ProgressLogEvent = {|
  +type: 'log',
  +level: 'progress',
  +phase?: string,
  +message: string,
|};

/**
 * A log event with a rich diagnostic
 * @section reporter
 */
export type DiagnosticLogEvent = {|
  +type: 'log',
  +level: 'error' | 'warn' | 'info' | 'verbose',
  +diagnostics: Array<Diagnostic>,
|};

/**
 * @section reporter
 */
export type TextLogEvent = {|
  +type: 'log',
  +level: 'success',
  +message: string,
|};

/**
 * @section reporter
 */
export type LogEvent = ProgressLogEvent | DiagnosticLogEvent | TextLogEvent;

/**
 * The build just started.
 * @section reporter
 */
export type BuildStartEvent = {|
  +type: 'buildStart',
|};

/**
 * The build just started in watch mode.
 * @section reporter
 */
export type WatchStartEvent = {|
  +type: 'watchStart',
|};

/**
 * The build just ended in watch mode.
 * @section reporter
 */
export type WatchEndEvent = {|
  +type: 'watchEnd',
|};

/**
 * A new Dependency is being resolved.
 * @section reporter
 */
export type ResolvingProgressEvent = {|
  +type: 'buildProgress',
  +phase: 'resolving',
  +dependency: Dependency,
|};

/**
 * A new Asset is being transformed.
 * @section reporter
 */
export type TransformingProgressEvent = {|
  +type: 'buildProgress',
  +phase: 'transforming',
  +filePath: FilePath,
|};

/**
 * The BundleGraph is generated.
 * @section reporter
 */
export type BundlingProgressEvent = {|
  +type: 'buildProgress',
  +phase: 'bundling',
|};

/**
 * A new Bundle is being packaged.
 * @section reporter
 */
export type PackagingProgressEvent = {|
  +type: 'buildProgress',
  +phase: 'packaging',
  +bundle: NamedBundle,
|};

/**
 * A new Bundle is being optimized.
 * @section reporter
 */
export type OptimizingProgressEvent = {|
  +type: 'buildProgress',
  +phase: 'optimizing',
  +bundle: NamedBundle,
|};

/**
 * @section reporter
 */
export type BuildProgressEvent =
  | ResolvingProgressEvent
  | TransformingProgressEvent
  | BundlingProgressEvent
  | PackagingProgressEvent
  | OptimizingProgressEvent;

/**
 * The build was successful.
 * @section reporter
 */
export type BuildSuccessEvent = {|
  +type: 'buildSuccess',
  +bundleGraph: BundleGraph<PackagedBundle>,
  +buildTime: number,
  +changedAssets: Map<string, Asset>,
  +requestBundle: (bundle: NamedBundle) => Promise<BuildSuccessEvent>,
|};

/**
 * The build failed.
 * @section reporter
 */
export type BuildFailureEvent = {|
  +type: 'buildFailure',
  +diagnostics: Array<Diagnostic>,
|};

/**
 * @section reporter
 */
export type BuildEvent = BuildFailureEvent | BuildSuccessEvent;

/**
 * A new file is being validated.
 * @section reporter
 */
export type ValidationEvent = {|
  +type: 'validation',
  +filePath: FilePath,
|};

/**
 * @section reporter
 */
export type ReporterEvent =
  | LogEvent
  | BuildStartEvent
  | BuildProgressEvent
  | BuildSuccessEvent
  | BuildFailureEvent
  | WatchStartEvent
  | WatchEndEvent
  | ValidationEvent;

/**
 * @section reporter
 */
export type Reporter = {|
  report({|
    event: ReporterEvent,
    options: PluginOptions,
    logger: PluginLogger,
  |}): Async<void>,
|};

export interface ErrorWithCode extends Error {
  +code?: string;
}

export interface IDisposable {
  dispose(): mixed;
}

export interface AsyncSubscription {
  unsubscribe(): Promise<mixed>;
}<|MERGE_RESOLUTION|>--- conflicted
+++ resolved
@@ -603,14 +603,11 @@
 export type DevDepOptions = {|
   moduleSpecifier: ModuleSpecifier,
   resolveFrom: FilePath,
-<<<<<<< HEAD
-=======
   /**
    * Whether to also invalidate the parcel plugin that loaded this dev dependency
    * when it changes. This is useful if the parcel plugin or another parent dependency
    * has its own cache for this dev dependency other than Node's require cache.
    */
->>>>>>> a3aa8681
   invalidateParcelPlugin?: boolean,
 |};
 
