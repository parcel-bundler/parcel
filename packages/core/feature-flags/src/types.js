// @flow strict

export type FeatureFlags = {|
  // This feature flag mostly exists to test the feature flag system, and doesn't have any build/runtime effect
  +exampleFeature: boolean,
  /**
   * Rust backed requests
   */
  +parcelV3: boolean,
  /**
<<<<<<< HEAD
   * Use node.js implementation of @parcel/watcher watchman backend
   */
  +useNodeWatcher: boolean,
=======
   * Configure runtime to enable retriable dynamic imports
   */
  importRetry: boolean,
>>>>>>> 10123360
|};<|MERGE_RESOLUTION|>--- conflicted
+++ resolved
@@ -8,13 +8,11 @@
    */
   +parcelV3: boolean,
   /**
-<<<<<<< HEAD
    * Use node.js implementation of @parcel/watcher watchman backend
    */
   +useNodeWatcher: boolean,
-=======
+  /**
    * Configure runtime to enable retriable dynamic imports
    */
   importRetry: boolean,
->>>>>>> 10123360
 |};