// @flow strict

import type {FeatureFlags as _FeatureFlags} from './types';
// We need to do these gymnastics as we don't want flow-to-ts to touch DEFAULT_FEATURE_FLAGS,
// but we want to export FeatureFlags for Flow
export type FeatureFlags = _FeatureFlags;

export const DEFAULT_FEATURE_FLAGS: FeatureFlags = {
  exampleFeature: false,
  parcelV3: false,
<<<<<<< HEAD
  useNodeWatcher: false,
=======
  importRetry: false,
>>>>>>> 10123360
};

let featureFlagValues: FeatureFlags = {...DEFAULT_FEATURE_FLAGS};

export function setFeatureFlags(flags: FeatureFlags) {
  featureFlagValues = flags;
}

export function getFeatureFlag(flagName: $Keys<FeatureFlags>): boolean {
  return featureFlagValues[flagName];
}<|MERGE_RESOLUTION|>--- conflicted
+++ resolved
@@ -8,11 +8,8 @@
 export const DEFAULT_FEATURE_FLAGS: FeatureFlags = {
   exampleFeature: false,
   parcelV3: false,
-<<<<<<< HEAD
   useNodeWatcher: false,
-=======
   importRetry: false,
->>>>>>> 10123360
 };
 
 let featureFlagValues: FeatureFlags = {...DEFAULT_FEATURE_FLAGS};
