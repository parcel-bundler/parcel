{
  "name": "@parcel/utils",
<<<<<<< HEAD
  "version": "2.0.0-frontbucket.77",
=======
  "version": "2.0.0-beta.3.1",
>>>>>>> 11c576f4
  "description": "Blazing fast, zero configuration web application bundler",
  "license": "MIT",
  "publishConfig": {
    "access": "public"
  },
  "funding": {
    "type": "opencollective",
    "url": "https://opencollective.com/parcel"
  },
  "repository": {
    "type": "git",
    "url": "https://github.com/parcel-bundler/parcel.git"
  },
  "main": "lib/index.js",
  "source": "src/index.js",
  "engines": {
    "node": ">= 12.0.0"
  },
  "dependencies": {
    "@iarna/toml": "^2.2.0",
<<<<<<< HEAD
    "@parcel/codeframe": "2.0.0-frontbucket.77",
    "@parcel/diagnostic": "2.0.0-frontbucket.77",
    "@parcel/logger": "2.0.0-frontbucket.77",
    "@parcel/markdown-ansi": "2.0.0-frontbucket.77",
    "@parcel/source-map": "2.0.0-alpha.4.21",
=======
    "@parcel/codeframe": "2.0.0-beta.3.1",
    "@parcel/diagnostic": "2.0.0-beta.3.1",
    "@parcel/logger": "2.0.0-beta.3.1",
    "@parcel/markdown-ansi": "2.0.0-beta.3.1",
    "@parcel/source-map": "2.0.0-rc.4",
>>>>>>> 11c576f4
    "ansi-html": "^0.0.7",
    "chalk": "^4.1.0",
    "clone": "^2.1.1",
    "fast-glob": "3.1.1",
    "fastest-levenshtein": "^1.0.8",
    "is-glob": "^4.0.0",
    "is-url": "^1.2.2",
    "json5": "^1.0.1",
    "lru-cache": "^6.0.0",
    "micromatch": "^4.0.2",
    "node-forge": "^0.10.0",
    "nullthrows": "^1.1.1",
    "open": "^7.0.3"
  },
  "devDependencies": {
    "@babel/plugin-transform-flow-strip-types": "^7.2.0",
    "random-int": "^1.0.0"
  }
}<|MERGE_RESOLUTION|>--- conflicted
+++ resolved
@@ -1,10 +1,6 @@
 {
   "name": "@parcel/utils",
-<<<<<<< HEAD
   "version": "2.0.0-frontbucket.77",
-=======
-  "version": "2.0.0-beta.3.1",
->>>>>>> 11c576f4
   "description": "Blazing fast, zero configuration web application bundler",
   "license": "MIT",
   "publishConfig": {
@@ -25,19 +21,11 @@
   },
   "dependencies": {
     "@iarna/toml": "^2.2.0",
-<<<<<<< HEAD
     "@parcel/codeframe": "2.0.0-frontbucket.77",
     "@parcel/diagnostic": "2.0.0-frontbucket.77",
     "@parcel/logger": "2.0.0-frontbucket.77",
     "@parcel/markdown-ansi": "2.0.0-frontbucket.77",
-    "@parcel/source-map": "2.0.0-alpha.4.21",
-=======
-    "@parcel/codeframe": "2.0.0-beta.3.1",
-    "@parcel/diagnostic": "2.0.0-beta.3.1",
-    "@parcel/logger": "2.0.0-beta.3.1",
-    "@parcel/markdown-ansi": "2.0.0-beta.3.1",
     "@parcel/source-map": "2.0.0-rc.4",
->>>>>>> 11c576f4
     "ansi-html": "^0.0.7",
     "chalk": "^4.1.0",
     "clone": "^2.1.1",
