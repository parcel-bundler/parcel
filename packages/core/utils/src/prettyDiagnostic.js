--- conflicted
+++ resolved
@@ -17,13 +17,9 @@
 
 export default async function prettyDiagnostic(
   diagnostic: Diagnostic,
-<<<<<<< HEAD
   terminalWidth?: number,
-): AnsiDiagnosticResult {
-=======
   options?: PluginOptions,
 ): Promise<AnsiDiagnosticResult> {
->>>>>>> 3c1c7db9
   let {
     origin,
     message,
@@ -53,16 +49,6 @@
       ? codeFrame.codeHighlights
       : [codeFrame.codeHighlights];
 
-<<<<<<< HEAD
-    let formattedCodeFrame = formatCodeFrame(codeFrame.code, highlights, {
-      useColor: true,
-      syntaxHighlighting: true,
-      language:
-        // $FlowFixMe sketchy null checks do not matter here...
-        language || (filePath ? path.extname(filePath).substr(1) : undefined),
-      terminalWidth,
-    });
-=======
     let code =
       codeFrame.code ??
       (options &&
@@ -75,6 +61,7 @@
         language:
           // $FlowFixMe sketchy null checks do not matter here...
           language || (filePath ? path.extname(filePath).substr(1) : undefined),
+        terminalWidth,
       });
 
       result.codeframe +=
@@ -86,7 +73,6 @@
       result.codeframe += formattedCodeFrame;
     }
   }
->>>>>>> 3c1c7db9
 
   if (stack != null) {
     result.stack = stack;
