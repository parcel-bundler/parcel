// @flow strict-local

import type {FilePath, PackageJSON} from '@parcel/types';

import installPackage from './installPackage';
import {dirname} from 'path';

import resolve from './resolve';

const cache: Map<string, [string, ?PackageJSON]> = new Map();

export default async function localRequire(
  name: string,
  path: FilePath,
  triedInstall: boolean = false
  // $FlowFixMe this must be dynamic
): Promise<any> {
  let [resolved] = await localResolve(name, path, triedInstall);
  // $FlowFixMe this must be dynamic
  return require(resolved);
}

export async function localResolve(
  name: string,
  path: FilePath,
  triedInstall: boolean = false
): Promise<[string, ?PackageJSON]> {
  let basedir = dirname(path);
  let key = basedir + ':' + name;
  let resolved = cache.get(key);
  if (!resolved) {
    try {
      resolved = await resolve(name, {basedir, extensions: ['.js', '.json']});
    } catch (e) {
<<<<<<< HEAD
      // if (e.code === 'MODULE_NOT_FOUND' && !triedInstall) {
      //   await WorkerFarm.callMaster({
      //     location: require.resolve('./installPackage.js'),
      //     args: [[name], path]
      //   });
      //   return await localResolve(name, path, true);
      // }
=======
      if (e.code === 'MODULE_NOT_FOUND' && !triedInstall) {
        await installPackage([name], path);
        return localResolve(name, path, true);
      }
>>>>>>> 4b6e1ed3
      throw e;
    }
    cache.set(key, resolved);
  }

  return resolved;
}<|MERGE_RESOLUTION|>--- conflicted
+++ resolved
@@ -32,20 +32,10 @@
     try {
       resolved = await resolve(name, {basedir, extensions: ['.js', '.json']});
     } catch (e) {
-<<<<<<< HEAD
-      // if (e.code === 'MODULE_NOT_FOUND' && !triedInstall) {
-      //   await WorkerFarm.callMaster({
-      //     location: require.resolve('./installPackage.js'),
-      //     args: [[name], path]
-      //   });
-      //   return await localResolve(name, path, true);
-      // }
-=======
       if (e.code === 'MODULE_NOT_FOUND' && !triedInstall) {
         await installPackage([name], path);
         return localResolve(name, path, true);
       }
->>>>>>> 4b6e1ed3
       throw e;
     }
     cache.set(key, resolved);
