// @flow strict-local

import type {Readable, Writable} from 'stream';
import type {FilePath} from '@parcel/types';
import type {FileSystem} from '@parcel/fs';
import type {Cache} from './types';

import stream from 'stream';
import path from 'path';
import {promisify} from 'util';
import logger from '@parcel/logger';
import {serialize, deserialize, registerSerializableClass} from '@parcel/core';
// flowlint-next-line untyped-import:off
import packageJson from '../package.json';

import {WRITE_LIMIT_CHUNK} from './constants';

const pipeline: (Readable, Writable) => Promise<void> = promisify(
  stream.pipeline,
);

export class FSCache implements Cache {
  fs: FileSystem;
  dir: FilePath;

  constructor(fs: FileSystem, cacheDir: FilePath) {
    this.fs = fs;
    this.dir = cacheDir;
  }

  async ensure(): Promise<void> {
    // First, create the main cache directory if necessary.
    await this.fs.mkdirp(this.dir);

    // In parallel, create sub-directories for every possible hex value
    // This speeds up large caches on many file systems since there are fewer files in a single directory.
    let dirPromises = [];
    for (let i = 0; i < 256; i++) {
      dirPromises.push(
        this.fs.mkdirp(path.join(this.dir, ('00' + i.toString(16)).slice(-2))),
      );
    }

    await Promise.all(dirPromises);
  }

  _getCachePath(cacheId: string): FilePath {
    return path.join(this.dir, cacheId.slice(0, 2), cacheId.slice(2));
  }

  getStream(key: string): Readable {
    return this.fs.createReadStream(this._getCachePath(`${key}-large`));
  }

  setStream(key: string, stream: Readable): Promise<void> {
    return pipeline(
      stream,
      this.fs.createWriteStream(this._getCachePath(`${key}-large`)),
    );
  }

  has(key: string): Promise<boolean> {
    return this.fs.exists(this._getCachePath(key));
  }

  getBlob(key: string): Promise<Buffer> {
    return this.fs.readFile(this._getCachePath(key));
  }

  async setBlob(key: string, contents: Buffer | string): Promise<void> {
    await this.fs.writeFile(this._getCachePath(key), contents);
  }

  async getBuffer(key: string): Promise<?Buffer> {
    try {
      return await this.fs.readFile(this._getCachePath(key));
    } catch (err) {
      if (err.code === 'ENOENT') {
        return null;
      } else {
        throw err;
      }
    }
  }

  #getFilePath(key: string, index: number): string {
    return path.join(this.dir, `${key}-${index}`);
  }

  hasLargeBlob(key: string): Promise<boolean> {
    return this.fs.exists(this.#getFilePath(key, 0));
  }

  async getLargeBlob(key: string): Promise<Buffer> {
    const buffers: Promise<Buffer>[] = [];
    for (let i = 0; await this.fs.exists(this.#getFilePath(key, i)); i += 1) {
      const file: Promise<Buffer> = this.fs.readFile(this.#getFilePath(key, i));

      buffers.push(file);
    }

    return Buffer.concat(await Promise.all(buffers));
  }

  async setLargeBlob(key: string, contents: Buffer | string): Promise<void> {
    const chunks = Math.ceil(contents.length / WRITE_LIMIT_CHUNK);

    if (chunks === 1) {
      // If there's one chunk, don't slice the content
      await this.fs.writeFile(this.#getFilePath(key, 0), contents);
      return;
    }

    const writePromises: Promise<void>[] = [];
    for (let i = 0; i < chunks; i += 1) {
      writePromises.push(
        this.fs.writeFile(
          this.#getFilePath(key, i),
          typeof contents === 'string'
            ? contents.slice(i * WRITE_LIMIT_CHUNK, (i + 1) * WRITE_LIMIT_CHUNK)
            : contents.subarray(
                i * WRITE_LIMIT_CHUNK,
                (i + 1) * WRITE_LIMIT_CHUNK,
              ),
        ),
      );
    }

    await Promise.all(writePromises);
  }

  async get<T>(key: string): Promise<?T> {
    try {
      let data = await this.fs.readFile(this._getCachePath(key));
      return deserialize(data);
    } catch (err) {
      if (err.code === 'ENOENT') {
        return null;
      } else {
        throw err;
      }
    }
  }

  async set(key: string, value: mixed): Promise<void> {
    try {
      let blobPath = this._getCachePath(key);
      let data = serialize(value);

      await this.fs.writeFile(blobPath, data);
    } catch (err) {
      logger.error(err, '@parcel/cache');
    }
  }

<<<<<<< HEAD
  refresh(): void {
    // NOOP
=======
  async getKeys(): Promise<{|
    normal: Iterable<string>,
    largeBlobs: Iterable<string>,
  |}> {
    let normal: Array<string> = [];
    let largeBlobs: Array<string> = [];

    let dirPromises = [];
    for (let i = 0; i < 256; i++) {
      dirPromises.push(
        this.fs
          .readdir(path.join(this.dir, ('00' + i.toString(16)).slice(-2)))
          .then(files => {
            for (let f of files) {
              if (f.endsWith('-large')) {
                largeBlobs.push(f);
              } else {
                normal.push(f);
              }
            }
          }),
      );
    }
    await Promise.all(dirPromises);

    return {normal, largeBlobs};
  }

  async remove(key: string): Promise<void> {
    try {
      await this.fs.unlink(this._getCachePath(key));
    } catch (err) {
      logger.error(err, '@parcel/cache');
    }
  }

  async removeLargeBlob(key: string): Promise<void> {
    try {
      await this.fs.unlink(this._getCachePath(`${key}-large`));
    } catch (err) {
      logger.error(err, '@parcel/cache');
    }
>>>>>>> e7c599ce
  }
}

registerSerializableClass(`${packageJson.version}:FSCache`, FSCache);<|MERGE_RESOLUTION|>--- conflicted
+++ resolved
@@ -153,10 +153,10 @@
     }
   }
 
-<<<<<<< HEAD
   refresh(): void {
     // NOOP
-=======
+  }
+
   async getKeys(): Promise<{|
     normal: Iterable<string>,
     largeBlobs: Iterable<string>,
@@ -199,7 +199,6 @@
     } catch (err) {
       logger.error(err, '@parcel/cache');
     }
->>>>>>> e7c599ce
   }
 }
 
