--- conflicted
+++ resolved
@@ -113,10 +113,7 @@
   }
 
   async setLargeBlob(key: string, contents: Buffer | string): Promise<void> {
-<<<<<<< HEAD
-    console.log('setLargeBlob key: ', key);
-    await this.fs.writeFile(path.join(this.dir, key), contents);
-=======
+    console.log("This is setLargeBlob key: ", key); 
     const chunks = Math.ceil(contents.length / WRITE_LIMIT_CHUNK);
 
     if (chunks === 1) {
@@ -141,7 +138,6 @@
     }
 
     await Promise.all(writePromises);
->>>>>>> 817c7786
   }
 
   refresh(): void {
