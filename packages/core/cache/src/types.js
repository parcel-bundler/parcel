// @flow
import type {Readable} from 'stream';

export interface Cache {
  ensure(): Promise<void>;
  has(key: string): Promise<boolean>;
  get<T>(key: string): Promise<?T>;
  set(key: string, value: mixed): Promise<void>;
  remove(key: string): Promise<void>;
  getStream(key: string): Readable;
  setStream(key: string, stream: Readable): Promise<void>;
  getBlob(key: string): Promise<Buffer>;
  setBlob(key: string, contents: Buffer | string): Promise<void>;
  getBuffer(key: string): Promise<?Buffer>;
  hasLargeBlob(key: string): Promise<boolean>;
  getLargeBlob(key: string): Promise<Buffer>;
  setLargeBlob(key: string, contents: Buffer | string): Promise<void>;
<<<<<<< HEAD
  getBuffer(key: string): Promise<?Buffer>;
  /**
   * In a multi-threaded environment, where there are potentially multiple Cache
   * instances writing to the cache, ensure that this instance has the latest view
   * of the changes that may have been written to the cache in other threads.
   */
  refresh(): void;
=======
  removeLargeBlob(key: string): Promise<void>;
  getKeys(): Promise<{|
    normal: Iterable<string>,
    largeBlobs: Iterable<string>,
  |}>;
>>>>>>> e7c599ce
}<|MERGE_RESOLUTION|>--- conflicted
+++ resolved
@@ -15,7 +15,6 @@
   hasLargeBlob(key: string): Promise<boolean>;
   getLargeBlob(key: string): Promise<Buffer>;
   setLargeBlob(key: string, contents: Buffer | string): Promise<void>;
-<<<<<<< HEAD
   getBuffer(key: string): Promise<?Buffer>;
   /**
    * In a multi-threaded environment, where there are potentially multiple Cache
@@ -23,11 +22,9 @@
    * of the changes that may have been written to the cache in other threads.
    */
   refresh(): void;
-=======
   removeLargeBlob(key: string): Promise<void>;
   getKeys(): Promise<{|
     normal: Iterable<string>,
     largeBlobs: Iterable<string>,
   |}>;
->>>>>>> e7c599ce
 }