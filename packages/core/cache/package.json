{
  "name": "@parcel/cache",
<<<<<<< HEAD
  "version": "2.0.24",
=======
  "version": "2.5.0",
>>>>>>> 8cce1a1d
  "license": "MIT",
  "publishConfig": {
    "access": "public"
  },
  "funding": {
    "type": "opencollective",
    "url": "https://opencollective.com/parcel"
  },
  "repository": {
    "type": "git",
    "url": "https://github.com/parcel-bundler/parcel.git"
  },
  "main": "lib/index.js",
  "source": "src/index.js",
  "types": "index.d.ts",
  "engines": {
    "node": ">= 12.0.0"
  },
  "scripts": {
    "build-ts": "mkdir -p lib && flow-to-ts src/types.js > lib/types.d.ts",
    "check-ts": "tsc --noEmit index.d.ts"
  },
  "dependencies": {
<<<<<<< HEAD
    "@parcel/fs": "2.0.24",
    "@parcel/logger": "2.0.24",
    "@parcel/utils": "2.0.24",
    "lmdb": "2.2.4"
  },
  "peerDependencies": {
    "@parcel/core": "^2.2.1"
=======
    "@parcel/fs": "2.5.0",
    "@parcel/logger": "2.5.0",
    "@parcel/utils": "2.5.0",
    "lmdb": "2.3.5"
  },
  "peerDependencies": {
    "@parcel/core": "^2.5.0"
>>>>>>> 8cce1a1d
  },
  "devDependencies": {
    "idb": "^5.0.8"
  },
  "browser": {
    "./src/IDBCache.js": "./src/IDBCache.browser.js",
    "./src/LMDBCache.js": false
  }
}<|MERGE_RESOLUTION|>--- conflicted
+++ resolved
@@ -1,10 +1,6 @@
 {
   "name": "@parcel/cache",
-<<<<<<< HEAD
   "version": "2.0.24",
-=======
-  "version": "2.5.0",
->>>>>>> 8cce1a1d
   "license": "MIT",
   "publishConfig": {
     "access": "public"
@@ -28,23 +24,13 @@
     "check-ts": "tsc --noEmit index.d.ts"
   },
   "dependencies": {
-<<<<<<< HEAD
     "@parcel/fs": "2.0.24",
     "@parcel/logger": "2.0.24",
     "@parcel/utils": "2.0.24",
-    "lmdb": "2.2.4"
+    "lmdb": "2.3.5"
   },
   "peerDependencies": {
     "@parcel/core": "^2.2.1"
-=======
-    "@parcel/fs": "2.5.0",
-    "@parcel/logger": "2.5.0",
-    "@parcel/utils": "2.5.0",
-    "lmdb": "2.3.5"
-  },
-  "peerDependencies": {
-    "@parcel/core": "^2.5.0"
->>>>>>> 8cce1a1d
   },
   "devDependencies": {
     "idb": "^5.0.8"
