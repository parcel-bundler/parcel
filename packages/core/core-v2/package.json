{
  "name": "@parcel/core-v2",
  "version": "1.9.3",
  "description": "Blazing fast, zero configuration web application bundler",
  "main": "index.json",
  "license": "MIT",
  "repository": {
    "type": "git",
    "url": "https://github.com/parcel-bundler/parcel.git"
  },
  "scripts": {
    "test": "mocha"
  },
  "devDependencies": {
    "mocha": "^5.1.1"
  },
  "dependencies": {
    "@parcel/transform-terser": "^1.9.3",
<<<<<<< HEAD
    "minimatch": "^3.0.4"
=======
    "@parcel/transform-typescript": "^1.9.3"
>>>>>>> adb79a22
  }
}<|MERGE_RESOLUTION|>--- conflicted
+++ resolved
@@ -16,10 +16,7 @@
   },
   "dependencies": {
     "@parcel/transform-terser": "^1.9.3",
-<<<<<<< HEAD
-    "minimatch": "^3.0.4"
-=======
+    "minimatch": "^3.0.4",
     "@parcel/transform-typescript": "^1.9.3"
->>>>>>> adb79a22
   }
 }