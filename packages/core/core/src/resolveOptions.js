--- conflicted
+++ resolved
@@ -38,19 +38,6 @@
     await loadEnv(path.join(rootDir, 'index'));
   }
 
-<<<<<<< HEAD
-  let cacheDir =
-    initialOptions.cacheDir != null
-      ? initialOptions.cacheDir
-      : DEFAULT_CACHE_DIR;
-
-  let scopeHoist =
-    typeof initialOptions.scopeHoist === 'boolean'
-      ? initialOptions.scopeHoist
-      : initialOptions.mode === 'production';
-
-=======
->>>>>>> cd1b7a7e
   // $FlowFixMe
   return {
     env: process.env,
@@ -62,10 +49,8 @@
     entries,
     rootDir,
     targets,
-<<<<<<< HEAD
-    scopeHoist
-=======
-    logLevel: initialOptions.logLevel != null ? initialOptions.logLevel : 'info'
->>>>>>> cd1b7a7e
+    scopeHoist:
+      initialOptions.scopeHoist ?? initialOptions.mode === 'production',
+    logLevel: initialOptions.logLevel ?? 'info'
   };
 }