// @flow strict-local

import type {Dependency, NamedBundle as INamedBundle} from '@parcel/types';
import type {SharedReference} from '@parcel/workers';
import type {
  AssetGroup,
  Bundle as InternalBundle,
  ContentKey,
  Config,
  DevDepRequest,
  ParcelOptions,
} from './types';
import type ParcelConfig from './ParcelConfig';
import type PluginOptions from './public/PluginOptions';
import type {RunAPI} from './RequestTracker';

import path from 'path';
import assert from 'assert';
import invariant from 'assert';
import nullthrows from 'nullthrows';
import AssetGraph, {nodeFromAssetGroup} from './AssetGraph';
import BundleGraph from './public/BundleGraph';
import InternalBundleGraph from './BundleGraph';
import {NamedBundle} from './public/Bundle';
import {PluginLogger} from '@parcel/logger';
import {hashString} from '@parcel/hash';
import ThrowableDiagnostic, {errorToDiagnostic} from '@parcel/diagnostic';
import {dependencyToInternalDependency} from './public/Dependency';
import createAssetGraphRequest from './requests/AssetGraphRequest';
import {createDevDependency, runDevDepRequest} from './requests/DevDepRequest';

type RuntimeConnection = {|
  bundle: InternalBundle,
  assetGroup: AssetGroup,
  dependency: ?Dependency,
  isEntry: ?boolean,
|};

export default async function applyRuntimes({
  bundleGraph,
  config,
  options,
  pluginOptions,
  api,
  optionsRef,
  previousDevDeps,
  devDepRequests,
  configs,
}: {|
  bundleGraph: InternalBundleGraph,
  config: ParcelConfig,
  options: ParcelOptions,
  optionsRef: SharedReference,
  pluginOptions: PluginOptions,
  api: RunAPI,
  previousDevDeps: Map<string, string>,
  devDepRequests: Map<string, DevDepRequest>,
  configs: Map<string, Config>,
|}): Promise<void> {
  let runtimes = await config.getRuntimes();
  let connections: Array<RuntimeConnection> = [];

  for (let bundle of bundleGraph.getBundles()) {
    for (let runtime of runtimes) {
      try {
        let applied = await runtime.plugin.apply({
          bundle: NamedBundle.get(bundle, bundleGraph, options),
          bundleGraph: new BundleGraph<INamedBundle>(
            bundleGraph,
            NamedBundle.get,
            options,
          ),
          config: configs.get(runtime.name)?.result,
          options: pluginOptions,
          logger: new PluginLogger({origin: runtime.name}),
        });

        if (applied) {
          let runtimeAssets = Array.isArray(applied) ? applied : [applied];
          for (let {code, dependency, filePath, isEntry} of runtimeAssets) {
            let sourceName = path.join(
              path.dirname(filePath),
              `runtime-${hashString(code)}.${bundle.type}`,
            );

            let assetGroup = {
              code,
              filePath: sourceName,
              env: bundle.env,
              // Runtime assets should be considered source, as they should be
              // e.g. compiled to run in the target environment
              isSource: true,
            };

            connections.push({
              bundle,
              assetGroup,
              dependency: dependency,
              isEntry,
            });
          }
        }
      } catch (e) {
        throw new ThrowableDiagnostic({
          diagnostic: errorToDiagnostic(e, {
            origin: runtime.name,
          }),
        });
      }
    }
  }

  // Add dev deps for runtime plugins AFTER running them, to account for lazy require().
  for (let runtime of runtimes) {
    let devDepRequest = await createDevDependency(
      {
        specifier: runtime.name,
        resolveFrom: runtime.resolveFrom,
      },
      runtime,
      previousDevDeps,
      options,
    );
    devDepRequests.set(
      `${devDepRequest.specifier}:${devDepRequest.resolveFrom}`,
      devDepRequest,
    );
    await runDevDepRequest(api, devDepRequest);
  }

  let runtimesAssetGraph = await reconcileNewRuntimes(
    api,
    connections,
    optionsRef,
  );

  let runtimesGraph = InternalBundleGraph.fromAssetGraph(
    runtimesAssetGraph,
    bundleGraph._publicIdByAssetId,
    bundleGraph._assetPublicIds,
  );

  // Merge the runtimes graph into the main bundle graph.
  bundleGraph.merge(runtimesGraph);
  for (let [assetId, publicId] of runtimesGraph._publicIdByAssetId) {
    bundleGraph._publicIdByAssetId.set(assetId, publicId);
    bundleGraph._assetPublicIds.add(publicId);
  }

  for (let {bundle, assetGroup, dependency, isEntry} of connections) {
    let assetGroupNode = nodeFromAssetGroup(assetGroup);
    let assetGroupAssetNodeIds = runtimesAssetGraph.getNodeIdsConnectedFrom(
      runtimesAssetGraph.getNodeIdByContentKey(assetGroupNode.id),
    );
    invariant(assetGroupAssetNodeIds.length === 1);
    let runtimeNodeId = assetGroupAssetNodeIds[0];
    let runtimeNode = nullthrows(runtimesAssetGraph.getNode(runtimeNodeId));
    invariant(runtimeNode.type === 'asset');

    let resolution =
      dependency &&
      bundleGraph.getDependencyResolution(
        dependencyToInternalDependency(dependency),
        bundle,
      );

    let runtimesGraphRuntimeNodeId = runtimesGraph._graph.getNodeIdByContentKey(
      runtimeNode.id,
    );
    let duplicatedContentKeys: Set<ContentKey> = new Set();
    runtimesGraph._graph.traverse((nodeId, _, actions) => {
      let node = nullthrows(runtimesGraph._graph.getNode(nodeId));
      if (node.type !== 'dependency') {
        return;
      }

      let assets = runtimesGraph._graph
        .getNodeIdsConnectedFrom(nodeId)
        .map(assetNodeId => {
          let assetNode = nullthrows(runtimesGraph._graph.getNode(assetNodeId));
          invariant(assetNode.type === 'asset');
          return assetNode.value;
        });

      for (let asset of assets) {
        if (
          bundleGraph.isAssetReachableFromBundle(asset, bundle) ||
          resolution?.id === asset.id
        ) {
          duplicatedContentKeys.add(asset.id);
          actions.skipChildren();
        }
      }
    }, runtimesGraphRuntimeNodeId);

    let bundleNodeId = bundleGraph._graph.getNodeIdByContentKey(bundle.id);
    let bundleGraphRuntimeNodeId = bundleGraph._graph.getNodeIdByContentKey(
      runtimeNode.id,
    ); // the node id is not constant between graphs

    runtimesGraph._graph.traverse((nodeId, _, actions) => {
      let node = nullthrows(runtimesGraph._graph.getNode(nodeId));
      if (node.type === 'asset' || node.type === 'dependency') {
        if (duplicatedContentKeys.has(node.id)) {
          actions.skipChildren();
          return;
        }

        const bundleGraphNodeId = bundleGraph._graph.getNodeIdByContentKey(
          node.id,
        ); // the node id is not constant between graphs
        bundleGraph._graph.addEdge(bundleNodeId, bundleGraphNodeId, 'contains');
      }
    }, runtimesGraphRuntimeNodeId);

    if (isEntry) {
      bundleGraph._graph.addEdge(bundleNodeId, bundleGraphRuntimeNodeId);
      if (bundle.entryAssetIds.includes(runtimeNode.id)) {
        let index = bundle.entryAssetIds.indexOf(runtimeNode.id);
        bundle.entryAssetIds.splice(index, 1);
      }
      bundle.entryAssetIds.unshift(runtimeNode.id);
    }

    if (dependency == null) {
      // Verify this asset won't become an island
      assert(
        bundleGraph._graph.getNodeIdsConnectedTo(bundleGraphRuntimeNodeId)
          .length > 0,
        'Runtime must have an inbound dependency or be an entry',
      );
    } else {
      let dependencyNodeId = bundleGraph._graph.getNodeIdByContentKey(
        dependency.id,
      );
      bundleGraph._graph.addEdge(dependencyNodeId, bundleGraphRuntimeNodeId);
    }
<<<<<<< HEAD
=======

>>>>>>> e7b4e7b3
    if (
      bundleGraph._graph.hasEdge(
        nullthrows(bundleGraph._graph.rootNodeId),
        bundleGraphRuntimeNodeId,
      )
    ) {
      bundleGraph._graph.removeEdge(
        nullthrows(bundleGraph._graph.rootNodeId),
        bundleGraphRuntimeNodeId,
      );
    }
  }
}

async function reconcileNewRuntimes(
  api: RunAPI,
  connections: Array<RuntimeConnection>,
  optionsRef: SharedReference,
): Promise<AssetGraph> {
  let assetGroups = connections.map(t => t.assetGroup);
  let request = createAssetGraphRequest({
    name: 'Runtimes',
    assetGroups,
    optionsRef,
  });

  // rebuild the graph
  return (await api.runRequest(request, {force: true})).assetGraph;
}<|MERGE_RESOLUTION|>--- conflicted
+++ resolved
@@ -235,10 +235,6 @@
       );
       bundleGraph._graph.addEdge(dependencyNodeId, bundleGraphRuntimeNodeId);
     }
-<<<<<<< HEAD
-=======
-
->>>>>>> e7b4e7b3
     if (
       bundleGraph._graph.hasEdge(
         nullthrows(bundleGraph._graph.rootNodeId),
