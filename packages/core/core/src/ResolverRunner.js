// @flow

import type {AssetRequestDesc, Dependency, ParcelOptions} from './types';
import type {Diagnostic} from '@parcel/diagnostic';
import type ParcelConfig from './ParcelConfig';

import {PluginLogger} from '@parcel/logger';
import {relatifyPath} from '@parcel/utils';
import ThrowableDiagnostic, {errorToDiagnostic} from '@parcel/diagnostic';
import path from 'path';
import URL from 'url';

import {report} from './ReporterRunner';
import PublicDependency from './public/Dependency';
import PluginOptions from './public/PluginOptions';

import {escapeMarkdown} from '@parcel/utils';

type Opts = {|
  config: ParcelConfig,
  options: ParcelOptions,
|};

export default class ResolverRunner {
  config: ParcelConfig;
  options: ParcelOptions;
  pluginOptions: PluginOptions;

  constructor({config, options}: Opts) {
    this.config = config;
    this.options = options;
    this.pluginOptions = new PluginOptions(this.options);
  }

  async getThrowableDiagnostic(dependency: Dependency, message: string) {
    let diagnostic: Diagnostic = {
      message,
      origin: '@parcel/core',
    };

    if (dependency.loc && dependency.sourcePath) {
      diagnostic.filePath = dependency.sourcePath;
      diagnostic.codeFrame = {
        code: await this.options.inputFS.readFile(
          dependency.sourcePath,
          'utf8',
        ),
        codeHighlights: dependency.loc
          ? [{start: dependency.loc.start, end: dependency.loc.end}]
          : [],
      };
    }

    return new ThrowableDiagnostic({diagnostic});
  }

  async resolve(dependency: Dependency): Promise<?AssetRequestDesc> {
    let dep = new PublicDependency(dependency);
    report({
      type: 'buildProgress',
      phase: 'resolving',
      dependency: dep,
    });

    let resolvers = await this.config.getResolvers();

    let pipeline;
    let filePath;
    let validPipelines = new Set(this.config.getNamedPipelines());
    if (
      // Don't consider absolute paths. Absolute paths are only supported for entries,
      // and include e.g. `C:\` on Windows, conflicting with pipelines.
      !path.isAbsolute(dependency.moduleSpecifier) &&
      dependency.moduleSpecifier.includes(':')
    ) {
      [pipeline, filePath] = dependency.moduleSpecifier.split(':');
      if (!validPipelines.has(pipeline)) {
        if (dep.isURL) {
          // This may be a url protocol or scheme rather than a pipeline, such as
          // `url('http://example.com/foo.png')`
          return null;
        } else {
          throw new Error(`Unknown pipeline ${pipeline}.`);
        }
      }
    } else {
      if (dependency.isURL && dependency.moduleSpecifier.startsWith('//')) {
        // A protocol-relative URL, e.g `url('//example.com/foo.png')`
        return null;
      }
      filePath = dependency.moduleSpecifier;
    }

    if (dependency.isURL) {
      let parsed = URL.parse(filePath);
      if (typeof parsed.pathname !== 'string') {
        throw new Error(`Received URL without a pathname ${filePath}.`);
      }
      filePath = decodeURIComponent(parsed.pathname);
      if (!pipeline) {
        pipeline = 'url';
      }
    }

    let errors: Array<ThrowableDiagnostic> = [];
    for (let resolver of resolvers) {
      try {
        let result = await resolver.plugin.resolve({
          filePath,
          dependency: dep,
          options: this.pluginOptions,
          logger: new PluginLogger({origin: resolver.name}),
        });

        if (result && result.isExcluded) {
          return null;
        }

        if (result && result.filePath) {
          return {
            filePath: result.filePath,
            sideEffects: result.sideEffects,
            code: result.code,
            env: dependency.env,
            pipeline: pipeline ?? dependency.pipeline,
          };
        }
      } catch (e) {
        // Add error to error map, we'll append these to the standard error if we can't resolve the asset
        errors.push(
          new ThrowableDiagnostic({
            diagnostic: errorToDiagnostic(e, resolver.name),
          }),
        );
      }
    }

    if (dep.isOptional) {
      return null;
    }

<<<<<<< HEAD
=======
    let dir = dependency.sourcePath
      ? escapeMarkdown(path.dirname(dependency.sourcePath))
      : '<none>';

>>>>>>> c87c29dd
    let err: any = await this.getThrowableDiagnostic(
      dependency,
      `Failed to resolve '${dependency.moduleSpecifier}' ${
        dependency.sourcePath
          ? `from '${relatifyPath(
              this.options.projectRoot,
              dependency.sourcePath,
            )}'`
          : ''
      }`,
    );

    // Merge resolver errors
    if (errors.length) {
      for (let error of errors) {
        err.diagnostics.push(...error.diagnostics);
      }
    }

    err.code = 'MODULE_NOT_FOUND';

    throw err;
  }
}<|MERGE_RESOLUTION|>--- conflicted
+++ resolved
@@ -138,22 +138,21 @@
     if (dep.isOptional) {
       return null;
     }
+      
+    let dir = dependency.sourcePath
+      ? escapeMarkdown(relatifyPath(
+              this.options.projectRoot,
+              dependency.sourcePath,
+            ))
+      : '';
+      
+      let specifier = escapeMarkdown(dependency.moduleSpecifier || '');
 
-<<<<<<< HEAD
-=======
-    let dir = dependency.sourcePath
-      ? escapeMarkdown(path.dirname(dependency.sourcePath))
-      : '<none>';
-
->>>>>>> c87c29dd
     let err: any = await this.getThrowableDiagnostic(
       dependency,
-      `Failed to resolve '${dependency.moduleSpecifier}' ${
-        dependency.sourcePath
-          ? `from '${relatifyPath(
-              this.options.projectRoot,
-              dependency.sourcePath,
-            )}'`
+      `Failed to resolve '${specifier}' ${
+        dir
+          ? `from '${dir}'`
           : ''
       }`,
     );
