// @flow

import type {
  ParcelOptions,
  Dependency,
  TransformerRequest
} from '@parcel/types';
import path from 'path';
import Config from './Config';
import {report} from './ReporterRunner';

type Opts = {|
  config: Config,
  options: ParcelOptions
|};

const getCacheKey = (filename, parent) =>
  (parent ? path.dirname(parent) : '') + ':' + filename;

export default class ResolverRunner {
  config: Config;
  options: ParcelOptions;
<<<<<<< HEAD
  cache: Map<string, TransformerRequest>;
  rootDir: string;
=======
  cache: Map<string, FilePath>;
>>>>>>> aa462f6a

  constructor({config, options}: Opts) {
    this.config = config;
    this.options = options;
    this.cache = new Map();
  }

  async resolve(dependency: Dependency): Promise<TransformerRequest> {
    report({
      type: 'buildProgress',
      phase: 'resolving',
      dependency
    });

    // Check the cache first
    let key = getCacheKey(dependency.moduleSpecifier, dependency.sourcePath);
    let cached = this.cache.get(key);

    if (cached) {
      return cached;
    }

    let resolvers = await this.config.getResolvers();

    for (let resolver of resolvers) {
      let result = await resolver.resolve(dependency, this.options);

      if (result) {
        this.cache.set(key, result);

        return result;
      }
    }

    let dir = path.dirname(dependency.sourcePath);
    let err = new Error(
      `Cannot find module '${dependency.moduleSpecifier}' from '${dir}'`
    );

    (err: any).code = 'MODULE_NOT_FOUND';
    throw err;
  }
}<|MERGE_RESOLUTION|>--- conflicted
+++ resolved
@@ -20,12 +20,7 @@
 export default class ResolverRunner {
   config: Config;
   options: ParcelOptions;
-<<<<<<< HEAD
-  cache: Map<string, TransformerRequest>;
-  rootDir: string;
-=======
   cache: Map<string, FilePath>;
->>>>>>> aa462f6a
 
   constructor({config, options}: Opts) {
     this.config = config;
