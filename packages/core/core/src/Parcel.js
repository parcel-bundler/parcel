// @flow
'use strict';
import AssetGraph from './AssetGraph';
import type {Bundle, BundleGraph, CLIOptions} from '@parcel/types';
import BundlerRunner from './BundlerRunner';
import Config from './Config';
import WorkerFarm from '@parcel/workers';
import TargetResolver from './TargetResolver';
import getRootDir from '@parcel/utils/getRootDir';
import loadEnv from './loadEnv';
import path from 'path';
import Cache from '@parcel/cache';
import AssetGraphBuilder from './AssetGraphBuilder';

// TODO: use custom config if present
const defaultConfig = require('@parcel/config-default');

const abortError = new Error('Build aborted');

type ParcelOpts = {
  entries: string | Array<string>,
  cwd?: string,
  cliOpts: CLIOptions,
  killWorkers?: boolean,
  env?: {[string]: ?string}
};

export default class Parcel {
  options: ParcelOpts;
  entries: Array<string>;
  rootDir: string;
  assetGraphBuilder: AssetGraphBuilder;
  bundlerRunner: BundlerRunner;
  farm: WorkerFarm;
  runPackage: (bundle: Bundle) => Promise<any>;

  constructor(options: ParcelOpts) {
    let {entries} = options;
    this.options = options;
    this.entries = Array.isArray(entries) ? entries : [entries];
    this.rootDir = getRootDir(this.entries);
  }

<<<<<<< HEAD
  async init() {
    await Cache.createCacheDir(this.options.cliOpts.cacheDir);
=======
  async run() {
    Cache.createCacheDir(this.options.cliOpts.cacheDir);
>>>>>>> a98f27db

    if (!this.options.env) {
      await loadEnv(path.join(this.rootDir, 'index'));
      this.options.env = process.env;
    }

    this.farm = await WorkerFarm.getShared(
      {
        parcelConfig: defaultConfig,
        cliOpts: this.options.cliOpts,
        env: this.options.env
      },
      {
        workerPath: require.resolve('./worker')
      }
    );

    this.runPackage = this.farm.mkhandle('runPackage');
  }

  async run() {
    let controller = new AbortController();
    let signal = controller.signal;

    await this.init();

    // TODO: resolve config from filesystem
    let config = new Config(
      defaultConfig,
      require.resolve('@parcel/config-default')
    );

    this.bundlerRunner = new BundlerRunner({
      config,
      cliOpts: this.options.cliOpts,
      rootDir: this.rootDir
    });

    let targetResolver = new TargetResolver();
    let targets = await targetResolver.resolve(this.rootDir);

    this.assetGraphBuilder = new AssetGraphBuilder({
      cliOpts: this.options.cliOpts,
      config,
      entries: this.entries,
      targets,
      rootDir: this.rootDir
    });

    this.assetGraphBuilder.on('invalidate', () => {
      this.build();
    });

    return await this.build();
  }

  async build() {
    try {
      // console.log('Starting build'); // eslint-disable-line no-console
      let assetGraph = await this.assetGraphBuilder.build();
      // await graph.dumpGraphViz();
      let bundleGraph = await this.bundle(assetGraph);
      await this.package(bundleGraph);

      if (!this.options.cliOpts.watch && this.options.killWorkers !== false) {
        await this.farm.end();
      }

      // console.log('Finished build'); // eslint-disable-line no-console
      return bundleGraph;
    } catch (e) {
      if (e !== abortError) {
        console.error(e); // eslint-disable-line no-console
      }
    }
  }

  bundle(assetGraph: AssetGraph) {
    return this.bundlerRunner.bundle(assetGraph);
  }

  package(bundleGraph: BundleGraph) {
    let promises = [];
    bundleGraph.traverseBundles(bundle => {
      promises.push(this.runPackage(bundle));
    });

    return Promise.all(promises);
  }
}

export {default as Asset} from './Asset';
export {default as Dependency} from './Dependency';
export {default as Environment} from './Environment';<|MERGE_RESOLUTION|>--- conflicted
+++ resolved
@@ -41,13 +41,8 @@
     this.rootDir = getRootDir(this.entries);
   }
 
-<<<<<<< HEAD
   async init() {
     await Cache.createCacheDir(this.options.cliOpts.cacheDir);
-=======
-  async run() {
-    Cache.createCacheDir(this.options.cliOpts.cacheDir);
->>>>>>> a98f27db
 
     if (!this.options.env) {
       await loadEnv(path.join(this.rootDir, 'index'));
