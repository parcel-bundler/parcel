--- conflicted
+++ resolved
@@ -5,11 +5,7 @@
 import PQueue from 'p-queue';
 import AssetGraph from './AssetGraph';
 import {Node} from './Graph';
-<<<<<<< HEAD
-import type {CLIOptions, Dependency, File} from '@parcel/types';
-=======
-import type {Bundle, Dependency, File, CLIOptions} from '@parcel/types';
->>>>>>> f3ddee1d
+import type {Bundle, CLIOptions, Dependency, File} from '@parcel/types';
 import TransformerRunner from './TransformerRunner';
 import ResolverRunner from './ResolverRunner';
 import BundlerRunner from './BundlerRunner';
@@ -63,19 +59,11 @@
       defaultConfig,
       require.resolve('@parcel/config-default')
     );
-<<<<<<< HEAD
-    this.transformerRunner = new TransformerRunner({
-      config,
-      cliOpts
-    });
     this.resolverRunner = new ResolverRunner({
       config,
       cliOpts,
       rootDir: this.rootDir
     });
-=======
-    this.resolverRunner = new ResolverRunner();
->>>>>>> f3ddee1d
     this.bundlerRunner = new BundlerRunner({
       config,
       cliOpts
