--- conflicted
+++ resolved
@@ -17,11 +17,7 @@
   isLibrary = false,
   scopeHoist = false,
   sourceMap,
-<<<<<<< HEAD
-}: EnvironmentOpts = {}): Environment {
-=======
 }: EnvironmentOptions = {}): Environment {
->>>>>>> 97a7bfee
   if (context == null) {
     if (engines?.node) {
       context = 'node';
@@ -122,10 +118,7 @@
     includeNodeModules: env.includeNodeModules,
     outputFormat: env.outputFormat,
     isLibrary: env.isLibrary,
-<<<<<<< HEAD
-=======
     scopeHoist: env.scopeHoist,
->>>>>>> 97a7bfee
     sourceMap: env.sourceMap,
   });
 }