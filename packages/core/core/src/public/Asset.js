--- conflicted
+++ resolved
@@ -158,13 +158,12 @@
     return this.#asset.getMap();
   }
 
-<<<<<<< HEAD
   getAST(): Promise<?AST> {
     return this.#asset.getAST();
-=======
+  }
+
   getMapBuffer(): Promise<?Buffer> {
     return this.#asset.getMapBuffer();
->>>>>>> bac3f05f
   }
 }
 
