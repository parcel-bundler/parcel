--- conflicted
+++ resolved
@@ -2,13 +2,9 @@
 import type {
   Dependency as IDependency,
   Environment as IEnvironment,
+  MutableCodeSymbols as IMutableCodeSymbols,
   SourceLocation,
   Meta,
-<<<<<<< HEAD
-  CodeSymbol,
-=======
-  MutableSymbols as IMutableSymbols,
->>>>>>> d33fcd9c
 } from '@parcel/types';
 import type {Dependency as InternalDependency} from '../types';
 
@@ -92,7 +88,7 @@
     return this.#dep.meta;
   }
 
-  get symbols(): IMutableSymbols {
+  get symbols(): IMutableCodeSymbols {
     return new MutableDependencySymbols(this.#dep);
   }
 
@@ -111,13 +107,6 @@
     return this.#dep.sourcePath;
   }
 
-<<<<<<< HEAD
-  get symbols(): Map<CodeSymbol, CodeSymbol> {
-    return this.#dep.symbols;
-  }
-
-=======
->>>>>>> d33fcd9c
   get pipeline(): ?string {
     return this.#dep.pipeline;
   }
