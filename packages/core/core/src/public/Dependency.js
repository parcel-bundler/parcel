--- conflicted
+++ resolved
@@ -10,12 +10,8 @@
   DependencyPriority,
   BundleBehavior,
 } from '@parcel/types';
-<<<<<<< HEAD
 import type {Dependency as InternalDependency, ParcelOptions} from '../types';
-=======
-import type {Dependency as InternalDependency} from '../types';
 import {BundleBehaviorNames} from '../types';
->>>>>>> 9225d0c6
 
 import nullthrows from 'nullthrows';
 import Environment from './Environment';
