--- conflicted
+++ resolved
@@ -1,16 +1,9 @@
 // @flow
 import type {
-<<<<<<< HEAD
-  Symbol,
-  Meta,
-  MutableSymbols as IMutableSymbols,
-  Symbols as ISymbols,
-=======
   Symbol as ISymbol,
   MutableAssetSymbols as IMutableAssetSymbols,
   AssetSymbols as IAssetSymbols,
   MutableDependencySymbols as IMutableDependencySymbols,
->>>>>>> 50d599db
   SourceLocation,
 } from '@parcel/types';
 import type {Asset, Dependency} from '../types';
@@ -35,11 +28,7 @@
 
 export class AssetSymbols implements IAssetSymbols {
   /*::
-<<<<<<< HEAD
-  @@iterator(): Iterator<[Symbol, {|local: Symbol, loc: ?SourceLocation, meta?: ?Meta|}]> { return ({}: any); }
-=======
-  @@iterator(): Iterator<[ISymbol, {|local: ISymbol, loc: ?SourceLocation|}]> { return ({}: any); }
->>>>>>> 50d599db
+  @@iterator(): Iterator<[ISymbol, {|local: ISymbol, loc: ?SourceLocation, meta?: ?Meta|}]> { return ({}: any); }
   */
   #value: Asset;
 
@@ -54,15 +43,8 @@
     return this;
   }
 
-<<<<<<< HEAD
-  get(
-    exportSymbol: Symbol,
-  ): ?{|local: Symbol, loc: ?SourceLocation, meta?: ?Meta|} {
-    return this.#value.symbols?.get(exportSymbol);
-=======
   hasExportSymbol(exportSymbol: ISymbol): boolean {
-    return nullthrows(this.#value.symbols).has(exportSymbol);
->>>>>>> 50d599db
+    return Boolean(this.#value.symbols?.has(exportSymbol));
   }
 
   hasLocalSymbol(local: ISymbol): boolean {
@@ -75,7 +57,9 @@
     return false;
   }
 
-  get(exportSymbol: ISymbol): ?{|local: ISymbol, loc: ?SourceLocation|} {
+  get(
+    exportSymbol: ISymbol,
+  ): ?{|local: ISymbol, loc: ?SourceLocation, meta?: ?Meta|} {
     return this.#value.symbols?.get(exportSymbol);
   }
 
@@ -112,11 +96,7 @@
 > = new WeakMap();
 export class MutableAssetSymbols implements IMutableAssetSymbols {
   /*::
-<<<<<<< HEAD
-  @@iterator(): Iterator<[Symbol, {|local: Symbol, loc: ?SourceLocation, meta?: ?Meta|}]> { return ({}: any); }
-=======
-  @@iterator(): Iterator<[ISymbol, {|local: ISymbol, loc: ?SourceLocation|}]> { return ({}: any); }
->>>>>>> 50d599db
+  @@iterator(): Iterator<[ISymbol, {|local: ISymbol, loc: ?SourceLocation, meta?: ?Meta|}]> { return ({}: any); }
   */
   #value: Asset;
 
@@ -129,26 +109,9 @@
     return this;
   }
 
-<<<<<<< HEAD
-  set(exportSymbol: Symbol, local: Symbol, loc: ?SourceLocation, meta?: ?Meta) {
-    nullthrows(
-      this.#value.symbols,
-      'Cannot set symbol on cleared Symbols',
-    ).set(exportSymbol, {local, loc, meta});
-  }
-
-  get(
-    exportSymbol: Symbol,
-  ): ?{|local: Symbol, loc: ?SourceLocation, meta?: ?Meta|} {
-    return this.#value.symbols?.get(exportSymbol);
-  }
-
-  hasExportSymbol(exportSymbol: Symbol): boolean {
-=======
   // immutable
 
   hasExportSymbol(exportSymbol: ISymbol): boolean {
->>>>>>> 50d599db
     return Boolean(this.#value.symbols?.has(exportSymbol));
   }
 
@@ -200,8 +163,8 @@
     }
   }
 
-  set(exportSymbol: ISymbol, local: ISymbol, loc: ?SourceLocation) {
-    nullthrows(this.#value.symbols).set(exportSymbol, {local, loc});
+  set(exportSymbol: ISymbol, local: ISymbol, loc: ?SourceLocation, meta) {
+    nullthrows(this.#value.symbols).set(exportSymbol, {local, loc, meta});
   }
 
   delete(exportSymbol: ISymbol) {
@@ -231,7 +194,7 @@
   // immutable:
 
   hasExportSymbol(exportSymbol: ISymbol): boolean {
-    return nullthrows(this.#value.symbols).has(exportSymbol);
+    return Boolean(this.#value.symbols?.has(exportSymbol));
   }
 
   hasLocalSymbol(local: ISymbol): boolean {
