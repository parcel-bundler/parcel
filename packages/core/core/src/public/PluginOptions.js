--- conflicted
+++ resolved
@@ -11,12 +11,9 @@
 } from '@parcel/types';
 import type {FileSystem} from '@parcel/fs';
 import type {PackageManager} from '@parcel/package-manager';
+import {type FeatureFlags} from '@parcel/feature-flags';
+import type {ParcelDb} from '@parcel/rust';
 import type {ParcelOptions} from '../types';
-<<<<<<< HEAD
-import type {ParcelDb} from '@parcel/rust';
-=======
-import {type FeatureFlags} from '@parcel/feature-flags';
->>>>>>> a2cf988d
 
 let parcelOptionsToPluginOptions: WeakMap<ParcelOptions, PluginOptions> =
   new WeakMap();
@@ -93,12 +90,11 @@
     return this.#options.detailedReport;
   }
 
-<<<<<<< HEAD
   get db(): ParcelDb {
     return this.#options.db;
-=======
+  }
+
   get featureFlags(): FeatureFlags {
     return this.#options.featureFlags;
->>>>>>> a2cf988d
   }
 }