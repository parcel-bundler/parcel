// @flow
import type {
  BuildMode,
  EnvMap,
  FilePath,
  LogLevel,
  PluginOptions as IPluginOptions,
  ServerOptions,
  HMROptions,
} from '@parcel/types';
import type {FileSystem} from '@parcel/fs';
import type {PackageManager} from '@parcel/package-manager';
import type {ParcelOptions} from '../types';

let parcelOptionsToPluginOptions: WeakMap<
  ParcelOptions,
  PluginOptions,
> = new WeakMap();

export default class PluginOptions implements IPluginOptions {
  #options; // ParcelOptions

  constructor(options: ParcelOptions) {
    let existing = parcelOptionsToPluginOptions.get(options);
    if (existing != null) {
      return existing;
    }

    this.#options = options;
    parcelOptionsToPluginOptions.set(options, this);
  }

<<<<<<< HEAD
  get disableCache(): boolean {
    return this.#options.disableCache;
=======
  get instanceId(): string {
    return this.#options.instanceId;
>>>>>>> 52fd6741
  }

  get mode(): BuildMode {
    return this.#options.mode;
  }

  get sourceMaps(): boolean {
    return this.#options.sourceMaps;
  }

  get env(): EnvMap {
    return this.#options.env;
  }

  get hot(): ?HMROptions {
    return this.#options.hot;
  }

  get serve(): ServerOptions | false {
    return this.#options.serve;
  }

  get autoinstall(): boolean {
    return this.#options.autoinstall;
  }

  get logLevel(): LogLevel {
    return this.#options.logLevel;
  }

  get rootDir(): FilePath {
    return this.#options.rootDir;
  }

  get cacheDir(): FilePath {
    // TODO: remove this. Probably bad if there are other types of caches.
    // Maybe expose the Cache object instead?
    return this.#options.cacheDir;
  }

  get projectRoot(): FilePath {
    return this.#options.projectRoot;
  }

  get inputFS(): FileSystem {
    return this.#options.inputFS;
  }

  get outputFS(): FileSystem {
    return this.#options.outputFS;
  }

  get packageManager(): PackageManager {
    return this.#options.packageManager;
  }
}<|MERGE_RESOLUTION|>--- conflicted
+++ resolved
@@ -30,13 +30,12 @@
     parcelOptionsToPluginOptions.set(options, this);
   }
 
-<<<<<<< HEAD
   get disableCache(): boolean {
     return this.#options.disableCache;
-=======
+  }
+
   get instanceId(): string {
     return this.#options.instanceId;
->>>>>>> 52fd6741
   }
 
   get mode(): BuildMode {
