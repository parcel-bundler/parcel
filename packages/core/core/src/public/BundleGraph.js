--- conflicted
+++ resolved
@@ -171,21 +171,17 @@
       .map(bundle => new Bundle(bundle, this.#graph, this.#options));
   }
 
-<<<<<<< HEAD
+  getParentBundles(bundle: IBundle): Array<IBundle> {
+    return this.#graph
+      .getParentBundles(bundleToInternalBundle(bundle))
+      .map(bundle => new Bundle(bundle, this.#graph, this.#options));
+  }
+
   resolveSymbol(
     asset: IAsset,
     symbol: Symbol,
     boundary: ?IBundle,
   ): SymbolResolution {
-=======
-  getParentBundles(bundle: IBundle): Array<IBundle> {
-    return this.#graph
-      .getParentBundles(bundleToInternalBundle(bundle))
-      .map(bundle => new Bundle(bundle, this.#graph, this.#options));
-  }
-
-  resolveSymbol(asset: IAsset, symbol: Symbol): SymbolResolution {
->>>>>>> 9007d6ac
     let res = this.#graph.resolveSymbol(
       assetToInternalAsset(asset).value,
       symbol,
