--- conflicted
+++ resolved
@@ -343,15 +343,10 @@
   }
 
   async addDevDependency(
-<<<<<<< HEAD
     opts: InternalDevDepOptions,
-    transformer: LoadedPlugin<Transformer> | TransformerWithNameAndConfig,
-=======
-    opts: DevDepOptions,
     transformer:
       | LoadedPlugin<Transformer<mixed>>
       | TransformerWithNameAndConfig,
->>>>>>> 9225d0c6
   ): Promise<void> {
     let {specifier, resolveFrom, range} = opts;
     let key = `${specifier}:${fromProjectPathRelative(resolveFrom)}`;
@@ -630,13 +625,8 @@
   }
 
   async loadTransformerConfig(
-<<<<<<< HEAD
     filePath: ProjectPath,
-    transformer: LoadedPlugin<Transformer>,
-=======
-    filePath: FilePath,
     transformer: LoadedPlugin<Transformer<mixed>>,
->>>>>>> 9225d0c6
     isSource: boolean,
   ): Promise<?Config> {
     let loadConfig = transformer.plugin.loadConfig;
