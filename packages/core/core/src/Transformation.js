// @flow strict-local

import type {
  FilePath,
  FileCreateInvalidation,
  GenerateOutput,
  Transformer,
  TransformerResult,
  PackageName,
  DevDepOptions,
  SemverRange,
} from '@parcel/types';
import type {WorkerApi} from '@parcel/workers';
import type {
  Asset as AssetValue,
  TransformationRequest,
  RequestInvalidation,
  Config,
  DevDepRequest,
  ParcelOptions,
} from './types';
import type {LoadedPlugin} from './ParcelConfig';

import path from 'path';
import nullthrows from 'nullthrows';
import {normalizeSeparators, objectSortedEntries} from '@parcel/utils';
import logger, {PluginLogger} from '@parcel/logger';
import ThrowableDiagnostic, {
  errorToDiagnostic,
  escapeMarkdown,
  md,
} from '@parcel/diagnostic';
import {SOURCEMAP_EXTENSIONS} from '@parcel/utils';
import {hashString} from '@parcel/hash';

import {createDependency} from './Dependency';
import ParcelConfig from './ParcelConfig';
// TODO: eventually call path request as sub requests
import {ResolverRunner} from './requests/PathRequest';
import {
  Asset,
  MutableAsset,
  mutableAssetToUncommittedAsset,
} from './public/Asset';
import UncommittedAsset from './UncommittedAsset';
import {
  createAsset,
  getInvalidationId,
  getInvalidationHash,
} from './assetUtils';
import summarizeRequest from './summarizeRequest';
import PluginOptions from './public/PluginOptions';
import {PARCEL_VERSION, FILE_CREATE} from './constants';
import {optionsProxy} from './utils';
import {createConfig} from './InternalConfig';
import {
  getConfigHash,
  loadPluginConfig,
  getConfigRequests,
  type ConfigRequest,
} from './requests/ConfigRequest';
import {
  createDevDependency,
  invalidateDevDeps,
  getWorkerDevDepRequests,
} from './requests/DevDepRequest';

type GenerateFunc = (input: UncommittedAsset) => Promise<GenerateOutput>;

export type TransformationOpts = {|
  options: ParcelOptions,
  config: ParcelConfig,
  request: TransformationRequest,
  workerApi: WorkerApi,
|};

export type TransformationResult = {|
  assets: Array<AssetValue>,
  configRequests: Array<ConfigRequest>,
  invalidations: Array<RequestInvalidation>,
  invalidateOnFileCreate: Array<FileCreateInvalidation>,
  devDepRequests: Array<DevDepRequest>,
|};

export default class Transformation {
  request: TransformationRequest;
  configs: Map<string, Config>;
  devDepRequests: Map<string, DevDepRequest>;
  options: ParcelOptions;
  pluginOptions: PluginOptions;
  workerApi: WorkerApi;
  parcelConfig: ParcelConfig;
  invalidations: Map<string, RequestInvalidation>;
  invalidateOnFileCreate: Array<FileCreateInvalidation>;

  constructor({request, options, config, workerApi}: TransformationOpts) {
    this.configs = new Map();
    this.parcelConfig = config;
    this.options = options;
    this.request = request;
    this.workerApi = workerApi;
    this.invalidations = new Map();
    this.invalidateOnFileCreate = [];
    this.devDepRequests = new Map();

    this.pluginOptions = new PluginOptions(
      optionsProxy(this.options, option => {
        let invalidation: RequestInvalidation = {
          type: 'option',
          key: option,
        };

        this.invalidations.set(getInvalidationId(invalidation), invalidation);
      }),
    );
  }

  async run(): Promise<TransformationResult> {
    let asset = await this.loadAsset();

    if (!asset.mapBuffer && SOURCEMAP_EXTENSIONS.has(asset.value.type)) {
      // Load existing sourcemaps, this automatically runs the source contents extraction
      let existing;
      try {
        existing = await asset.loadExistingSourcemap();
      } catch (err) {
        logger.verbose([
          {
            origin: '@parcel/core',
            message: md`Could not load existing source map for ${path.relative(
              this.options.projectRoot,
              asset.value.filePath,
            )}`,
            filePath: asset.value.filePath,
          },
          {
            origin: '@parcel/core',
            message: escapeMarkdown(err.message),
            filePath: asset.value.filePath,
          },
        ]);
      }

      if (existing == null) {
        // If no existing sourcemap was found, initialize asset.sourceContent
        // with the original contents. This will be used when the transformer
        // calls setMap to ensure the source content is in the sourcemap.
        asset.sourceContent = await asset.getCode();
      }
    }

    invalidateDevDeps(
      this.request.invalidDevDeps,
      this.options,
      this.parcelConfig,
    );

    let pipeline = await this.loadPipeline(
      this.request.filePath,
      asset.value.isSource,
      asset.value.pipeline,
    );
    let results = await this.runPipelines(pipeline, asset);
    let assets = results.map(a => a.value);

    let configRequests = getConfigRequests([...this.configs.values()]);
    let devDepRequests = getWorkerDevDepRequests([
      ...this.devDepRequests.values(),
    ]);

    // $FlowFixMe
    return {
      $$raw: true,
      assets,
      configRequests,
      invalidateOnFileCreate: this.invalidateOnFileCreate,
      invalidations: [...this.invalidations.values()],
      devDepRequests,
    };
  }

  async loadAsset(): Promise<UncommittedAsset> {
    let {
      filePath,
      env,
      code,
      pipeline,
      isSource: isSourceOverride,
      sideEffects,
      query,
    } = this.request;
    let {
      content,
      size,
      hash,
      isSource: summarizedIsSource,
    } = await summarizeRequest(this.options.inputFS, {filePath, code});

    // Prefer `isSource` originating from the AssetRequest.
    let isSource = isSourceOverride ?? summarizedIsSource;

    // If the transformer request passed code, use a hash in addition
    // to the filename as the base for the id to ensure it is unique.
    let idBase = normalizeSeparators(
      path.relative(this.options.projectRoot, filePath),
    );
    if (code != null) {
      idBase += hash;
    }
    return new UncommittedAsset({
      idBase,
      value: createAsset({
        idBase,
        filePath,
        isSource,
        type: path.extname(filePath).slice(1),
        hash,
        pipeline,
        env,
        query,
        stats: {
          time: 0,
          size,
        },
        sideEffects,
      }),
      options: this.options,
      content,
      invalidations: this.invalidations,
      fileCreateInvalidations: this.invalidateOnFileCreate,
    });
  }

  async runPipelines(
    pipeline: Pipeline,
    initialAsset: UncommittedAsset,
  ): Promise<Array<UncommittedAsset>> {
    let initialType = initialAsset.value.type;
    let initialPipelineHash = await this.getPipelineHash(pipeline);
    let initialAssetCacheKey = this.getCacheKey(
      [initialAsset],
      await getInvalidationHash(this.request.invalidations, this.options), // TODO: should be per-pipeline
      initialPipelineHash,
    );
    let initialCacheEntry = await this.readFromCache(initialAssetCacheKey);

    let assets: Array<UncommittedAsset> =
      initialCacheEntry || (await this.runPipeline(pipeline, initialAsset));

    // Add dev dep requests for each transformer
    for (let transformer of pipeline.transformers) {
      await this.addDevDependency(
        {
          moduleSpecifier: transformer.name,
          resolveFrom: transformer.resolveFrom,
          range: transformer.range,
        },
        transformer,
      );
    }

    if (!initialCacheEntry) {
      let pipelineHash = await this.getPipelineHash(pipeline);
      let resultCacheKey = this.getCacheKey(
        [initialAsset],
        await getInvalidationHash(
          assets.flatMap(asset => asset.getInvalidations()),
          this.options,
        ),
        pipelineHash,
      );
      await this.writeToCache(resultCacheKey, assets, pipelineHash);
    } else {
      // See above TODO, this should be per-pipeline
      for (let i of this.request.invalidations) {
        this.invalidations.set(getInvalidationId(i), i);
      }
    }

    let finalAssets: Array<UncommittedAsset> = [];
    for (let asset of assets) {
      let nextPipeline;
      if (asset.value.type !== initialType) {
        nextPipeline = await this.loadNextPipeline({
          filePath: initialAsset.value.filePath,
          isSource: asset.value.isSource,
          newType: asset.value.type,
          newPipeline: asset.value.pipeline,
          currentPipeline: pipeline,
        });
      }

      if (nextPipeline) {
        let nextPipelineAssets = await this.runPipelines(nextPipeline, asset);
        finalAssets = finalAssets.concat(nextPipelineAssets);
      } else {
        finalAssets.push(asset);
      }
    }

    return finalAssets;
  }

  async getPipelineHash(pipeline: Pipeline): Promise<string> {
    let hashes = '';
    for (let transformer of pipeline.transformers) {
      let key = `${transformer.name}:${transformer.resolveFrom}`;
      hashes +=
        this.request.devDeps.get(key) ??
        this.devDepRequests.get(key)?.hash ??
        ':';

      let config = this.configs.get(transformer.name);
      if (config) {
        hashes += await getConfigHash(config, transformer.name, this.options);

        for (let devDep of config.devDeps) {
          let key = `${devDep.moduleSpecifier}:${devDep.resolveFrom}`;
          hashes += nullthrows(this.devDepRequests.get(key)).hash;
        }
      }
    }

    return hashString(hashes);
  }

  async addDevDependency(
    opts: DevDepOptions,
    transformer: LoadedPlugin<Transformer> | TransformerWithNameAndConfig,
  ): Promise<void> {
<<<<<<< HEAD
    let {moduleSpecifier, resolveFrom} = opts;
=======
    let {moduleSpecifier, resolveFrom, range, invalidateParcelPlugin} = opts;
>>>>>>> e24d8f78
    let key = `${moduleSpecifier}:${resolveFrom}`;
    if (this.devDepRequests.has(key)) {
      return;
    }

<<<<<<< HEAD
    let devDepRequest = await createDevDependency(
      opts,
      transformer,
      this.request.devDeps,
=======
    // If the request sent us a hash, we know the dev dep and all of its dependencies didn't change.
    // Reuse the same hash in the response. No need to send back invalidations as the request won't
    // be re-run anyway.
    let hash = this.request.devDeps.get(key);
    if (hash != null) {
      this.devDepRequests.set(key, {
        moduleSpecifier,
        resolveFrom,
        hash,
      });
      return;
    }

    // Ensure that the package manager has an entry for this resolution.
    await this.options.packageManager.resolve(moduleSpecifier, resolveFrom, {
      range,
    });
    let invalidations = this.options.packageManager.getInvalidations(
      moduleSpecifier,
      resolveFrom,
    );

    // It is possible for a transformer to have multiple different hashes due to
    // different dependencies (e.g. conditional requires) so we must always
    // recompute the hash and compare rather than only sending a transformer
    // dev dependency once.
    hash = await getInvalidationHash(
      [...invalidations.invalidateOnFileChange].map(f => ({
        type: 'file',
        filePath: f,
      })),
>>>>>>> e24d8f78
      this.options,
    );
    this.devDepRequests.set(key, devDepRequest);
  }

  async runPipeline(
    pipeline: Pipeline,
    initialAsset: UncommittedAsset,
  ): Promise<Array<UncommittedAsset>> {
    if (pipeline.transformers.length === 0) {
      return [initialAsset];
    }

    let initialType = initialAsset.value.type;
    let inputAssets = [initialAsset];
    let resultingAssets = [];
    let finalAssets = [];
    for (let transformer of pipeline.transformers) {
      resultingAssets = [];
      for (let asset of inputAssets) {
        if (
          asset.value.type !== initialType &&
          (await this.loadNextPipeline({
            filePath: initialAsset.value.filePath,
            isSource: asset.value.isSource,
            newType: asset.value.type,
            newPipeline: asset.value.pipeline,
            currentPipeline: pipeline,
          }))
        ) {
          finalAssets.push(asset);
          continue;
        }

        try {
          let transformerResults = await this.runTransformer(
            pipeline,
            asset,
            transformer.plugin,
            transformer.name,
            transformer.config,
          );

          for (let result of transformerResults) {
            if (result instanceof UncommittedAsset) {
              resultingAssets.push(result);
              continue;
            }
            resultingAssets.push(
              asset.createChildAsset(
                result,
                transformer.name,
                this.parcelConfig.filePath,
                transformer.configKeyPath,
              ),
            );
          }
        } catch (e) {
          throw new ThrowableDiagnostic({
            diagnostic: errorToDiagnostic(e, {
              origin: transformer.name,
              filePath: asset.value.filePath,
            }),
          });
        }
      }
      inputAssets = resultingAssets;
    }

    // Make assets with ASTs generate unless they are CSS modules. This parallelizes generation
    // and distributes work more evenly across workers than if one worker needed to
    // generate all assets in a large bundle during packaging.
    await Promise.all(
      resultingAssets
        .filter(
          asset =>
            asset.ast != null &&
            !(
              this.options.mode === 'production' &&
              asset.value.type === 'css' &&
              asset.value.symbols
            ),
        )
        .map(async asset => {
          if (asset.isASTDirty && asset.generate) {
            let output = await asset.generate();
            asset.content = output.content;
            asset.mapBuffer = output.map?.toBuffer();
          }

          asset.clearAST();
        }),
    );

    return finalAssets.concat(resultingAssets);
  }

  async readFromCache(cacheKey: string): Promise<?Array<UncommittedAsset>> {
    if (
      this.options.shouldDisableCache ||
      this.request.code != null ||
      this.request.invalidateReason & FILE_CREATE
    ) {
      return null;
    }

    let cached = await this.options.cache.get<{|assets: Array<AssetValue>|}>(
      cacheKey,
    );
    if (!cached) {
      return null;
    }

    let cachedAssets = cached.assets;

    return Promise.all(
      cachedAssets.map(async (value: AssetValue) => {
        let content =
          value.contentKey != null
            ? this.options.cache.getStream(value.contentKey)
            : null;
        let mapBuffer =
          value.astKey != null
            ? await this.options.cache.getBlob(value.astKey)
            : null;
        let ast =
          value.astKey != null
            ? // TODO: Capture with a test and likely use cache.get() as this returns a buffer.
              // $FlowFixMe[incompatible-call]
              await this.options.cache.getBlob(value.astKey)
            : null;

        return new UncommittedAsset({
          value,
          options: this.options,
          content,
          mapBuffer,
          ast,
        });
      }),
    );
  }

  async writeToCache(
    cacheKey: string,
    assets: Array<UncommittedAsset>,
    pipelineHash: string,
  ): Promise<void> {
    await Promise.all(assets.map(asset => asset.commit(pipelineHash)));

    this.options.cache.set(cacheKey, {
      $$raw: true,
      assets: assets.map(a => a.value),
    });
  }

  getCacheKey(
    assets: Array<UncommittedAsset>,
    invalidationHash: string,
    pipelineHash: string,
  ): string {
    let assetsKeyInfo = assets
      .map(a => [
        a.value.filePath,
        a.value.pipeline,
        a.value.hash,
        a.value.uniqueKey,
        a.value.query ? JSON.stringify(objectSortedEntries(a.value.query)) : '',
      ])
      .join('');

    return hashString(
      PARCEL_VERSION +
        assetsKeyInfo +
        this.request.env.id +
        invalidationHash +
        pipelineHash,
    );
  }

  async loadPipeline(
    filePath: FilePath,
    isSource: boolean,
    pipeline: ?string,
  ): Promise<Pipeline> {
    let transformers = await this.parcelConfig.getTransformers(
      filePath,
      pipeline,
      this.request.isURL,
    );

    for (let transformer of transformers) {
      let config = await this.loadTransformerConfig(
        filePath,
        transformer,
        isSource,
      );
      if (config) {
        this.configs.set(transformer.name, config);
      }
    }

    return {
      id: transformers.map(t => t.name).join(':'),
      transformers: transformers.map(transformer => ({
        name: transformer.name,
        resolveFrom: transformer.resolveFrom,
        config: this.configs.get(transformer.name)?.result,
        configKeyPath: transformer.keyPath,
        plugin: transformer.plugin,
      })),
      options: this.options,
      resolverRunner: new ResolverRunner({
        config: this.parcelConfig,
        options: this.options,
      }),

      pluginOptions: this.pluginOptions,
      workerApi: this.workerApi,
    };
  }

  async loadNextPipeline({
    filePath,
    isSource,
    newType,
    newPipeline,
    currentPipeline,
  }: {|
    filePath: string,
    isSource: boolean,
    newType: string,
    newPipeline: ?string,
    currentPipeline: Pipeline,
  |}): Promise<?Pipeline> {
    let nextFilePath =
      filePath.slice(0, -path.extname(filePath).length) + '.' + newType;
    let nextPipeline = await this.loadPipeline(
      nextFilePath,
      isSource,
      newPipeline,
    );

    if (nextPipeline.id === currentPipeline.id) {
      return null;
    }

    return nextPipeline;
  }

  async loadTransformerConfig(
    filePath: FilePath,
    transformer: LoadedPlugin<Transformer>,
    isSource: boolean,
  ): Promise<?Config> {
    let loadConfig = transformer.plugin.loadConfig;
    if (!loadConfig) {
      return;
    }

    let config = createConfig({
      plugin: transformer.name,
      isSource,
      searchPath: filePath,
      env: this.request.env,
    });

    await loadPluginConfig(transformer, config, this.options);

    for (let devDep of config.devDeps) {
      await this.addDevDependency(devDep, transformer);
    }

    return config;
  }

  async runTransformer(
    pipeline: Pipeline,
    asset: UncommittedAsset,
    transformer: Transformer,
    transformerName: string,
    preloadedConfig: ?Config,
  ): Promise<Array<TransformerResult>> {
    const logger = new PluginLogger({origin: transformerName});

    const resolve = async (from: FilePath, to: string): Promise<FilePath> => {
      let result = nullthrows(
        await pipeline.resolverRunner.resolve(
          createDependency({
            env: asset.value.env,
            moduleSpecifier: to,
            sourcePath: from,
          }),
        ),
      );

      if (result.invalidateOnFileCreate) {
        this.invalidateOnFileCreate.push(...result.invalidateOnFileCreate);
      }

      if (result.invalidateOnFileChange) {
        for (let filePath of result.invalidateOnFileChange) {
          let invalidation = {
            type: 'file',
            filePath,
          };

          this.invalidations.set(getInvalidationId(invalidation), invalidation);
        }
      }

      return result.assetGroup.filePath;
    };

    // If an ast exists on the asset, but we cannot reuse it,
    // use the previous transform to generate code that we can re-parse.
    if (
      asset.ast &&
      asset.isASTDirty &&
      (!transformer.canReuseAST ||
        !transformer.canReuseAST({
          ast: asset.ast,
          options: pipeline.pluginOptions,
          logger,
        })) &&
      asset.generate
    ) {
      let output = await asset.generate();
      asset.content = output.content;
      asset.mapBuffer = output.map?.toBuffer();
    }

    // Load config for the transformer.
    let config = preloadedConfig;

    // Parse if there is no AST available from a previous transform.
    let parse = transformer.parse?.bind(transformer);
    if (!asset.ast && parse) {
      let ast = await parse({
        asset: new MutableAsset(asset),
        config,
        options: pipeline.pluginOptions,
        resolve,
        logger,
      });
      if (ast) {
        asset.setAST(ast);
        asset.isASTDirty = false;
      }
    }

    // Transform.
    let results = await normalizeAssets(
      // $FlowFixMe
      await transformer.transform({
        asset: new MutableAsset(asset),
        ast: asset.ast,
        config,
        options: pipeline.pluginOptions,
        resolve,
        logger,
      }),
    );

    // Create generate function that can be called later
    asset.generate = (): Promise<GenerateOutput> => {
      let publicAsset = new Asset(asset);
      if (transformer.generate && asset.ast) {
        let generated = transformer.generate({
          asset: publicAsset,
          ast: asset.ast,
          options: pipeline.pluginOptions,
          logger,
        });
        asset.clearAST();
        return Promise.resolve(generated);
      }

      throw new Error(
        'Asset has an AST but no generate method is available on the transform',
      );
    };

    return results;
  }
}

type Pipeline = {|
  id: string,
  transformers: Array<TransformerWithNameAndConfig>,
  options: ParcelOptions,
  pluginOptions: PluginOptions,
  resolverRunner: ResolverRunner,
  workerApi: WorkerApi,
  generate?: GenerateFunc,
|};

type TransformerWithNameAndConfig = {|
  name: PackageName,
  plugin: Transformer,
  config: ?Config,
  configKeyPath?: string,
  resolveFrom: FilePath,
  range?: ?SemverRange,
|};

function normalizeAssets(results: Array<TransformerResult | MutableAsset>) {
  return Promise.all(
    results.map(result => {
      if (result instanceof MutableAsset) {
        return mutableAssetToUncommittedAsset(result);
      }

      return result;
    }),
  );
}<|MERGE_RESOLUTION|>--- conflicted
+++ resolved
@@ -328,54 +328,21 @@
     opts: DevDepOptions,
     transformer: LoadedPlugin<Transformer> | TransformerWithNameAndConfig,
   ): Promise<void> {
-<<<<<<< HEAD
-    let {moduleSpecifier, resolveFrom} = opts;
-=======
-    let {moduleSpecifier, resolveFrom, range, invalidateParcelPlugin} = opts;
->>>>>>> e24d8f78
+    let {moduleSpecifier, resolveFrom, range} = opts;
     let key = `${moduleSpecifier}:${resolveFrom}`;
     if (this.devDepRequests.has(key)) {
       return;
     }
 
-<<<<<<< HEAD
+    // Ensure that the package manager has an entry for this resolution.
+    await this.options.packageManager.resolve(moduleSpecifier, resolveFrom, {
+      range,
+    });
+
     let devDepRequest = await createDevDependency(
       opts,
       transformer,
       this.request.devDeps,
-=======
-    // If the request sent us a hash, we know the dev dep and all of its dependencies didn't change.
-    // Reuse the same hash in the response. No need to send back invalidations as the request won't
-    // be re-run anyway.
-    let hash = this.request.devDeps.get(key);
-    if (hash != null) {
-      this.devDepRequests.set(key, {
-        moduleSpecifier,
-        resolveFrom,
-        hash,
-      });
-      return;
-    }
-
-    // Ensure that the package manager has an entry for this resolution.
-    await this.options.packageManager.resolve(moduleSpecifier, resolveFrom, {
-      range,
-    });
-    let invalidations = this.options.packageManager.getInvalidations(
-      moduleSpecifier,
-      resolveFrom,
-    );
-
-    // It is possible for a transformer to have multiple different hashes due to
-    // different dependencies (e.g. conditional requires) so we must always
-    // recompute the hash and compare rather than only sending a transformer
-    // dev dependency once.
-    hash = await getInvalidationHash(
-      [...invalidations.invalidateOnFileChange].map(f => ({
-        type: 'file',
-        filePath: f,
-      })),
->>>>>>> e24d8f78
       this.options,
     );
     this.devDepRequests.set(key, devDepRequest);
