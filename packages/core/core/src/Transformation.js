// @flow strict-local

import type {
  FilePath,
  GenerateOutput,
  Transformer,
  TransformerResult,
  PackageName,
} from '@parcel/types';
import type {WorkerApi} from '@parcel/workers';
import type {
  Asset as AssetValue,
  AssetRequestDesc,
  Config,
  ConfigRequestDesc,
  ParcelOptions,
  ReportFn,
} from './types';

import invariant from 'assert';
import path from 'path';
import nullthrows from 'nullthrows';
import {md5FromObject} from '@parcel/utils';
import {PluginLogger} from '@parcel/logger';
import ThrowableDiagnostic, {errorToDiagnostic} from '@parcel/diagnostic';

import ConfigLoader from './ConfigLoader';
import {createDependency} from './Dependency';
import ParcelConfig from './ParcelConfig';
import ResolverRunner from './ResolverRunner';
import {Asset, MutableAsset, assetToInternalAsset} from './public/Asset';
import InternalAsset, {createAsset} from './InternalAsset';
import summarizeRequest from './summarizeRequest';
import PluginOptions from './public/PluginOptions';
import {PARCEL_VERSION} from './constants';

type GenerateFunc = (input: InternalAsset) => Promise<GenerateOutput>;

type PostProcessFunc = (
  Array<InternalAsset>,
) => Promise<Array<InternalAsset> | null>;

export type TransformationOpts = {|
  options: ParcelOptions,
  config: ParcelConfig,
  report: ReportFn,
  request: AssetRequestDesc,
  workerApi: WorkerApi,
|};

type ConfigMap = Map<PackageName, Config>;
type ConfigRequestAndResult = {|
  request: ConfigRequestDesc,
  result: Config,
|};

export default class Transformation {
  request: AssetRequestDesc;
  configLoader: ConfigLoader;
  configRequests: Array<ConfigRequestAndResult>;
  options: ParcelOptions;
  impactfulOptions: $Shape<ParcelOptions>;
  workerApi: WorkerApi;
  parcelConfig: ParcelConfig;
  report: ReportFn;

  constructor({
    report,
    request,
    options,
    config,
    workerApi,
  }: TransformationOpts) {
    this.configRequests = [];
    this.configLoader = new ConfigLoader({options, config});
    this.parcelConfig = config;
    this.options = options;
    this.report = report;
    this.request = request;
    this.workerApi = workerApi;

    // TODO: these options may not impact all transformations, let transformers decide if they care or not
    let {hot} = this.options;
    this.impactfulOptions = {hot};
  }

  async loadConfig(configRequest: ConfigRequestDesc) {
    let result = await this.configLoader.load(configRequest);
    this.configRequests.push({request: configRequest, result});
    return result;
  }

  async run(): Promise<{|
    assets: Array<AssetValue>,
    configRequests: Array<ConfigRequestAndResult>,
  |}> {
    this.report({
      type: 'buildProgress',
      phase: 'transforming',
      filePath: this.request.filePath,
    });

    let asset = await this.loadAsset();

    let pipeline = await this.loadPipeline(
      this.request.filePath,
      asset.value.isSource,
      this.request.pipeline,
    );
    let results = await this.runPipelines(pipeline, asset);
    let assets = results.map(a => a.value);

    for (let {request, result} of this.configRequests) {
      if (request.plugin != null) {
        let resolveFrom = request.meta.parcelConfigPath;
        if (typeof resolveFrom !== 'string') {
          throw new Error('request.meta.parcelConfigPath should be a string!');
        }

        let plugin = await this.parcelConfig.loadPlugin({
          packageName: request.plugin,
          resolveFrom,
        });

        if (plugin && plugin.preSerializeConfig) {
          plugin.preSerializeConfig({config: result});
        }
      }
    }

    return {assets, configRequests: this.configRequests};
  }

  async loadAsset(): Promise<InternalAsset> {
    let {filePath, env, code, pipeline, sideEffects} = this.request;
    let {content, size, hash, isSource} = await summarizeRequest(
      this.options.inputFS,
      this.request,
    );

    // If the transformer request passed code rather than a filename,
    // use a hash as the base for the id to ensure it is unique.
    let idBase =
      code != null
        ? hash
        : path
            .relative(this.options.projectRoot, filePath)
            .replace(/[\\/]+/g, '/');
    return new InternalAsset({
      idBase,
      value: createAsset({
        idBase,
        filePath,
        isSource,
        type: path.extname(filePath).slice(1),
        hash,
        pipeline,
        env,
        stats: {
          time: 0,
          size,
        },
        sideEffects,
      }),
      options: this.options,
      content,
    });
  }

  async runPipelines(
    pipeline: Pipeline,
    initialAsset: InternalAsset,
  ): Promise<Array<InternalAsset>> {
    let initialType = initialAsset.value.type;
    let initialAssetCacheKey = this.getCacheKey(
      [initialAsset],
      pipeline.configs,
    );
    let initialCacheEntry = await this.readFromCache(initialAssetCacheKey);

    let assets =
      initialCacheEntry || (await this.runPipeline(pipeline, initialAsset));

    if (!initialCacheEntry) {
      await this.writeToCache(initialAssetCacheKey, assets, pipeline.configs);
    }

    let finalAssets: Array<InternalAsset> = [];
    for (let asset of assets) {
      let nextPipeline;
      if (asset.value.type !== initialType) {
        nextPipeline = await this.loadNextPipeline({
          filePath: initialAsset.value.filePath,
          isSource: asset.value.isSource,
          nextType: asset.value.type,
          currentPipeline: pipeline,
        });
      }

      if (nextPipeline) {
        let nextPipelineAssets = await this.runPipelines(nextPipeline, asset);
        finalAssets = finalAssets.concat(nextPipelineAssets);
      } else {
        finalAssets.push(asset);
      }
    }

    if (!pipeline.postProcess) {
      return finalAssets;
    }

    let processedCacheEntry = await this.readFromCache(
      this.getCacheKey(finalAssets, pipeline.configs),
    );

    invariant(pipeline.postProcess != null);
    let processedFinalAssets: Array<InternalAsset> =
      processedCacheEntry ?? (await pipeline.postProcess(finalAssets)) ?? [];

    if (!processedCacheEntry) {
      await this.writeToCache(
        this.getCacheKey(processedFinalAssets, pipeline.configs),
        processedFinalAssets,
        pipeline.configs,
      );
    }

    return processedFinalAssets;
  }

  async runPipeline(
    pipeline: Pipeline,
    initialAsset: InternalAsset,
  ): Promise<Array<InternalAsset>> {
    let initialType = initialAsset.value.type;
    let inputAssets = [initialAsset];
    let resultingAssets = [];
    let finalAssets = [];
    for (let transformer of pipeline.transformers) {
      resultingAssets = [];
      for (let asset of inputAssets) {
        if (
          asset.value.type !== initialType &&
          (await this.loadNextPipeline({
            filePath: initialAsset.value.filePath,
            isSource: asset.value.isSource,
            nextType: asset.value.type,
            currentPipeline: pipeline,
          }))
        ) {
          finalAssets.push(asset);
          continue;
        }

        try {
          let transformerResults = await runTransformer(
            pipeline,
            asset,
            transformer.plugin,
            transformer.name,
            transformer.config,
            this.parcelConfig,
          );

          for (let result of transformerResults) {
            resultingAssets.push(
              asset.createChildAsset(
                result,
                transformer.name,
                this.parcelConfig.filePath,
              ),
            );
          }
        } catch (e) {
          throw new ThrowableDiagnostic({
            diagnostic: errorToDiagnostic(e, transformer.name),
          });
        }
      }
      inputAssets = resultingAssets;
    }

    // Make assets with ASTs generate unless they are js assets and target uses
    // scope hoisting. This parallelizes generation and distributes work more
    // evenly across workers than if one worker needed to generate all assets in
    // a large bundle during packaging.
    let generate = pipeline.generate;
    if (generate != null) {
      await Promise.all(
        resultingAssets
          .filter(
            asset =>
              asset.ast != null &&
              !(asset.value.type === 'js' && asset.value.env.scopeHoist),
          )
          .map(async asset => {
            if (asset.isASTDirty) {
              let output = await generate(asset);
              asset.content = output.code;
              asset.map = output.map;
            }

            asset.clearAST();
          }),
      );
    }

    return finalAssets.concat(resultingAssets);
  }

  async readFromCache(cacheKey: string): Promise<null | Array<InternalAsset>> {
    if (this.options.disableCache || this.request.code != null) {
      return null;
    }

    let cachedAssets = await this.options.cache.get(cacheKey);
    if (!cachedAssets) {
      return null;
    }

    return cachedAssets.map(
      (value: AssetValue) =>
        new InternalAsset({
          value,
          options: this.options,
        }),
    );
  }

  async writeToCache(
    cacheKey: string,
    assets: Array<InternalAsset>,
    configs: ConfigMap,
  ): Promise<void> {
    await Promise.all(
      // TODO: account for impactfulOptions maybe being different per pipeline
      assets.map(asset =>
        asset.commit(
          md5FromObject({
            impactfulOptions: this.impactfulOptions,
            configs: getImpactfulConfigInfo(configs),
          }),
        ),
      ),
    );
    this.options.cache.set(
      cacheKey,
      assets.map(a => a.value),
    );
  }

  getCacheKey(assets: Array<InternalAsset>, configs: ConfigMap): string {
    let assetsKeyInfo = assets.map(a => ({
      filePath: a.value.filePath,
      hash: a.value.hash,
    }));

    return md5FromObject({
      parcelVersion: PARCEL_VERSION,
      assets: assetsKeyInfo,
      configs: getImpactfulConfigInfo(configs),
      env: this.request.env,
      impactfulOptions: this.impactfulOptions,
    });
  }

  async loadPipeline(
    filePath: FilePath,
    isSource: boolean,
    pipelineName?: ?string,
  ): Promise<Pipeline> {
    let configRequest = {
      filePath,
      env: this.request.env,
      isSource,
      pipeline: pipelineName,
      meta: {
        actionType: 'transformation',
      },
    };
    let configs = new Map();

    let config = await this.loadConfig(configRequest);

    configs.set('parcel', config);

    let transformers = await this.parcelConfig.getTransformers(
      filePath,
      pipelineName,
    );

    for (let {name, resolveFrom} of transformers) {
      let thirdPartyConfig = await this.loadTransformerConfig({
        filePath,
        plugin: name,
        parcelConfigPath: resolveFrom,
        isSource,
      });

      configs.set(name, thirdPartyConfig);
    }

    let pipeline = {
      id: transformers.map(t => t.name).join(':'),
      transformers: transformers.map(transformer => ({
        name: transformer.name,
        config: configs.get(transformer.name)?.result,
        plugin: transformer.plugin,
      })),
      configs,
      options: this.options,
      resolverRunner: new ResolverRunner({
        config: this.parcelConfig,
        options: this.options,
      }),

      pluginOptions: new PluginOptions(this.options),
      workerApi: this.workerApi,
    };

    return pipeline;
  }

  async loadNextPipeline({
    filePath,
    isSource,
    nextType,
    currentPipeline,
  }: {|
    filePath: string,
    isSource: boolean,
    nextType: string,
    currentPipeline: Pipeline,
  |}): Promise<?Pipeline> {
    let nextFilePath =
      filePath.slice(0, -path.extname(filePath).length) + '.' + nextType;
    let nextPipeline = await this.loadPipeline(
      nextFilePath,
      isSource,
      this.request.pipeline,
    );

    if (nextPipeline.id === currentPipeline.id) {
      return null;
    }

    return nextPipeline;
  }

  loadTransformerConfig({
    filePath,
    plugin,
    parcelConfigPath,
    isSource,
  }: {|
    filePath: FilePath,
    plugin: PackageName,
    parcelConfigPath: FilePath,
    isSource: boolean,
  |}): Promise<Config> {
    let configRequest = {
      filePath,
      env: this.request.env,
      plugin,
      isSource,
      meta: {
        parcelConfigPath,
      },
    };

    return this.loadConfig(configRequest);
  }
}

type Pipeline = {|
  id: string,
  transformers: Array<TransformerWithNameAndConfig>,
  configs: ConfigMap,
  options: ParcelOptions,
  pluginOptions: PluginOptions,
  resolverRunner: ResolverRunner,
  workerApi: WorkerApi,
  postProcess?: PostProcessFunc,
  generate?: GenerateFunc,
|};

type TransformerWithNameAndConfig = {|
  name: PackageName,
  plugin: Transformer,
  config: ?Config,
|};

async function runTransformer(
  pipeline: Pipeline,
  asset: InternalAsset,
  transformer: Transformer,
  transformerName: string,
  preloadedConfig: ?Config,
  parcelConfig: ParcelConfig,
): Promise<Array<TransformerResult>> {
  const logger = new PluginLogger({origin: transformerName});

  const resolve = async (from: FilePath, to: string): Promise<FilePath> => {
    return nullthrows(
      await pipeline.resolverRunner.resolve(
        createDependency({
          env: asset.value.env,
          moduleSpecifier: to,
          sourcePath: from,
        }),
      ),
    ).filePath;
  };

  // Load config for the transformer.
  let config = preloadedConfig;
  if (transformer.getConfig) {
    // TODO: deprecate getConfig
    config = await transformer.getConfig({
      asset: new MutableAsset(asset),
      options: pipeline.pluginOptions,
      resolve,
      logger,
    });
  }

  // If an ast exists on the asset, but we cannot reuse it,
  // use the previous transform to generate code that we can re-parse.
  if (
    asset.ast &&
    asset.isASTDirty &&
    (!transformer.canReuseAST ||
      !transformer.canReuseAST({
        ast: asset.ast,
        options: pipeline.pluginOptions,
        logger,
      })) &&
    pipeline.generate
  ) {
    let output = await pipeline.generate(asset);
    asset.content = output.code;
    asset.map = output.map;
  }

  // Parse if there is no AST available from a previous transform.
  if (!asset.ast && transformer.parse) {
    let ast = await transformer.parse({
      asset: new MutableAsset(asset),
      config,
      options: pipeline.pluginOptions,
      resolve,
      logger,
    });
    if (ast) {
      asset.setAST(ast);
      asset.isASTDirty = false;
    }
  }

  // Transform.
  let results = await normalizeAssets(
    // $FlowFixMe
    await transformer.transform({
      asset: new MutableAsset(asset),
      ast: asset.ast,
      config,
      options: pipeline.pluginOptions,
      resolve,
      logger,
    }),
  );

  // Create generate and postProcess functions that can be called later
  pipeline.generate = (input: InternalAsset): Promise<GenerateOutput> => {
    if (transformer.generate && input.ast) {
      let generated = transformer.generate({
        asset: new Asset(input),
        ast: input.ast,
        options: pipeline.pluginOptions,
        logger,
      });
      input.clearAST();
      return Promise.resolve(generated);
    }

    throw new Error(
      'Asset has an AST but no generate method is available on the transform',
    );
  };

  // For Flow
  let postProcess = transformer.postProcess;
  if (postProcess) {
    pipeline.postProcess = async (
      assets: Array<InternalAsset>,
    ): Promise<Array<InternalAsset> | null> => {
      let results = await postProcess.call(transformer, {
        assets: assets.map(asset => new MutableAsset(asset)),
        config,
        options: pipeline.pluginOptions,
        resolve,
        logger,
      });

      return Promise.all(
        results.map(result =>
          asset.createChildAsset(
            result,
            transformerName,
            parcelConfig.filePath,
          ),
        ),
      );
    };
  }

  return results;
}

function normalizeAssets(
  results: Array<TransformerResult | MutableAsset>,
): Promise<Array<TransformerResult>> {
  return Promise.all(
    results.map<Promise<TransformerResult>>(async result => {
      if (!(result instanceof MutableAsset)) {
        return result;
      }

<<<<<<< HEAD
      let internalAsset = assetToInternalAsset(result);
      return {
        type: result.type,
        content: await internalAsset.content,
        ast: internalAsset.ast,
        map: internalAsset.map,
        // $FlowFixMe
        dependencies: [...internalAsset.value.dependencies.values()],
        includedFiles: result.getIncludedFiles(),
        // $FlowFixMe
        env: result.env,
        isIsolated: result.isIsolated,
        isInline: result.isInline,
        pipeline: internalAsset.value.pipeline,
        meta: result.meta,
        uniqueKey: internalAsset.value.uniqueKey,
      };
    }),
  );
=======
    let internalAsset = assetToInternalAsset(result);
    return {
      type: result.type,
      content: internalAsset.content,
      ast: result.ast,
      mapBuffer: internalAsset.mapBuffer,
      // $FlowFixMe
      dependencies: [...internalAsset.value.dependencies.values()],
      includedFiles: result.getIncludedFiles(),
      // $FlowFixMe
      env: result.env,
      isIsolated: result.isIsolated,
      isInline: result.isInline,
      pipeline: internalAsset.value.pipeline,
      meta: result.meta,
      uniqueKey: internalAsset.value.uniqueKey,
    };
  });
>>>>>>> bac3f05f
}

function getImpactfulConfigInfo(configs: ConfigMap) {
  let impactfulConfigInfo = {};

  for (let [configType, {devDeps, resultHash}] of configs) {
    let devDepsObject = {};

    for (let [moduleName, version] of devDeps) {
      devDepsObject[moduleName] = version;
    }

    impactfulConfigInfo[configType] = {
      devDeps: devDepsObject,
      resultHash,
    };
  }

  return impactfulConfigInfo;
}<|MERGE_RESOLUTION|>--- conflicted
+++ resolved
@@ -297,7 +297,7 @@
             if (asset.isASTDirty) {
               let output = await generate(asset);
               asset.content = output.code;
-              asset.map = output.map;
+              asset.mapBuffer = output.map?.toBuffer();
             }
 
             asset.clearAST();
@@ -539,7 +539,7 @@
   ) {
     let output = await pipeline.generate(asset);
     asset.content = output.code;
-    asset.map = output.map;
+    asset.mapBuffer = output.map?.toBuffer();
   }
 
   // Parse if there is no AST available from a previous transform.
@@ -626,13 +626,12 @@
         return result;
       }
 
-<<<<<<< HEAD
       let internalAsset = assetToInternalAsset(result);
       return {
         type: result.type,
         content: await internalAsset.content,
         ast: internalAsset.ast,
-        map: internalAsset.map,
+        mapBuffer: internalAsset.mapBuffer,
         // $FlowFixMe
         dependencies: [...internalAsset.value.dependencies.values()],
         includedFiles: result.getIncludedFiles(),
@@ -646,26 +645,6 @@
       };
     }),
   );
-=======
-    let internalAsset = assetToInternalAsset(result);
-    return {
-      type: result.type,
-      content: internalAsset.content,
-      ast: result.ast,
-      mapBuffer: internalAsset.mapBuffer,
-      // $FlowFixMe
-      dependencies: [...internalAsset.value.dependencies.values()],
-      includedFiles: result.getIncludedFiles(),
-      // $FlowFixMe
-      env: result.env,
-      isIsolated: result.isIsolated,
-      isInline: result.isInline,
-      pipeline: internalAsset.value.pipeline,
-      meta: result.meta,
-      uniqueKey: internalAsset.value.uniqueKey,
-    };
-  });
->>>>>>> bac3f05f
 }
 
 function getImpactfulConfigInfo(configs: ConfigMap) {
