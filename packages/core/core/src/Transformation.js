// @flow strict-local

import type {
  FilePath,
  GenerateOutput,
  Transformer,
  TransformerResult,
  PackageName
} from '@parcel/types';
import type {WorkerApi} from '@parcel/workers';
import type {
  Asset as AssetValue,
  AssetRequestDesc,
  Config,
  ConfigRequestDesc,
  ParcelOptions
} from './types';

import invariant from 'assert';
import path from 'path';
import nullthrows from 'nullthrows';
import {md5FromObject} from '@parcel/utils';
import {PluginLogger} from '@parcel/logger';
import ThrowableDiagnostic, {errorToDiagnostic} from '@parcel/diagnostic';

import ConfigLoader from './ConfigLoader';
import {createDependency} from './Dependency';
import ParcelConfig from './ParcelConfig';
import ResolverRunner from './ResolverRunner';
import {report} from './ReporterRunner';
import {Asset, MutableAsset, assetToInternalAsset} from './public/Asset';
import InternalAsset, {createAsset} from './InternalAsset';
import summarizeRequest from './summarizeRequest';
import PluginOptions from './public/PluginOptions';
import {PARCEL_VERSION} from './constants';

type GenerateFunc = (input: InternalAsset) => Promise<GenerateOutput>;

type PostProcessFunc = (
  Array<InternalAsset>
) => Promise<Array<InternalAsset> | null>;

export type TransformationOpts = {|
  request: AssetRequestDesc,
  options: ParcelOptions,
  workerApi: WorkerApi
|};

type ConfigMap = Map<PackageName, Config>;
type ConfigRequestAndResult = {|
  request: ConfigRequestDesc,
  result: Config
|};

export default class Transformation {
  request: AssetRequestDesc;
  configLoader: ConfigLoader;
  configRequests: Array<ConfigRequestAndResult>;
  options: ParcelOptions;
  impactfulOptions: $Shape<ParcelOptions>;
  workerApi: WorkerApi;
  parcelConfig: ParcelConfig;

  constructor({request, options, workerApi}: TransformationOpts) {
    this.request = request;
    this.configRequests = [];
    this.configLoader = new ConfigLoader(options);
    this.options = options;
    this.workerApi = workerApi;

    // TODO: these options may not impact all transformations, let transformers decide if they care or not
    let {minify, hot, scopeHoist} = this.options;
    this.impactfulOptions = {minify, hot, scopeHoist};
  }

  async loadConfig(configRequest: ConfigRequestDesc) {
    let result = await this.configLoader.load(configRequest);
    this.configRequests.push({request: configRequest, result});
    return result;
  }

  async run(): Promise<{|
    assets: Array<AssetValue>,
    configRequests: Array<ConfigRequestAndResult>
  |}> {
    report({
      type: 'buildProgress',
      phase: 'transforming',
      filePath: this.request.filePath
    });

    let asset = await this.loadAsset();
    let pipeline = await this.loadPipeline(
      this.request.filePath,
      asset.value.isSource,
      this.request.pipeline
    );
    let results = await this.runPipeline(pipeline, asset);
    let assets = results.map(a => a.value);

    for (let {request, result} of this.configRequests) {
      let plugin =
        request.plugin != null &&
        (await this.parcelConfig.loadPlugin(request.plugin));
      if (plugin && plugin.preSerializeConfig) {
        plugin.preSerializeConfig({config: result});
      }
    }
    return {assets, configRequests: this.configRequests};
  }

  async loadAsset(): Promise<InternalAsset> {
    let {filePath, env, code, pipeline, sideEffects} = this.request;
    let {content, size, hash, isSource} = await summarizeRequest(
      this.options.inputFS,
      this.request
    );

    // If the transformer request passed code rather than a filename,
    // use a hash as the base for the id to ensure it is unique.
    let idBase = code != null ? hash : filePath;
    return new InternalAsset({
      idBase,
      value: createAsset({
        idBase,
        filePath,
        isSource,
        type: path.extname(filePath).slice(1),
        hash,
        pipeline,
        env,
        stats: {
          time: 0,
          size
        },
        sideEffects
      }),
      options: this.options,
      content
    });
  }

  async runPipeline(
    pipeline: Pipeline,
    initialAsset: InternalAsset
  ): Promise<Array<InternalAsset>> {
    let initialType = initialAsset.value.type;
    let initialAssetCacheKey = this.getCacheKey(
      [initialAsset],
      pipeline.configs
    );
    let initialCacheEntry = await this.readFromCache(initialAssetCacheKey);

    let assets = initialCacheEntry || (await pipeline.transform(initialAsset));
    if (!initialCacheEntry) {
      await this.writeToCache(initialAssetCacheKey, assets, pipeline.configs);
    }

    let finalAssets: Array<InternalAsset> = [];
    for (let asset of assets) {
      let nextPipeline;
      if (asset.value.type !== initialType) {
        nextPipeline = await this.loadNextPipeline({
          filePath: initialAsset.value.filePath,
          isSource: asset.value.isSource,
          nextType: asset.value.type,
          currentPipeline: pipeline
        });
      }

      if (nextPipeline) {
        let nextPipelineAssets = await this.runPipeline(nextPipeline, asset);
        finalAssets = finalAssets.concat(nextPipelineAssets);
      } else {
        finalAssets.push(asset);
      }
    }

    if (!pipeline.postProcess) {
      return finalAssets;
    }

    let processedCacheEntry = await this.readFromCache(
      this.getCacheKey(finalAssets, pipeline.configs)
    );

    invariant(pipeline.postProcess != null);
    let processedFinalAssets: Array<InternalAsset> =
      processedCacheEntry ?? (await pipeline.postProcess(finalAssets)) ?? [];

    if (!processedCacheEntry) {
      await this.writeToCache(
        this.getCacheKey(processedFinalAssets, pipeline.configs),
        processedFinalAssets,
        pipeline.configs
      );
    }

    return processedFinalAssets;
  }

  async readFromCache(cacheKey: string): Promise<null | Array<InternalAsset>> {
    if (this.options.disableCache || this.request.code != null) {
      return null;
    }

    let cachedAssets = await this.options.cache.get(cacheKey);
    if (!cachedAssets) {
      return null;
    }

    return cachedAssets.map(
      (value: AssetValue) =>
        new InternalAsset({
          value,
          options: this.options
        })
    );
  }

  async writeToCache(
    cacheKey: string,
    assets: Array<InternalAsset>,
    configs: ConfigMap
  ): Promise<void> {
    await Promise.all(
      // TODO: account for impactfulOptions maybe being different per pipeline
      assets.map(asset =>
        asset.commit(
          md5FromObject({
            impactfulOptions: this.impactfulOptions,
            configs: getImpactfulConfigInfo(configs)
          })
        )
      )
    );
    this.options.cache.set(cacheKey, assets.map(a => a.value));
  }

  getCacheKey(assets: Array<InternalAsset>, configs: ConfigMap): string {
    let assetsKeyInfo = assets.map(a => ({
      filePath: a.value.filePath,
      hash: a.value.hash
    }));

    return md5FromObject({
      parcelVersion: PARCEL_VERSION,
      assets: assetsKeyInfo,
      configs: getImpactfulConfigInfo(configs),
      env: this.request.env,
      impactfulOptions: this.impactfulOptions
    });
  }

  async loadPipeline(
    filePath: FilePath,
    isSource: boolean,
    pipelineName?: ?string
  ): Promise<Pipeline> {
    let configRequest = {
      filePath,
      env: this.request.env,
      isSource,
      pipeline: pipelineName,
      meta: {
        actionType: 'transformation'
      }
    };
    let configs = new Map();

    let config = await this.loadConfig(configRequest);
    let result = nullthrows(config.result);
    let parcelConfig = new ParcelConfig(
      config.result,
      this.options.packageManager
    );
    // A little hacky
    this.parcelConfig = parcelConfig;

    configs.set('parcel', config);

    for (let [moduleName] of config.devDeps) {
      let plugin = await parcelConfig.loadPlugin(moduleName);
      // TODO: implement loadPlugin in existing plugins that require config
      if (plugin.loadConfig) {
        let thirdPartyConfig = await this.loadTransformerConfig({
          filePath,
          plugin: moduleName,
          parcelConfigPath: result.filePath,
          isSource
        });

        configs.set(moduleName, thirdPartyConfig);
      }
    }

    let pipeline = new Pipeline({
      transformers: await parcelConfig.getTransformers(filePath, pipelineName),
      configs,
      options: this.options,
      workerApi: this.workerApi
    });

    return pipeline;
  }

  async loadNextPipeline({
    filePath,
    isSource,
    nextType,
    currentPipeline
  }: {|
    filePath: string,
    isSource: boolean,
    nextType: string,
    currentPipeline: Pipeline
  |}): Promise<?Pipeline> {
    let nextFilePath =
      filePath.slice(0, -path.extname(filePath).length) + '.' + nextType;
    let nextPipeline = await this.loadPipeline(
      nextFilePath,
      isSource,
      this.request.pipeline
    );

    if (nextPipeline.id === currentPipeline.id) {
      return null;
    }

    return nextPipeline;
  }

  loadTransformerConfig({
    filePath,
    plugin,
    parcelConfigPath,
    isSource
  }: {|
    filePath: FilePath,
    plugin: PackageName,
    parcelConfigPath: FilePath,
    isSource: boolean
  |}): Promise<Config> {
    let configRequest = {
      filePath,
      env: this.request.env,
      plugin,
      isSource,
      meta: {
        parcelConfigPath
      }
    };
    return this.loadConfig(configRequest);
  }
}

type PipelineOpts = {|
  transformers: Array<{|name: PackageName, plugin: Transformer|}>,
  configs: ConfigMap,
  options: ParcelOptions,
  workerApi: WorkerApi
|};

type TransformerWithNameAndConfig = {|
  name: PackageName,
  plugin: Transformer,
  config: ?Config
|};

class Pipeline {
  id: string;
  transformers: Array<TransformerWithNameAndConfig>;
  configs: ConfigMap;
  options: ParcelOptions;
  pluginOptions: PluginOptions;
  resolverRunner: ResolverRunner;
  generate: GenerateFunc;
  postProcess: ?PostProcessFunc;
  workerApi: WorkerApi;

  constructor({transformers, configs, options, workerApi}: PipelineOpts) {
    this.id = transformers.map(t => t.name).join(':');

    this.transformers = transformers.map(transformer => ({
      name: transformer.name,
      config: configs.get(transformer.name)?.result,
      plugin: transformer.plugin
    }));
    this.configs = configs;
    this.options = options;
    let parcelConfig = new ParcelConfig(
      nullthrows(nullthrows(this.configs.get('parcel')).result),
      this.options.packageManager
    );
    this.resolverRunner = new ResolverRunner({
      config: parcelConfig,
      options
    });

    this.pluginOptions = new PluginOptions(this.options);
    this.workerApi = workerApi;
  }

  async transform(initialAsset: InternalAsset): Promise<Array<InternalAsset>> {
    let initialType = initialAsset.value.type;
    let inputAssets = [initialAsset];
    let resultingAssets = [];
    let finalAssets = [];
    for (let transformer of this.transformers) {
      resultingAssets = [];
      for (let asset of inputAssets) {
        // TODO: I think there may be a bug here if the type changes but does not
        // change pipelines (e.g. .html -> .htm). It should continue on the same
        // pipeline in that case.
        if (asset.value.type !== initialType) {
          finalAssets.push(asset);
        } else {
<<<<<<< HEAD
          let transformerResults = await this.runTransformer(
            asset,
            transformer.name,
            transformer.plugin,
            transformer.config
          );
          for (let result of transformerResults) {
            resultingAssets.push(
              asset.createChildAsset(result, transformer.name)
            );
=======
          try {
            let transformerResults = await this.runTransformer(
              asset,
              transformer.plugin,
              transformer.name,
              transformer.config
            );

            for (let result of transformerResults) {
              resultingAssets.push(asset.createChildAsset(result));
            }
          } catch (e) {
            throw new ThrowableDiagnostic({
              diagnostic: errorToDiagnostic(e, transformer.name)
            });
>>>>>>> 3187c169
          }
        }
      }
      inputAssets = resultingAssets;
    }

    return finalAssets.concat(resultingAssets);
  }

  async runTransformer(
    asset: InternalAsset,
    transformerName: PackageName,
    transformer: Transformer,
    transformerName: string,
    preloadedConfig: ?Config
  ): Promise<Array<TransformerResult>> {
    const logger = new PluginLogger({origin: transformerName});

    const resolve = async (from: FilePath, to: string): Promise<FilePath> => {
      return nullthrows(
        await this.resolverRunner.resolve(
          createDependency({
            env: asset.value.env,
            moduleSpecifier: to,
            sourcePath: from
          })
        )
      ).filePath;
    };

    // Load config for the transformer.
    let config = preloadedConfig;
    if (transformer.getConfig) {
      // TODO: deprecate getConfig
      config = await transformer.getConfig({
        asset: new MutableAsset(asset),
        options: this.pluginOptions,
        resolve,
        logger
      });
    }

    // If an ast exists on the asset, but we cannot reuse it,
    // use the previous transform to generate code that we can re-parse.
    if (
      asset.ast &&
      (!transformer.canReuseAST ||
        !transformer.canReuseAST({
          ast: asset.ast,
          options: this.pluginOptions,
          logger
        })) &&
      this.generate
    ) {
      let output = await this.generate(asset);
      asset.content = output.code;
      asset.ast = null;
      asset.isASTDirty = false;
    }

    // Parse if there is no AST available from a previous transform.
    if (!asset.ast && transformer.parse) {
      let ast = await transformer.parse({
        asset: new MutableAsset(asset),
        config,
        options: this.pluginOptions,
        resolve,
        logger
      });
      if (ast) {
        asset.setAST(ast);
        asset.isASTDirty = false;
      }
    }

    // Transform.
    let results = await normalizeAssets(
      // $FlowFixMe
      await transformer.transform({
        asset: new MutableAsset(asset),
        ast: asset.ast,
        config,
        options: this.pluginOptions,
        resolve,
        logger
      })
    );

    // Create generate and postProcess functions that can be called later
    this.generate = (input: InternalAsset): Promise<GenerateOutput> => {
      if (transformer.generate) {
        if (!input.ast || !input.isASTDirty) {
          return Promise.resolve({
            code: input.content || ''
          });
        }

        return Promise.resolve(
          transformer.generate({
<<<<<<< HEAD
            asset: new Asset(input),
            ast: input.ast,
            options: this.pluginOptions
=======
            asset: input,
            config,
            options: this.pluginOptions,
            resolve,
            logger
>>>>>>> 3187c169
          })
        );
      }

      throw new Error(
        'Asset has an AST but no generate method is available on the transform'
      );
    };

    // For Flow
    let postProcess = transformer.postProcess;
    if (postProcess) {
      this.postProcess = async (
        assets: Array<InternalAsset>
      ): Promise<Array<InternalAsset> | null> => {
        let results = await postProcess.call(transformer, {
          assets: assets.map(asset => new MutableAsset(asset)),
          config,
          options: this.pluginOptions,
          resolve,
          logger
        });

        return Promise.all(
          results.map(result => asset.createChildAsset(result, transformerName))
        );
      };
    }

    return results;
  }
}

function normalizeAssets(
  results: Array<TransformerResult | MutableAsset>
): Array<TransformerResult> {
  return results.map(result => {
    if (!(result instanceof MutableAsset)) {
      return result;
    }

    let internalAsset = assetToInternalAsset(result);
    return {
      type: result.type,
      content: internalAsset.content || '',
      ast: internalAsset.ast,
      map: internalAsset.map,
      // $FlowFixMe
      dependencies: [...internalAsset.value.dependencies.values()],
      includedFiles: result.getIncludedFiles(),
      // $FlowFixMe
      env: result.env,
      isIsolated: result.isIsolated,
      isInline: result.isInline,
      pipeline: internalAsset.value.pipeline,
      meta: result.meta,
      uniqueKey: internalAsset.value.uniqueKey
    };
  });
}

function getImpactfulConfigInfo(configs: ConfigMap) {
  return [...configs].map(([, {resultHash, devDeps}]) => ({
    resultHash,
    devDeps: [...devDeps]
  }));
}<|MERGE_RESOLUTION|>--- conflicted
+++ resolved
@@ -415,18 +415,6 @@
         if (asset.value.type !== initialType) {
           finalAssets.push(asset);
         } else {
-<<<<<<< HEAD
-          let transformerResults = await this.runTransformer(
-            asset,
-            transformer.name,
-            transformer.plugin,
-            transformer.config
-          );
-          for (let result of transformerResults) {
-            resultingAssets.push(
-              asset.createChildAsset(result, transformer.name)
-            );
-=======
           try {
             let transformerResults = await this.runTransformer(
               asset,
@@ -436,13 +424,14 @@
             );
 
             for (let result of transformerResults) {
-              resultingAssets.push(asset.createChildAsset(result));
+              resultingAssets.push(
+                asset.createChildAsset(result, transformer.name)
+              );
             }
           } catch (e) {
             throw new ThrowableDiagnostic({
               diagnostic: errorToDiagnostic(e, transformer.name)
             });
->>>>>>> 3187c169
           }
         }
       }
@@ -454,7 +443,6 @@
 
   async runTransformer(
     asset: InternalAsset,
-    transformerName: PackageName,
     transformer: Transformer,
     transformerName: string,
     preloadedConfig: ?Config
@@ -542,17 +530,10 @@
 
         return Promise.resolve(
           transformer.generate({
-<<<<<<< HEAD
             asset: new Asset(input),
             ast: input.ast,
-            options: this.pluginOptions
-=======
-            asset: input,
-            config,
             options: this.pluginOptions,
-            resolve,
             logger
->>>>>>> 3187c169
           })
         );
       }
