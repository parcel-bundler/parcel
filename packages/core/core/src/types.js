// @flow strict-local

import type {
  ASTGenerator,
  BuildMode,
  BundleGroup,
  Engines,
  EnvironmentContext,
  EnvMap,
  File,
  FilePath,
  Glob,
  JSONObject,
  LogLevel,
  Meta,
  ModuleSpecifier,
  PackageName,
  PackageJSON,
  ReporterEvent,
  ResolvedParcelConfigFile,
  Semver,
  ServerOptions,
  SourceLocation,
  Stats,
  Symbol,
  TargetSourceMapOptions,
  ConfigResult,
  OutputFormat,
  TargetDescriptor,
} from '@parcel/types';

import type {FileSystem} from '@parcel/fs';
import type Cache from '@parcel/cache';
import type {PackageManager} from '@parcel/package-manager';

export type Environment = {|
  context: EnvironmentContext,
  engines: Engines,
  includeNodeModules:
    | boolean
    | Array<PackageName>
    | {[PackageName]: boolean, ...},
  outputFormat: OutputFormat,
  isLibrary: boolean,
  minify: boolean,
  scopeHoist: boolean,
|};

export type Target = {|
  distEntry?: ?FilePath,
  distDir: FilePath,
  env: Environment,
  sourceMap?: TargetSourceMapOptions,
  name: string,
  publicUrl: string,
  loc?: ?SourceLocation,
|};

export type Dependency = {|
  id: string,
  moduleSpecifier: ModuleSpecifier,
  isAsync: boolean,
  isEntry: boolean,
  isOptional: boolean,
  isURL: boolean,
  isWeak: ?boolean,
  isDeferred: boolean,
  loc: ?SourceLocation,
  env: Environment,
  meta: Meta,
  target: ?Target,
  sourceAssetId: ?string,
  sourcePath: ?string,
  symbols: Map<Symbol, Symbol>,
  pipeline?: ?string,
|};

export type Asset = {|
  id: string,
  hash: ?string,
  filePath: FilePath,
  type: string,
  dependencies: Map<string, Dependency>,
  includedFiles: Map<FilePath, File>,
  isIsolated: boolean,
  isInline: boolean,
  isSplittable: ?boolean,
  isSource: boolean,
  env: Environment,
  meta: Meta,
  stats: Stats,
  contentKey: ?string,
  mapKey: ?string,
  pipeline: ?string,
  astKey: ?string,
  astGenerator: ?ASTGenerator,
  symbols: Map<Symbol, Symbol>,
  sideEffects: boolean,
  uniqueKey?: ?string,
<<<<<<< HEAD
  configPath?: FilePath,
  plugin?: ?PackageName
=======
>>>>>>> 870013ca
|};

export type ParcelOptions = {|
  entries: Array<FilePath>,
  rootDir: FilePath,
  config?: ResolvedParcelConfigFile,
  defaultConfig?: ResolvedParcelConfigFile,
  env: EnvMap,
  targets: ?(Array<string> | {+[string]: TargetDescriptor, ...}),
  defaultEngines?: Engines,

  disableCache: boolean,
  cacheDir: FilePath,
  killWorkers?: boolean,
  mode: BuildMode,
  minify: boolean,
  scopeHoist: boolean,
  sourceMaps: boolean,
  publicUrl: string,
  distDir: ?FilePath,
  hot: boolean,
  serve: ServerOptions | false,
  autoinstall: boolean,
  logLevel: LogLevel,
  projectRoot: FilePath,
  lockFile: ?FilePath,
  profile: boolean,
  patchConsole: boolean,

  inputFS: FileSystem,
  outputFS: FileSystem,
  cache: Cache,
  packageManager: PackageManager,
|};

export type NodeId = string;

export type Edge<TEdgeType: string | null> = {|
  from: NodeId,
  to: NodeId,
  type: TEdgeType,
|};

export interface Node {
  id: string;
  +type?: string;
  // $FlowFixMe
  value: any;
}

export type AssetNode = {|id: string, +type: 'asset', value: Asset|};

export type DependencyNode = {|
  id: string,
  type: 'dependency',
  value: Dependency,
  complete?: boolean,
|};

export type RootNode = {|id: string, +type: 'root', value: string | null|};

export type AssetRequestDesc = {|
  filePath: FilePath,
  env: Environment,
  sideEffects?: boolean,
  code?: string,
  pipeline?: ?string,
|};

export type AssetRequestResult = {|
  assets: Array<Asset>,
  configRequests: Array<{|request: ConfigRequestDesc, result: Config|}>,
|};
// Asset group nodes are essentially used as placeholders for the results of an asset request
export type AssetGroup = AssetRequestDesc;
export type AssetGroupNode = {|
  id: string,
  +type: 'asset_group',
  // An asset group node is used to
  value: AssetGroup,
  deferred: boolean,
|};

export type DepPathRequestNode = {|
  id: string,
  +type: 'dep_path_request',
  value: Dependency,
|};

export type AssetRequestNode = {|
  id: string,
  +type: 'asset_request',
  value: AssetRequestDesc,
|};

export type EntrySpecifierNode = {|
  id: string,
  +type: 'entry_specifier',
  value: ModuleSpecifier,
|};

export type Entry = {|
  filePath: FilePath,
  packagePath?: FilePath,
|};

export type EntryFileNode = {|
  id: string,
  +type: 'entry_file',
  value: Entry,
|};

export type AssetGraphNode =
  | AssetGroupNode
  | AssetNode
  | DependencyNode
  | EntrySpecifierNode
  | EntryFileNode
  | RootNode;

export type BundleGraphNode =
  | AssetNode
  | DependencyNode
  | EntrySpecifierNode
  | EntryFileNode
  | RootNode
  | BundleGroupNode
  | BundleNode;

export type ConfigRequestNode = {|
  id: string,
  +type: 'config_request',
  value: ConfigRequestDesc,
|};

export type Config = {|
  isSource: boolean,
  searchPath: FilePath,
  env: Environment,
  resolvedPath: ?FilePath,
  resultHash: ?string,
  result: ConfigResult,
  includedFiles: Set<FilePath>,
  pkg: ?PackageJSON,
  watchGlob: ?Glob,
  devDeps: Map<PackageName, ?string>,
  shouldRehydrate: boolean,
  shouldReload: boolean,
  shouldInvalidateOnStartup: boolean,
|};

export type ConfigRequestDesc = {|
  filePath: FilePath,
  env: Environment,
  isSource: boolean,
  pipeline?: ?string,
  plugin?: PackageName,
  meta: JSONObject,
|};

export type DepVersionRequestNode = {|
  id: string,
  +type: 'dep_version_request',
  value: DepVersionRequestDesc,
|};

export type DepVersionRequestDesc = {|
  moduleSpecifier: PackageName,
  resolveFrom: FilePath,
  result?: Semver,
|};

export type EntryRequest = {|
  specifier: ModuleSpecifier,
  result?: FilePath,
|};

export type EntryRequestNode = {|
  id: string,
  +type: 'entry_request',
  value: string,
|};

export type TargetRequestNode = {|
  id: string,
  +type: 'target_request',
  value: FilePath,
|};

export type CacheEntry = {|
  filePath: FilePath,
  env: Environment,
  hash: string,
  assets: Array<Asset>,
  // Initial assets, pre-post processing
  initialAssets: ?Array<Asset>,
|};

export type Bundle = {|
  id: string,
  hashReference: string,
  type: string,
  env: Environment,
  entryAssetIds: Array<string>,
  isEntry: ?boolean,
  isInline: ?boolean,
  isSplittable: ?boolean,
  target: Target,
  filePath: ?FilePath,
  name: ?string,
  displayName: ?string,
  pipeline: ?string,
  stats: Stats,
|};

export type BundleNode = {|
  id: string,
  +type: 'bundle',
  value: Bundle,
|};

export type BundleGroupNode = {|
  id: string,
  +type: 'bundle_group',
  value: BundleGroup,
|};

export type TransformationOpts = {|
  request: AssetRequestDesc,
  options: ParcelOptions,
|};

export type ValidationOpts = {|
  request: AssetRequestDesc,
  options: ParcelOptions,
|};

export type ReportFn = (event: ReporterEvent) => void;<|MERGE_RESOLUTION|>--- conflicted
+++ resolved
@@ -97,11 +97,8 @@
   symbols: Map<Symbol, Symbol>,
   sideEffects: boolean,
   uniqueKey?: ?string,
-<<<<<<< HEAD
   configPath?: FilePath,
-  plugin?: ?PackageName
-=======
->>>>>>> 870013ca
+  plugin?: ?PackageName,
 |};
 
 export type ParcelOptions = {|
