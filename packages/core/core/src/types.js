// @flow strict-local

import type {
  ASTGenerator,
  BuildMode,
  BundleGroup,
  Engines,
  EnvironmentContext,
  EnvMap,
  FilePath,
  Glob,
  LogLevel,
  Meta,
  DependencySpecifier,
  PackageName,
  ReporterEvent,
  SemverRange,
  ServerOptions,
<<<<<<< HEAD
=======
  SourceLocation,
  SourceType,
>>>>>>> dfb179bd
  Stats,
  Symbol,
  TargetSourceMapOptions,
  ConfigResult,
  OutputFormat,
  TargetDescriptor,
  HMROptions,
  QueryParameters,
  DetailedReportOptions,
} from '@parcel/types';
import type {SharedReference} from '@parcel/workers';
import type {FileSystem} from '@parcel/fs';
import type {Cache} from '@parcel/cache';
import type {PackageManager} from '@parcel/package-manager';
import type {ProjectPath} from './projectPath';

export type ParcelPluginNode = {|
  packageName: PackageName,
  resolveFrom: ProjectPath,
  keyPath?: string,
|};

export type PureParcelConfigPipeline = $ReadOnlyArray<ParcelPluginNode>;
export type ExtendableParcelConfigPipeline = $ReadOnlyArray<
  ParcelPluginNode | '...',
>;

export type ProcessedParcelConfig = {|
  resolvers?: PureParcelConfigPipeline,
  transformers?: {[Glob]: ExtendableParcelConfigPipeline, ...},
  bundler: ?ParcelPluginNode,
  namers?: PureParcelConfigPipeline,
  runtimes?: PureParcelConfigPipeline,
  packagers?: {[Glob]: ParcelPluginNode, ...},
  optimizers?: {[Glob]: ExtendableParcelConfigPipeline, ...},
  reporters?: PureParcelConfigPipeline,
  validators?: {[Glob]: ExtendableParcelConfigPipeline, ...},
  filePath: ProjectPath,
  resolveFrom?: ProjectPath,
|};

export type Environment = {|
  id: string,
  context: EnvironmentContext,
  engines: Engines,
  includeNodeModules:
    | boolean
    | Array<PackageName>
    | {[PackageName]: boolean, ...},
  outputFormat: OutputFormat,
  sourceType: SourceType,
  isLibrary: boolean,
  shouldOptimize: boolean,
  shouldScopeHoist: boolean,
  sourceMap: ?TargetSourceMapOptions,
  loc: ?SourceLocation,
|};

export type InternalSourceLocation = {|
  +filePath: ProjectPath,
  /** inclusive */
  +start: {|
    +line: number,
    +column: number,
  |},
  /** exclusive */
  +end: {|
    +line: number,
    +column: number,
  |},
|};

export type Target = {|
  distEntry?: ?FilePath,
  distDir: ProjectPath,
  env: Environment,
  name: string,
  publicUrl: string,
  loc?: ?InternalSourceLocation,
  pipeline?: string,
  source?: FilePath | Array<FilePath>,
|};

export const SpecifierType = {
  esm: 0,
  commonjs: 1,
  url: 2,
  custom: 3,
};

export const Priority = {
  sync: 0,
  parallel: 1,
  lazy: 2,
};

export type Dependency = {|
  id: string,
  specifier: DependencySpecifier,
  specifierType: $Values<typeof SpecifierType>,
  priority: $Values<typeof Priority>,
  needsStableName: boolean,
  isEntry: boolean,
  isOptional: boolean,
  loc: ?InternalSourceLocation,
  env: Environment,
  meta: Meta,
  target: ?Target,
  sourceAssetId: ?string,
  sourcePath: ?ProjectPath,
  sourceAssetType?: ?string,
  resolveFrom: ?ProjectPath,
  symbols: ?Map<
    Symbol,
    {|
      local: Symbol,
      loc: ?InternalSourceLocation,
      isWeak: boolean,
      meta?: ?Meta,
    |},
  >,
  pipeline?: ?string,
|};

export const BundleBehavior = {
  inline: 0,
  isolated: 1,
};

export const BundleBehaviorNames: Array<
  $Keys<typeof BundleBehavior>,
> = Object.keys(BundleBehavior);

export type Asset = {|
  id: ContentKey,
  committed: boolean,
  hash: ?string,
  filePath: ProjectPath,
  query: ?QueryParameters,
  type: string,
  dependencies: Map<string, Dependency>,
  bundleBehavior: ?$Values<typeof BundleBehavior>,
  isBundleSplittable: boolean,
  isSource: boolean,
  env: Environment,
  meta: Meta,
  stats: Stats,
  contentKey: ?string,
  mapKey: ?string,
  outputHash: ?string,
  pipeline: ?string,
  astKey: ?string,
  astGenerator: ?ASTGenerator,
  symbols: ?Map<
    Symbol,
    {|local: Symbol, loc: ?InternalSourceLocation, meta?: ?Meta|},
  >,
  sideEffects: boolean,
  uniqueKey: ?string,
  configPath?: ProjectPath,
  plugin: ?PackageName,
  configKeyPath?: string,
|};

export type InternalGlob = ProjectPath;

export type InternalFile = {|
  +filePath: ProjectPath,
  +hash?: string,
|};

export type FileInvalidation = {|
  type: 'file',
  filePath: ProjectPath,
|};

export type EnvInvalidation = {|
  type: 'env',
  key: string,
|};

export type OptionInvalidation = {|
  type: 'option',
  key: string,
|};

export type RequestInvalidation =
  | FileInvalidation
  | EnvInvalidation
  | OptionInvalidation;

export type InternalFileInvalidation = {|
  filePath: ProjectPath,
|};

export type InternalGlobInvalidation = {|
  glob: InternalGlob,
|};

export type InternalFileAboveInvalidation = {|
  fileName: string,
  aboveFilePath: ProjectPath,
|};

export type InternalFileCreateInvalidation =
  | InternalFileInvalidation
  | InternalGlobInvalidation
  | InternalFileAboveInvalidation;

export type DevDepRequest = {|
  specifier: DependencySpecifier,
  resolveFrom: ProjectPath,
  hash: string,
  invalidateOnFileCreate?: Array<InternalFileCreateInvalidation>,
  invalidateOnFileChange?: Set<ProjectPath>,
  additionalInvalidations?: Array<{|
    specifier: DependencySpecifier,
    resolveFrom: ProjectPath,
  |}>,
|};

export type ParcelOptions = {|
  entries: Array<ProjectPath>,
  entryRoot: ProjectPath,
  config?: DependencySpecifier,
  defaultConfig?: DependencySpecifier,
  env: EnvMap,
  targets: ?(Array<string> | {+[string]: TargetDescriptor, ...}),

  shouldDisableCache: boolean,
  cacheDir: FilePath,
  mode: BuildMode,
  hmrOptions: ?HMROptions,
  shouldContentHash: boolean,
  serveOptions: ServerOptions | false,
  shouldBuildLazily: boolean,
  shouldAutoInstall: boolean,
  logLevel: LogLevel,
  projectRoot: FilePath,
  shouldProfile: boolean,
  shouldPatchConsole: boolean,
  detailedReport?: ?DetailedReportOptions,

  inputFS: FileSystem,
  outputFS: FileSystem,
  cache: Cache,
  packageManager: PackageManager,
  additionalReporters: Array<{|
    packageName: DependencySpecifier,
    resolveFrom: ProjectPath,
  |}>,

  instanceId: string,

  +defaultTargetOptions: {|
    +shouldOptimize: boolean,
    +shouldScopeHoist: boolean,
    +sourceMaps: boolean,
    +publicUrl: string,
    +distDir?: ProjectPath,
    +engines?: Engines,
  |},
|};

// forcing NodeId to be opaque as it should only be created once
export opaque type NodeId = number;
export function toNodeId(x: number): NodeId {
  return x;
}
export function fromNodeId(x: NodeId): number {
  return x;
}

export type ContentKey = string;

export type Edge<TEdgeType: string | null> = {|
  from: NodeId,
  to: NodeId,
  type: TEdgeType,
|};

export interface Node {
  id: ContentKey;
  +type: string;
  // $FlowFixMe
  value: any;
}

export type AssetNode = {|
  id: ContentKey,
  +type: 'asset',
  value: Asset,
  usedSymbols: Set<Symbol>,
  hasDeferred?: boolean,
  usedSymbolsDownDirty: boolean,
  usedSymbolsUpDirty: boolean,
  requested?: boolean,
|};

export type DependencyNode = {|
  id: ContentKey,
  type: 'dependency',
  value: Dependency,
  complete?: boolean,
  correspondingRequest?: string,
  deferred: boolean,
  /** dependency was deferred (= no used symbols (in immediate parents) & side-effect free) */
  hasDeferred?: boolean,
  usedSymbolsDown: Set<Symbol>,
  usedSymbolsUp: Set<Symbol>,
  usedSymbolsDownDirty: boolean,
  /** for the "up" pass, the parent asset needs to be updated */
  usedSymbolsUpDirtyUp: boolean,
  /** for the "up" pass, the dependency resolution asset needs to be updated */
  usedSymbolsUpDirtyDown: boolean,
  /** dependency was excluded (= no used symbols (globally) & side-effect free) */
  excluded: boolean,
|};

export type RootNode = {|id: ContentKey, +type: 'root', value: string | null|};

export type AssetRequestInput = {|
  name?: string, // AssetGraph name, needed so that different graphs can isolated requests since the results are not stored
  filePath: ProjectPath,
  env: Environment,
  isSource?: boolean,
  canDefer?: boolean,
  sideEffects?: boolean,
  code?: string,
  pipeline?: ?string,
  optionsRef: SharedReference,
  isURL?: boolean,
  query?: ?QueryParameters,
|};

export type AssetRequestResult = Array<Asset>;
// Asset group nodes are essentially used as placeholders for the results of an asset request
export type AssetGroup = $Rest<
  AssetRequestInput,
  {|optionsRef: SharedReference|},
>;
export type AssetGroupNode = {|
  id: ContentKey,
  +type: 'asset_group',
  value: AssetGroup,
  correspondingRequest?: string,
  /** this node was deferred (= no used symbols (in immediate parents) & side-effect free) */
  deferred?: boolean,
  hasDeferred?: boolean,
  usedSymbolsDownDirty: boolean,
|};

export type TransformationRequest = {|
  ...AssetGroup,
  invalidations: Array<RequestInvalidation>,
  invalidateReason: number,
  devDeps: Map<PackageName, string>,
  invalidDevDeps: Array<{|
    specifier: DependencySpecifier,
    resolveFrom: ProjectPath,
  |}>,
|};

export type DepPathRequestNode = {|
  id: ContentKey,
  +type: 'dep_path_request',
  value: Dependency,
|};

export type AssetRequestNode = {|
  id: ContentKey,
  +type: 'asset_request',
  value: AssetRequestInput,
|};

export type EntrySpecifierNode = {|
  id: ContentKey,
  +type: 'entry_specifier',
  value: ProjectPath,
  correspondingRequest?: string,
|};

export type Entry = {|
  filePath: ProjectPath,
  packagePath: ProjectPath,
  target?: string,
|};

export type EntryFileNode = {|
  id: ContentKey,
  +type: 'entry_file',
  value: Entry,
  correspondingRequest?: string,
|};

export type AssetGraphNode =
  | AssetGroupNode
  | AssetNode
  | DependencyNode
  | EntrySpecifierNode
  | EntryFileNode
  | RootNode;

export type BundleGraphNode =
  | AssetNode
  | DependencyNode
  | EntrySpecifierNode
  | EntryFileNode
  | RootNode
  | BundleGroupNode
  | BundleNode;

export type InternalDevDepOptions = {|
  specifier: DependencySpecifier,
  resolveFrom: ProjectPath,
  range?: ?SemverRange,
  invalidateParcelPlugin?: boolean,
|};

export type Config = {|
  id: string,
  isSource: boolean,
  searchPath: ProjectPath,
  env: Environment,
  resultHash: ?string,
  result: ConfigResult,
  invalidateOnFileChange: Set<ProjectPath>,
  invalidateOnFileCreate: Array<InternalFileCreateInvalidation>,
  invalidateOnOptionChange: Set<string>,
  devDeps: Array<InternalDevDepOptions>,
  shouldInvalidateOnStartup: boolean,
|};

export type EntryRequest = {|
  specifier: DependencySpecifier,
  result?: ProjectPath,
|};

export type EntryRequestNode = {|
  id: ContentKey,
  +type: 'entry_request',
  value: string,
|};

export type TargetRequestNode = {|
  id: ContentKey,
  +type: 'target_request',
  value: ProjectPath,
|};

export type CacheEntry = {|
  filePath: ProjectPath,
  env: Environment,
  hash: string,
  assets: Array<Asset>,
  // Initial assets, pre-post processing
  initialAssets: ?Array<Asset>,
|};

export type Bundle = {|
  id: ContentKey,
  publicId: ?string,
  hashReference: string,
  type: string,
  env: Environment,
  entryAssetIds: Array<ContentKey>,
  mainEntryId: ?ContentKey,
  isEntry: ?boolean,
  isInline: ?boolean,
  isSplittable: ?boolean,
  isPlaceholder?: boolean,
  target: Target,
  name: ?string,
  displayName: ?string,
  pipeline: ?string,
|};

export type BundleNode = {|
  id: ContentKey,
  +type: 'bundle',
  value: Bundle,
|};

export type BundleGroupNode = {|
  id: ContentKey,
  +type: 'bundle_group',
  value: BundleGroup,
|};

export type PackagedBundleInfo = {|
  filePath: ProjectPath,
  stats: Stats,
|};

export type TransformationOpts = {|
  request: AssetGroup,
  optionsRef: SharedReference,
  configCachePath: string,
|};

export type ValidationOpts = {|
  requests: AssetGroup[],
  optionsRef: SharedReference,
  configCachePath: string,
|};

export type ReportFn = (event: ReporterEvent) => void;<|MERGE_RESOLUTION|>--- conflicted
+++ resolved
@@ -16,11 +16,8 @@
   ReporterEvent,
   SemverRange,
   ServerOptions,
-<<<<<<< HEAD
-=======
   SourceLocation,
   SourceType,
->>>>>>> dfb179bd
   Stats,
   Symbol,
   TargetSourceMapOptions,
