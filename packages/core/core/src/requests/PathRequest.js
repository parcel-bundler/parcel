// @flow strict-local
import type {Diagnostic} from '@parcel/diagnostic';
import type {Async, QueryParameters} from '@parcel/types';
import type {StaticRunOpts, RunAPI} from '../RequestTracker';
import type {AssetGroup, Dependency, ParcelOptions} from '../types';
import type {ConfigAndCachePath} from './ParcelConfigRequest';

import ThrowableDiagnostic, {errorToDiagnostic} from '@parcel/diagnostic';
import {PluginLogger} from '@parcel/logger';
import {escapeMarkdown, relativePath} from '@parcel/utils';
import nullthrows from 'nullthrows';
import path from 'path';
import URL from 'url';
import querystring from 'querystring';
import {report} from '../ReporterRunner';
import PublicDependency from '../public/Dependency';
import PluginOptions from '../public/PluginOptions';
import ParcelConfig from '../ParcelConfig';
import createParcelConfigRequest, {
  getCachedParcelConfig,
} from './ParcelConfigRequest';

export type PathRequest = {|
  id: string,
  +type: 'path_request',
  run: RunOpts => Async<?AssetGroup>,
  input: PathRequestInput,
|};

export type PathRequestInput = {|
  dependency: Dependency,
  name: string,
|};

type RunOpts = {|
  input: PathRequestInput,
  ...StaticRunOpts<?AssetGroup>,
|};

const type = 'path_request';
const QUERY_PARAMS_REGEX = /^([^\t\r\n\v\f?]*)(\?.*)?/;

export default function createPathRequest(
  input: PathRequestInput,
): PathRequest {
  return {
    id: input.dependency.id + ':' + input.name,
    type,
    run,
    input,
  };
}

async function run({input, api, options}: RunOpts) {
  let configResult = nullthrows(
    await api.runRequest<null, ConfigAndCachePath>(createParcelConfigRequest()),
  );
  let config = getCachedParcelConfig(configResult, options);
  let resolverRunner = new ResolverRunner({
    options,
<<<<<<< HEAD
    config: new ParcelConfig(
      config,
      options.packageManager,
      options.inputFS,
      options.autoinstall,
    ),
    api,
=======
    config,
>>>>>>> 97a7bfee
  });
  let assetGroup = await resolverRunner.resolve(input.dependency);

  if (assetGroup != null) {
    api.invalidateOnFileDelete(assetGroup.filePath);
  }

  return assetGroup;
}

type ResolverRunnerOpts = {|
  config: ParcelConfig,
  options: ParcelOptions,
  api: RunAPI,
|};

export class ResolverRunner {
  config: ParcelConfig;
  options: ParcelOptions;
  pluginOptions: PluginOptions;
  api: RunAPI;

  constructor({config, options, api}: ResolverRunnerOpts) {
    this.config = config;
    this.options = options;
    this.pluginOptions = new PluginOptions(this.options);
    this.api = api;
  }

  async getThrowableDiagnostic(
    dependency: Dependency,
    message: string,
  ): Async<ThrowableDiagnostic> {
    let diagnostic: Diagnostic = {
      message,
      origin: '@parcel/core',
    };

    if (dependency.loc && dependency.sourcePath != null) {
      diagnostic.filePath = dependency.sourcePath;
      diagnostic.codeFrame = {
        code: await this.options.inputFS.readFile(
          dependency.sourcePath,
          'utf8',
        ),
        codeHighlights: dependency.loc
          ? [{start: dependency.loc.start, end: dependency.loc.end}]
          : [],
      };
    }

    return new ThrowableDiagnostic({diagnostic});
  }

  async resolve(dependency: Dependency): Promise<?AssetGroup> {
    let dep = new PublicDependency(dependency);
    report({
      type: 'buildProgress',
      phase: 'resolving',
      dependency: dep,
    });

    let resolvers = await this.config.getResolvers();

    let pipeline;
    let filePath;
    let query: ?QueryParameters;
    let validPipelines = new Set(this.config.getNamedPipelines());
    if (
      // Don't consider absolute paths. Absolute paths are only supported for entries,
      // and include e.g. `C:\` on Windows, conflicting with pipelines.
      !path.isAbsolute(dependency.moduleSpecifier) &&
      dependency.moduleSpecifier.includes(':')
    ) {
      [pipeline, filePath] = dependency.moduleSpecifier.split(':');
      if (!validPipelines.has(pipeline)) {
        if (dep.isURL) {
          // This may be a url protocol or scheme rather than a pipeline, such as
          // `url('http://example.com/foo.png')`
          return null;
        } else {
          throw await this.getThrowableDiagnostic(
            dependency,
            `Unknown pipeline: ${pipeline}.`,
          );
        }
      }
    } else {
      if (dependency.isURL && dependency.moduleSpecifier.startsWith('//')) {
        // A protocol-relative URL, e.g `url('//example.com/foo.png')`
        return null;
      }
      filePath = dependency.moduleSpecifier;
    }

    let queryPart = null;
    if (dependency.isURL) {
      let parsed = URL.parse(filePath);
      if (typeof parsed.pathname !== 'string') {
        throw await this.getThrowableDiagnostic(
          dependency,
          `Received URL without a pathname ${filePath}.`,
        );
      }
      filePath = decodeURIComponent(parsed.pathname);
      if (parsed.query != null) {
        queryPart = parsed.query;
      }
    } else {
      let matchesQuerystring = filePath.match(QUERY_PARAMS_REGEX);
      if (matchesQuerystring && matchesQuerystring[2] != null) {
        filePath = matchesQuerystring[1];
        queryPart = matchesQuerystring[2].substr(1);
      }
    }
    if (queryPart != null) {
      query = querystring.parse(queryPart);
    }

    let diagnostics: Array<Diagnostic> = [];
    for (let resolver of resolvers) {
      try {
        let result = await resolver.plugin.resolve({
          filePath,
          dependency: dep,
          options: this.pluginOptions,
          logger: new PluginLogger({origin: resolver.name}),
        });

        if (result) {
<<<<<<< HEAD
          if (result.invalidateOnFileCreate) {
            for (let file of result.invalidateOnFileCreate) {
              this.api.invalidateOnFileCreate(file);
            }
          }

          if (result.invalidateOnFileChange) {
            for (let filePath of result.invalidateOnFileChange) {
              this.api.invalidateOnFileUpdate(filePath);
              this.api.invalidateOnFileDelete(filePath);
            }
=======
          if (result.meta) {
            dependency.meta = {
              ...dependency.meta,
              ...result.meta,
            };
>>>>>>> 97a7bfee
          }

          if (result.isExcluded) {
            return null;
          }

          if (result.filePath != null) {
            return {
              canDefer: result.canDefer,
              filePath: result.filePath,
              query,
              sideEffects: result.sideEffects,
              code: result.code,
              env: dependency.env,
              pipeline: pipeline ?? dependency.pipeline,
              isURL: dependency.isURL,
            };
          }

          if (result.diagnostics) {
            if (Array.isArray(result.diagnostics)) {
              diagnostics.push(...result.diagnostics);
            } else {
              diagnostics.push(result.diagnostics);
            }
          }
        }
      } catch (e) {
        // Add error to error map, we'll append these to the standard error if we can't resolve the asset
        let errorDiagnostic = errorToDiagnostic(e, resolver.name);
        if (Array.isArray(errorDiagnostic)) {
          diagnostics.push(...errorDiagnostic);
        } else {
          diagnostics.push(errorDiagnostic);
        }

        break;
      }
    }

    if (dep.isOptional) {
      return null;
    }

    let resolveFrom = dependency.resolveFrom ?? dependency.sourcePath;
    let dir =
      resolveFrom != null
        ? escapeMarkdown(relativePath(this.options.projectRoot, resolveFrom))
        : '';

    let specifier = escapeMarkdown(dependency.moduleSpecifier || '');

    // $FlowFixMe because of the err.code assignment
    let err = await this.getThrowableDiagnostic(
      dependency,
      `Failed to resolve '${specifier}' ${dir ? `from '${dir}'` : ''}`,
    );

    // Merge diagnostics
    err.diagnostics.push(...diagnostics);
    err.code = 'MODULE_NOT_FOUND';

    throw err;
  }
}<|MERGE_RESOLUTION|>--- conflicted
+++ resolved
@@ -58,17 +58,7 @@
   let config = getCachedParcelConfig(configResult, options);
   let resolverRunner = new ResolverRunner({
     options,
-<<<<<<< HEAD
-    config: new ParcelConfig(
-      config,
-      options.packageManager,
-      options.inputFS,
-      options.autoinstall,
-    ),
-    api,
-=======
     config,
->>>>>>> 97a7bfee
   });
   let assetGroup = await resolverRunner.resolve(input.dependency);
 
@@ -199,7 +189,6 @@
         });
 
         if (result) {
-<<<<<<< HEAD
           if (result.invalidateOnFileCreate) {
             for (let file of result.invalidateOnFileCreate) {
               this.api.invalidateOnFileCreate(file);
@@ -211,13 +200,13 @@
               this.api.invalidateOnFileUpdate(filePath);
               this.api.invalidateOnFileDelete(filePath);
             }
-=======
+          }
+
           if (result.meta) {
             dependency.meta = {
               ...dependency.meta,
               ...result.meta,
             };
->>>>>>> 97a7bfee
           }
 
           if (result.isExcluded) {
