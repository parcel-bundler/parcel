// @flow strict-local
import type {Diagnostic} from '@parcel/diagnostic';
import type {
  Async,
  FileCreateInvalidation,
  FilePath,
  QueryParameters,
} from '@parcel/types';
import type {StaticRunOpts} from '../RequestTracker';
import type {AssetGroup, Dependency, ParcelOptions} from '../types';
import type {ConfigAndCachePath} from './ParcelConfigRequest';

import ThrowableDiagnostic, {errorToDiagnostic, md} from '@parcel/diagnostic';
import {PluginLogger} from '@parcel/logger';
import {relativePath} from '@parcel/utils';
import nullthrows from 'nullthrows';
import path from 'path';
import URL from 'url';
import querystring from 'querystring';
import {report} from '../ReporterRunner';
import PublicDependency from '../public/Dependency';
import PluginOptions from '../public/PluginOptions';
import ParcelConfig from '../ParcelConfig';
import createParcelConfigRequest, {
  getCachedParcelConfig,
} from './ParcelConfigRequest';
import {Priority} from '../types';

export type PathRequest = {|
  id: string,
  +type: 'path_request',
  run: RunOpts => Async<?AssetGroup>,
  input: PathRequestInput,
|};

export type PathRequestInput = {|
  dependency: Dependency,
  name: string,
|};

type RunOpts = {|
  input: PathRequestInput,
  ...StaticRunOpts,
|};

const type = 'path_request';
const QUERY_PARAMS_REGEX = /^([^\t\r\n\v\f?]*)(\?.*)?/;

export default function createPathRequest(
  input: PathRequestInput,
): PathRequest {
  return {
    id: input.dependency.id + ':' + input.name,
    type,
    run,
    input,
  };
}

async function run({input, api, options}: RunOpts) {
  let configResult = nullthrows(
    await api.runRequest<null, ConfigAndCachePath>(createParcelConfigRequest()),
  );
  let config = getCachedParcelConfig(configResult, options);
  let resolverRunner = new ResolverRunner({
    options,
    config,
  });
  let result = await resolverRunner.resolve(input.dependency);

  if (result != null) {
    if (result.invalidateOnFileCreate) {
      for (let file of result.invalidateOnFileCreate) {
        api.invalidateOnFileCreate(file);
      }
    }

    if (result.invalidateOnFileChange) {
      for (let filePath of result.invalidateOnFileChange) {
        api.invalidateOnFileUpdate(filePath);
        api.invalidateOnFileDelete(filePath);
      }
    }

    api.invalidateOnFileDelete(result.assetGroup.filePath);
    return result.assetGroup;
  }
}

type ResolverRunnerOpts = {|
  config: ParcelConfig,
  options: ParcelOptions,
|};

type ResolverResult = {|
  assetGroup: AssetGroup,
  invalidateOnFileCreate?: Array<FileCreateInvalidation>,
  invalidateOnFileChange?: Array<FilePath>,
|};

export class ResolverRunner {
  config: ParcelConfig;
  options: ParcelOptions;
  pluginOptions: PluginOptions;

  constructor({config, options}: ResolverRunnerOpts) {
    this.config = config;
    this.options = options;
    this.pluginOptions = new PluginOptions(this.options);
  }

  async getThrowableDiagnostic(
    dependency: Dependency,
    message: string,
  ): Async<ThrowableDiagnostic> {
    let diagnostic: Diagnostic = {
      message,
      origin: '@parcel/core',
    };

    if (dependency.loc && dependency.sourcePath != null) {
      diagnostic.filePath = dependency.sourcePath;
      diagnostic.codeFrame = {
        code: await this.options.inputFS.readFile(
          dependency.sourcePath,
          'utf8',
        ),
        codeHighlights: dependency.loc
          ? [{start: dependency.loc.start, end: dependency.loc.end}]
          : [],
      };
    }

    return new ThrowableDiagnostic({diagnostic});
  }

  async resolve(dependency: Dependency): Promise<?ResolverResult> {
    let dep = new PublicDependency(dependency);
    report({
      type: 'buildProgress',
      phase: 'resolving',
      dependency: dep,
    });

    let resolvers = await this.config.getResolvers();

    let pipeline;
    let filePath;
    let query: ?QueryParameters;
    let validPipelines = new Set(this.config.getNamedPipelines());
    if (
      // Don't consider absolute paths. Absolute paths are only supported for entries,
      // and include e.g. `C:\` on Windows, conflicting with pipelines.
      !path.isAbsolute(dependency.specifier) &&
      dependency.specifier.includes(':')
    ) {
<<<<<<< HEAD
      if (dependency.moduleSpecifier.startsWith('node:')) {
        filePath = dependency.moduleSpecifier;
      } else {
        [pipeline, filePath] = dependency.moduleSpecifier.split(':');
        if (!validPipelines.has(pipeline)) {
          if (dep.isURL) {
            // This may be a url protocol or scheme rather than a pipeline, such as
            // `url('http://example.com/foo.png')`
            return null;
          } else {
            throw await this.getThrowableDiagnostic(
              dependency,
              md`Unknown pipeline: ${pipeline}.`,
            );
          }
=======
      [pipeline, filePath] = dependency.specifier.split(':');
      if (!validPipelines.has(pipeline)) {
        if (dep.specifierType === 'url') {
          // This may be a url protocol or scheme rather than a pipeline, such as
          // `url('http://example.com/foo.png')`
          return null;
        } else {
          throw await this.getThrowableDiagnostic(
            dependency,
            md`Unknown pipeline: ${pipeline}.`,
          );
>>>>>>> ff6b7b4e
        }
      }
    } else {
      if (
        dep.specifierType === 'url' &&
        dependency.specifier.startsWith('//')
      ) {
        // A protocol-relative URL, e.g `url('//example.com/foo.png')`
        return null;
      }
      filePath = dependency.specifier;
    }

    let queryPart = null;
    if (dep.specifierType === 'url') {
      let parsed = URL.parse(filePath);
      if (typeof parsed.pathname !== 'string') {
        throw await this.getThrowableDiagnostic(
          dependency,
          md`Received URL without a pathname ${filePath}.`,
        );
      }
      filePath = decodeURIComponent(parsed.pathname);
      if (parsed.query != null) {
        queryPart = parsed.query;
      }
    } else {
      let matchesQuerystring = filePath.match(QUERY_PARAMS_REGEX);
      if (matchesQuerystring && matchesQuerystring[2] != null) {
        filePath = matchesQuerystring[1];
        queryPart = matchesQuerystring[2].substr(1);
      }
    }
    if (queryPart != null) {
      query = querystring.parse(queryPart);
    }

    let diagnostics: Array<Diagnostic> = [];
    for (let resolver of resolvers) {
      try {
        let result = await resolver.plugin.resolve({
          filePath,
          pipeline,
          dependency: dep,
          options: this.pluginOptions,
          logger: new PluginLogger({origin: resolver.name}),
        });

        if (result) {
          if (result.meta) {
            dependency.meta = {
              ...dependency.meta,
              ...result.meta,
            };
          }

          if (result.priority != null) {
            dependency.priority = Priority[result.priority];
          }

          if (result.isExcluded) {
            return null;
          }

          if (result.filePath != null) {
            return {
              assetGroup: {
                canDefer: result.canDefer,
                filePath: result.filePath,
                query,
                sideEffects: result.sideEffects,
                code: result.code,
                env: dependency.env,
                pipeline:
                  result.pipeline === undefined
                    ? pipeline ?? dependency.pipeline
                    : result.pipeline,
                isURL: dep.specifierType === 'url',
              },
              invalidateOnFileCreate: result.invalidateOnFileCreate,
              invalidateOnFileChange: result.invalidateOnFileChange,
            };
          }

          if (result.diagnostics) {
            let errorDiagnostic = errorToDiagnostic(
              new ThrowableDiagnostic({diagnostic: result.diagnostics}),
              {
                origin: resolver.name,
                filePath,
              },
            );
            diagnostics.push(...errorDiagnostic);
          }
        }
      } catch (e) {
        // Add error to error map, we'll append these to the standard error if we can't resolve the asset
        let errorDiagnostic = errorToDiagnostic(e, {
          origin: resolver.name,
          filePath,
        });
        if (Array.isArray(errorDiagnostic)) {
          diagnostics.push(...errorDiagnostic);
        } else {
          diagnostics.push(errorDiagnostic);
        }

        break;
      }
    }

    if (dep.isOptional) {
      return null;
    }

    let resolveFrom = dependency.resolveFrom ?? dependency.sourcePath;
    let dir =
      resolveFrom != null
        ? relativePath(this.options.projectRoot, resolveFrom)
        : '';

    // $FlowFixMe because of the err.code assignment
    let err = await this.getThrowableDiagnostic(
      dependency,
      md`Failed to resolve '${dependency.specifier}' ${
        dir ? `from '${dir}'` : ''
      }`,
    );

    // Merge diagnostics
    err.diagnostics.push(...diagnostics);
    err.code = 'MODULE_NOT_FOUND';

    throw err;
  }
}<|MERGE_RESOLUTION|>--- conflicted
+++ resolved
@@ -154,13 +154,12 @@
       !path.isAbsolute(dependency.specifier) &&
       dependency.specifier.includes(':')
     ) {
-<<<<<<< HEAD
-      if (dependency.moduleSpecifier.startsWith('node:')) {
-        filePath = dependency.moduleSpecifier;
+      if (dependency.specifier.startsWith('node:')) {
+        filePath = dependency.specifier;
       } else {
-        [pipeline, filePath] = dependency.moduleSpecifier.split(':');
+        [pipeline, filePath] = dependency.specifier.split(':');
         if (!validPipelines.has(pipeline)) {
-          if (dep.isURL) {
+          if (dep.specifierType === 'url') {
             // This may be a url protocol or scheme rather than a pipeline, such as
             // `url('http://example.com/foo.png')`
             return null;
@@ -170,19 +169,6 @@
               md`Unknown pipeline: ${pipeline}.`,
             );
           }
-=======
-      [pipeline, filePath] = dependency.specifier.split(':');
-      if (!validPipelines.has(pipeline)) {
-        if (dep.specifierType === 'url') {
-          // This may be a url protocol or scheme rather than a pipeline, such as
-          // `url('http://example.com/foo.png')`
-          return null;
-        } else {
-          throw await this.getThrowableDiagnostic(
-            dependency,
-            md`Unknown pipeline: ${pipeline}.`,
-          );
->>>>>>> ff6b7b4e
         }
       }
     } else {
