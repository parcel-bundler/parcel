// @flow strict-local

import type {FileSystem, FileOptions} from '@parcel/fs';
import type {ContentKey} from '@parcel/graph';
<<<<<<< HEAD
import type {Async, FilePath} from '@parcel/types';

import type {StaticRunOpts} from '../RequestTracker';
import type {Bundle, PackagedBundleInfo} from '../types';
=======
import type {Async, FilePath, Compressor} from '@parcel/types';

import type {RunAPI, StaticRunOpts} from '../RequestTracker';
import type {Bundle, PackagedBundleInfo, ParcelOptions} from '../types';
>>>>>>> 9b610f35
import type BundleGraph from '../BundleGraph';
import type {BundleInfo} from '../PackagerRunner';
import type {ConfigAndCachePath} from './ParcelConfigRequest';
import type {LoadedPlugin} from '../ParcelConfig';
import type {ProjectPath} from '../projectPath';

import {HASH_REF_PREFIX, HASH_REF_REGEX} from '../constants';
import nullthrows from 'nullthrows';
import path from 'path';
import {NamedBundle} from '../public/Bundle';
import {TapStream} from '@parcel/utils';
import {Readable, Transform, pipeline} from 'stream';
import {
  fromProjectPath,
  fromProjectPathRelative,
  toProjectPath,
  joinProjectPath,
  toProjectPathUnsafe,
} from '../projectPath';
import createParcelConfigRequest, {
  getCachedParcelConfig,
} from './ParcelConfigRequest';
import PluginOptions from '../public/PluginOptions';
import {PluginLogger} from '@parcel/logger';
import {
  getDevDepRequests,
  invalidateDevDeps,
  createDevDependency,
  runDevDepRequest,
} from './DevDepRequest';
import ParcelConfig from '../ParcelConfig';
import ThrowableDiagnostic, {errorToDiagnostic} from '@parcel/diagnostic';

const BOUNDARY_LENGTH = HASH_REF_PREFIX.length + 32 - 1;

type WriteBundleRequestInput = {|
  bundleGraph: BundleGraph,
  bundle: Bundle,
  info: BundleInfo,
  hashRefToNameHash: Map<string, string>,
|};

type RunInput = {|
  input: WriteBundleRequestInput,
  ...StaticRunOpts,
|};

export type WriteBundleRequest = {|
  id: ContentKey,
  +type: 'write_bundle_request',
  run: RunInput => Async<PackagedBundleInfo>,
  input: WriteBundleRequestInput,
|};

/**
 * Writes a bundle to the dist directory, replacing hash references with the final content hashes.
 */
export default function createWriteBundleRequest(
  input: WriteBundleRequestInput,
): WriteBundleRequest {
  let nameHash = nullthrows(
    input.hashRefToNameHash.get(input.bundle.hashReference),
  );
  return {
    id: `${input.bundle.id}:${input.info.hash}:${nameHash}`,
    type: 'write_bundle_request',
    run,
    input,
  };
}

async function run({input, options, api}: RunInput) {
  let {bundleGraph, bundle, info, hashRefToNameHash} = input;
  let {inputFS, outputFS} = options;
  let name = nullthrows(bundle.name);
  let thisHashReference = bundle.hashReference;

  if (info.type !== bundle.type) {
    name = name.slice(0, -path.extname(name).length) + '.' + info.type;
  }

  if (name.includes(thisHashReference)) {
    let thisNameHash = nullthrows(hashRefToNameHash.get(thisHashReference));
    name = name.replace(thisHashReference, thisNameHash);
  }

  let filePath = joinProjectPath(bundle.target.distDir, name);

  // Watch the bundle and source map for deletion.
  // Also watch the dist dir because invalidateOnFileDelete does not currently
  // invalidate when a parent directory is deleted.
  // TODO: do we want to also watch for file edits?
  api.invalidateOnFileDelete(bundle.target.distDir);
  api.invalidateOnFileDelete(filePath);

  let cacheKeys = info.cacheKeys;
  let mapKey = cacheKeys.map;
  let fullPath = fromProjectPath(options.projectRoot, filePath);
  if (mapKey && bundle.env.sourceMap && !bundle.env.sourceMap.inline) {
    api.invalidateOnFileDelete(
      toProjectPath(options.projectRoot, fullPath + '.map'),
    );
  }

  let dir = path.dirname(fullPath);
  await outputFS.mkdirp(dir); // ? Got rid of dist exists, is this an expensive operation

  // Use the file mode from the entry asset as the file mode for the bundle.
  // Don't do this for browser builds, as the executable bit in particular is unnecessary.
  let publicBundle = NamedBundle.get(bundle, bundleGraph, options);
  let mainEntry = publicBundle.getMainEntry();
  let writeOptions =
    publicBundle.env.isBrowser() || !mainEntry
      ? undefined
      : {
          mode: (await inputFS.stat(mainEntry.filePath)).mode,
        };
  let contentStream = options.cache.getStream(cacheKeys.content);
  let size = 0;
  contentStream = contentStream.pipe(
    new TapStream(buf => {
      size += buf.length;
    }),
  );

  let configResult = nullthrows(
    await api.runRequest<null, ConfigAndCachePath>(createParcelConfigRequest()),
  );
  let config = getCachedParcelConfig(configResult, options);

  let {devDeps, invalidDevDeps} = await getDevDepRequests(api);
  invalidateDevDeps(invalidDevDeps, options, config);

  await writeFiles(
    contentStream,
    info,
    hashRefToNameHash,
    options,
    config,
    outputFS,
    filePath,
    writeOptions,
    devDeps,
    api,
  );

  if (
    mapKey &&
    bundle.env.sourceMap &&
    !bundle.env.sourceMap.inline &&
    (await options.cache.has(mapKey))
  ) {
    await writeFiles(
      options.cache.getStream(mapKey),
      info,
      hashRefToNameHash,
      options,
      config,
      outputFS,
      toProjectPathUnsafe(fromProjectPathRelative(filePath) + '.map'),
      writeOptions,
      devDeps,
      api,
    );
  }

  let res = {
    filePath,
    stats: {
      size,
      time: info.time ?? 0,
    },
  };

  api.storeResult(res);
  return res;
}

async function writeFiles(
  inputStream: stream$Readable,
  info: BundleInfo,
  hashRefToNameHash: Map<string, string>,
  options: ParcelOptions,
  config: ParcelConfig,
  outputFS: FileSystem,
  filePath: ProjectPath,
  writeOptions: ?FileOptions,
  devDeps: Map<string, string>,
  api: RunAPI,
) {
  let compressors = await config.getCompressors(
    fromProjectPathRelative(filePath),
  );
  let fullPath = fromProjectPath(options.projectRoot, filePath);

  let stream = info.hashReferences.length
    ? inputStream.pipe(replaceStream(hashRefToNameHash))
    : inputStream;

  let promises = [];
  for (let compressor of compressors) {
    promises.push(
      runCompressor(
        compressor,
        cloneStream(stream),
        options,
        outputFS,
        fullPath,
        writeOptions,
        devDeps,
        api,
      ),
    );
  }

  await Promise.all(promises);
}

async function runCompressor(
  compressor: LoadedPlugin<Compressor>,
  stream: stream$Readable,
  options: ParcelOptions,
  outputFS: FileSystem,
  filePath: FilePath,
  writeOptions: ?FileOptions,
  devDeps: Map<string, string>,
  api: RunAPI,
) {
  try {
    let res = await compressor.plugin.compress({
      stream,
      options: new PluginOptions(options),
      logger: new PluginLogger({origin: compressor.name}),
    });

    await new Promise((resolve, reject) =>
      pipeline(
        res.stream,
        outputFS.createWriteStream(
          filePath + (res.type != null ? '.' + res.type : ''),
          writeOptions,
        ),
        err => {
          if (err) reject(err);
          else resolve();
        },
      ),
    );
  } catch (err) {
    throw new ThrowableDiagnostic({
      diagnostic: errorToDiagnostic(err, {
        origin: compressor.name,
      }),
    });
  } finally {
    // Add dev deps for compressor plugins AFTER running them, to account for lazy require().
    let devDepRequest = await createDevDependency(
      {
        specifier: compressor.name,
        resolveFrom: compressor.resolveFrom,
      },
      devDeps,
      options,
    );
    await runDevDepRequest(api, devDepRequest);
  }
}

function replaceStream(hashRefToNameHash) {
  let boundaryStr = '';
  return new Transform({
    transform(chunk, encoding, cb) {
      let str = boundaryStr + chunk.toString();
      let replaced = str.replace(HASH_REF_REGEX, match => {
        return hashRefToNameHash.get(match) || match;
      });
      boundaryStr = replaced.slice(replaced.length - BOUNDARY_LENGTH);
      let strUpToBoundary = replaced.slice(
        0,
        replaced.length - BOUNDARY_LENGTH,
      );
      cb(null, strUpToBoundary);
    },

    flush(cb) {
      cb(null, boundaryStr);
    },
  });
}

function cloneStream(readable) {
  let res = new Readable();
  // $FlowFixMe
  res._read = () => {};
  readable.on('data', chunk => res.push(chunk));
  readable.on('end', () => res.push(null));
  readable.on('error', err => res.emit('error', err));
  return res;
}<|MERGE_RESOLUTION|>--- conflicted
+++ resolved
@@ -2,17 +2,10 @@
 
 import type {FileSystem, FileOptions} from '@parcel/fs';
 import type {ContentKey} from '@parcel/graph';
-<<<<<<< HEAD
-import type {Async, FilePath} from '@parcel/types';
-
-import type {StaticRunOpts} from '../RequestTracker';
-import type {Bundle, PackagedBundleInfo} from '../types';
-=======
 import type {Async, FilePath, Compressor} from '@parcel/types';
 
 import type {RunAPI, StaticRunOpts} from '../RequestTracker';
 import type {Bundle, PackagedBundleInfo, ParcelOptions} from '../types';
->>>>>>> 9b610f35
 import type BundleGraph from '../BundleGraph';
 import type {BundleInfo} from '../PackagerRunner';
 import type {ConfigAndCachePath} from './ParcelConfigRequest';
