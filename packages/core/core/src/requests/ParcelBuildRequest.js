// @flow strict-local

import type {Async} from '@parcel/types';
import type {SharedReference} from '@parcel/workers';
import type {AbortSignal} from 'abortcontroller-polyfill/dist/cjs-ponyfill';
import type {ContentKey} from '@parcel/graph';
import type {AssetAddr} from '@parcel/rust';

import type {StaticRunOpts} from '../RequestTracker';
import type {AssetGroup, PackagedBundleInfo} from '../types';
import type BundleGraph from '../BundleGraph';

import createBundleGraphRequest, {
  type BundleGraphResult,
} from './BundleGraphRequest';
import createWriteBundlesRequest from './WriteBundlesRequest';
import {assertSignalNotAborted} from '../utils';
import dumpGraphToGraphViz from '../dumpGraphToGraphViz';
import {bundleGraphEdgeTypes} from '../BundleGraph';
import {report} from '../ReporterRunner';
import IBundleGraph from '../public/BundleGraph';
import {NamedBundle} from '../public/Bundle';
import {assetFromValue} from '../public/Asset';
import {readCachedString, Asset as DbAsset} from '@parcel/rust';

import {tracer} from '@parcel/profiler';
import {requestTypes} from '../RequestTracker';

type ParcelBuildRequestInput = {|
  optionsRef: SharedReference,
  requestedAssetIds: Set<ContentKey>,
  signal?: AbortSignal,
|};

type ParcelBuildRequestResult = {|
  bundleGraph: BundleGraph,
  bundleInfo: Map<string, PackagedBundleInfo>,
  changedAssets: Map<AssetAddr, AssetAddr>,
  assetRequests: Array<AssetGroup>,
|};

type RunInput<TResult> = {|
  input: ParcelBuildRequestInput,
  ...StaticRunOpts<TResult>,
|};

export type ParcelBuildRequest = {|
<<<<<<< HEAD
  id: string,
  +type: 'parcel_build_request',
=======
  id: ContentKey,
  +type: typeof requestTypes.parcel_build_request,
>>>>>>> cf5e1293
  run: (RunInput<ParcelBuildRequestResult>) => Async<ParcelBuildRequestResult>,
  input: ParcelBuildRequestInput,
|};

export default function createParcelBuildRequest(
  input: ParcelBuildRequestInput,
): ParcelBuildRequest {
  return {
    type: requestTypes.parcel_build_request,
    id: 'parcel_build_request',
    run,
    input,
  };
}

async function run({input, api, options}) {
  let {optionsRef, requestedAssetIds, signal} = input;

  let bundleGraphRequest = createBundleGraphRequest({
    optionsRef,
    requestedAssetIds,
    signal,
  });

  let {bundleGraph, changedAssets, assetRequests}: BundleGraphResult =
    await api.runRequest(bundleGraphRequest, {
      force: options.shouldBuildLazily && requestedAssetIds.size > 0,
    });

  dumpGraphToGraphViz(
    options.db,
    // $FlowFixMe Added in Flow 0.121.0 upgrade in #4381 (Windows only)
    bundleGraph._graph,
    'BundleGraph',
    bundleGraphEdgeTypes,
  );

  await report({
    type: 'buildProgress',
    phase: 'bundled',
    bundleGraph: new IBundleGraph(
      bundleGraph,
      (bundle, bundleGraph, options) =>
        NamedBundle.get(bundle, bundleGraph, options),
      options,
    ),
    changedAssets: new Map(
      Array.from(changedAssets).map(([id, asset]) => [
        readCachedString(options.db, DbAsset.get(options.db, id).id),
        assetFromValue(asset, options, bundleGraph),
      ]),
    ),
  });

  let packagingMeasurement = tracer.createMeasurement('packaging');
  let writeBundlesRequest = createWriteBundlesRequest({
    bundleGraph,
    optionsRef,
  });

  let bundleInfo = await api.runRequest(writeBundlesRequest);
  packagingMeasurement && packagingMeasurement.end();
  assertSignalNotAborted(signal);

  return {bundleGraph, bundleInfo, changedAssets, assetRequests};
}<|MERGE_RESOLUTION|>--- conflicted
+++ resolved
@@ -45,13 +45,8 @@
 |};
 
 export type ParcelBuildRequest = {|
-<<<<<<< HEAD
   id: string,
-  +type: 'parcel_build_request',
-=======
-  id: ContentKey,
   +type: typeof requestTypes.parcel_build_request,
->>>>>>> cf5e1293
   run: (RunInput<ParcelBuildRequestResult>) => Async<ParcelBuildRequestResult>,
   input: ParcelBuildRequestInput,
 |};
