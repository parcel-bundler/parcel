--- conflicted
+++ resolved
@@ -18,11 +18,8 @@
 import createParcelConfigRequest from './ParcelConfigRequest';
 import {runDevDepRequest} from './DevDepRequest';
 import {runConfigRequest} from './ConfigRequest';
-<<<<<<< HEAD
 import {fromProjectPathRelative} from '../projectPath';
-=======
 import {report} from '../ReporterRunner';
->>>>>>> ff6b7b4e
 
 type RunInput = {|
   input: AssetRequestInput,
@@ -106,14 +103,10 @@
     devDeps: new Map(
       [...previousDevDepRequests.entries()]
         .filter(([id]) => api.canSkipSubrequest(id))
-<<<<<<< HEAD
         .map(([, req]) => [
-          `${req.moduleSpecifier}:${fromProjectPathRelative(req.resolveFrom)}`,
+          `${req.specifier}:${fromProjectPathRelative(req.resolveFrom)}`,
           req.hash,
         ]),
-=======
-        .map(([, req]) => [`${req.specifier}:${req.resolveFrom}`, req.hash]),
->>>>>>> ff6b7b4e
     ),
     invalidDevDeps: await Promise.all(
       [...previousDevDepRequests.entries()]
