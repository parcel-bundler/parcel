// @flow
import type {
  Async,
  Config as IConfig,
  PluginOptions as IPluginOptions,
} from '@parcel/types';
import type {
  Config,
  ParcelOptions,
  InternalFileCreateInvalidation,
} from '../types';
import type {LoadedPlugin} from '../ParcelConfig';
import type {RunAPI} from '../RequestTracker';
import type {ProjectPath} from '../projectPath';

import {serializeRaw} from '../serializer.js';
import {PluginLogger} from '@parcel/logger';
import PluginOptions from '../public/PluginOptions';
import ThrowableDiagnostic, {errorToDiagnostic} from '@parcel/diagnostic';
import PublicConfig from '../public/Config';
import {optionsProxy} from '../utils';
import {getInvalidationHash} from '../assetUtils';
import {Hash} from '@parcel/hash';

export type PluginWithLoadConfig = {
  loadConfig?: ({|
    config: IConfig,
    options: IPluginOptions,
    logger: PluginLogger,
  |}) => Async<void>,
  ...
};

export type ConfigRequest = {
  id: string,
<<<<<<< HEAD
  includedFiles: Set<ProjectPath>,
  invalidateOnFileCreate: Array<InternalFileCreateInvalidation>,
=======
  invalidateOnFileChange: Set<FilePath>,
  invalidateOnFileCreate: Array<FileCreateInvalidation>,
>>>>>>> ff6b7b4e
  invalidateOnOptionChange: Set<string>,
  shouldInvalidateOnStartup: boolean,
  ...
};

export async function loadPluginConfig<T: PluginWithLoadConfig>(
  loadedPlugin: LoadedPlugin<T>,
  config: Config,
  options: ParcelOptions,
): Promise<void> {
  let loadConfig = loadedPlugin.plugin.loadConfig;
  if (!loadConfig) {
    return;
  }

  try {
    await loadConfig({
      config: new PublicConfig(config, options),
      options: new PluginOptions(
        optionsProxy(options, option => {
          config.invalidateOnOptionChange.add(option);
        }),
      ),
      logger: new PluginLogger({origin: loadedPlugin.name}),
    });
  } catch (e) {
    throw new ThrowableDiagnostic({
      diagnostic: errorToDiagnostic(e, {
        origin: loadedPlugin.name,
      }),
    });
  }
}

export async function runConfigRequest(
  api: RunAPI,
  configRequest: ConfigRequest,
) {
  let {
    invalidateOnFileChange,
    invalidateOnFileCreate,
    invalidateOnOptionChange,
    shouldInvalidateOnStartup,
  } = configRequest;

  // If there are no invalidations, then no need to create a node.
  if (
    invalidateOnFileChange.size === 0 &&
    invalidateOnFileCreate.length === 0 &&
    invalidateOnOptionChange.size === 0 &&
    !shouldInvalidateOnStartup
  ) {
    return;
  }

  await api.runRequest<null, void>({
    id: 'config_request:' + configRequest.id,
    type: 'config_request',
    run: ({api}) => {
      for (let filePath of invalidateOnFileChange) {
        api.invalidateOnFileUpdate(filePath);
        api.invalidateOnFileDelete(filePath);
      }

      for (let invalidation of invalidateOnFileCreate) {
        api.invalidateOnFileCreate(invalidation);
      }

      for (let option of invalidateOnOptionChange) {
        api.invalidateOnOptionChange(option);
      }

      if (shouldInvalidateOnStartup) {
        api.invalidateOnStartup();
      }
    },
    input: null,
  });
}

export async function getConfigHash(
  config: Config,
  pluginName: string,
  options: ParcelOptions,
): Promise<string> {
  if (config.result == null) {
    return '';
  }

  let hash = new Hash();
  hash.writeString(config.id);

  // If there is no result hash set by the transformer, default to hashing the included
  // files if any, otherwise try to hash the config result itself.
  if (config.resultHash == null) {
    if (config.invalidateOnFileChange.size > 0) {
      hash.writeString(
        await getInvalidationHash(
          [...config.invalidateOnFileChange].map(filePath => ({
            type: 'file',
            filePath,
          })),
          options,
        ),
      );
    } else if (config.result != null) {
      try {
        hash.writeBuffer(serializeRaw(config.result));
      } catch (err) {
        throw new ThrowableDiagnostic({
          diagnostic: {
            message:
              'Config result is not hashable because it contains non-serializable objects. Please use config.setResultHash to set the hash manually.',
            origin: pluginName,
          },
        });
      }
    }
  } else {
    hash.writeString(config.resultHash ?? '');
  }

  return hash.finish();
}

export function getConfigRequests(
  configs: Array<Config>,
): Array<ConfigRequest> {
  return configs
    .filter(config => {
      // No need to send to the graph if there are no invalidations.
      return (
        config.invalidateOnFileChange.size > 0 ||
        config.invalidateOnFileCreate.length > 0 ||
        config.invalidateOnOptionChange.size > 0 ||
        config.shouldInvalidateOnStartup
      );
    })
    .map(config => ({
      id: config.id,
      invalidateOnFileChange: config.invalidateOnFileChange,
      invalidateOnFileCreate: config.invalidateOnFileCreate,
      invalidateOnOptionChange: config.invalidateOnOptionChange,
      shouldInvalidateOnStartup: config.shouldInvalidateOnStartup,
    }));
}<|MERGE_RESOLUTION|>--- conflicted
+++ resolved
@@ -33,13 +33,8 @@
 
 export type ConfigRequest = {
   id: string,
-<<<<<<< HEAD
-  includedFiles: Set<ProjectPath>,
+  invalidateOnFileChange: Set<ProjectPath>,
   invalidateOnFileCreate: Array<InternalFileCreateInvalidation>,
-=======
-  invalidateOnFileChange: Set<FilePath>,
-  invalidateOnFileCreate: Array<FileCreateInvalidation>,
->>>>>>> ff6b7b4e
   invalidateOnOptionChange: Set<string>,
   shouldInvalidateOnStartup: boolean,
   ...
