--- conflicted
+++ resolved
@@ -35,10 +35,7 @@
 import {optionsProxy} from '../utils';
 import ParcelConfig from '../ParcelConfig';
 import {createBuildCache} from '../buildCache';
-<<<<<<< HEAD
 import {toProjectPath} from '../projectPath';
-=======
->>>>>>> ff6b7b4e
 
 type ConfigMap<K, V> = {[K]: V, ...};
 
