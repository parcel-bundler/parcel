// @flow strict-local

import type {Async, Bundle as IBundle, Namer} from '@parcel/types';
import type {SharedReference} from '@parcel/workers';
import type ParcelConfig, {LoadedPlugin} from '../ParcelConfig';
import type {StaticRunOpts, RunAPI} from '../RequestTracker';
import type {
  Asset,
  AssetGroup,
  Bundle as InternalBundle,
  Config,
  DevDepRequest,
  ParcelOptions,
} from '../types';
import type {ConfigAndCachePath} from './ParcelConfigRequest';
import type {AbortSignal} from 'abortcontroller-polyfill/dist/cjs-ponyfill';

import invariant from 'assert';
import assert from 'assert';
import nullthrows from 'nullthrows';
import {PluginLogger} from '@parcel/logger';
import ThrowableDiagnostic, {errorToDiagnostic} from '@parcel/diagnostic';
import AssetGraph from '../AssetGraph';
import BundleGraph from '../public/BundleGraph';
import InternalBundleGraph, {bundleGraphEdgeTypes} from '../BundleGraph';
import MutableBundleGraph from '../public/MutableBundleGraph';
import {Bundle, NamedBundle} from '../public/Bundle';
import {report} from '../ReporterRunner';
import dumpGraphToGraphViz from '../dumpGraphToGraphViz';
import {unique} from '@parcel/utils';
import {hashString} from '@parcel/hash';
import PluginOptions from '../public/PluginOptions';
import applyRuntimes from '../applyRuntimes';
import {PARCEL_VERSION, OPTION_CHANGE} from '../constants';
import {assertSignalNotAborted, optionsProxy} from '../utils';
import createParcelConfigRequest, {
  getCachedParcelConfig,
} from './ParcelConfigRequest';
import {
  createDevDependency,
  getDevDepRequests,
  invalidateDevDeps,
  runDevDepRequest,
} from './DevDepRequest';
import {createConfig} from '../InternalConfig';
import {
  loadPluginConfig,
  runConfigRequest,
  type PluginWithLoadConfig,
} from './ConfigRequest';
<<<<<<< HEAD
import {deserializeToCache} from '../serializer';
=======
import {cacheSerializedObject} from '../serializer';
>>>>>>> c4a898c0
import {
  joinProjectPath,
  fromProjectPathRelative,
  toProjectPathUnsafe,
} from '../projectPath';
import createAssetGraphRequest from './AssetGraphRequest';

type BundleGraphRequestInput = {|
  requestedAssetIds: Set<string>,
  signal?: AbortSignal,
  optionsRef: SharedReference,
|};

type BundleGraphRequestResult = {|
  bundleGraph: InternalBundleGraph,
|};

type RunInput = {|
  input: BundleGraphRequestInput,
  ...StaticRunOpts,
|};

type BundleGraphResult = {|
  bundleGraph: InternalBundleGraph,
  changedAssets: Map<string, Asset>,
  assetRequests: Array<AssetGroup>,
|};

type BundleGraphRequest = {|
  id: string,
  +type: 'bundle_graph_request',
  run: RunInput => Async<BundleGraphResult>,
  input: BundleGraphRequestInput,
|};

export default function createBundleGraphRequest(
  input: BundleGraphRequestInput,
): BundleGraphRequest {
  return {
    type: 'bundle_graph_request',
    id: 'BundleGraph',
    run: async input => {
      let {options, api, invalidateReason} = input;
      let {optionsRef, requestedAssetIds, signal} = input.input;
      let request = createAssetGraphRequest({
        name: 'Main',
        entries: options.entries,
        optionsRef,
        shouldBuildLazily: options.shouldBuildLazily,
        requestedAssetIds,
      });
      let {assetGraph, changedAssets, assetRequests} = await api.runRequest(
        request,
        {
          force: options.shouldBuildLazily && requestedAssetIds.size > 0,
        },
      );

      assertSignalNotAborted(signal);

      // If any subrequests are invalid (e.g. dev dep requests or config requests),
      // bail on incremental bundling. We also need to invalidate for option changes,
      // which are hoisted to direct invalidations on the bundle graph request.
      let subRequestsInvalid =
        Boolean(invalidateReason & OPTION_CHANGE) ||
        input.api
          .getSubRequests()
          .some(req => !input.api.canSkipSubrequest(req.id));

      if (subRequestsInvalid) {
        assetGraph.safeToIncrementallyBundle = false;
      }

      let configResult = nullthrows(
        await input.api.runRequest<null, ConfigAndCachePath>(
          createParcelConfigRequest(),
        ),
      );

      assertSignalNotAborted(signal);

      let parcelConfig = getCachedParcelConfig(configResult, input.options);
      let {devDeps, invalidDevDeps} = await getDevDepRequests(input.api);
      invalidateDevDeps(invalidDevDeps, input.options, parcelConfig);

      let builder = new BundlerRunner(input, parcelConfig, devDeps);
      let res: BundleGraphResult = await builder.bundle({
        graph: assetGraph,
        changedAssets: changedAssets,
        assetRequests,
      });

      for (let [id, asset] of changedAssets) {
        res.changedAssets.set(id, asset);
      }

      dumpGraphToGraphViz(
        // $FlowFixMe Added in Flow 0.121.0 upgrade in #4381 (Windows only)
        res.bundleGraph._graph,
        'BundleGraph',
        bundleGraphEdgeTypes,
      );

      return res;
    },
    input,
  };
}

class BundlerRunner {
  options: ParcelOptions;
  optionsRef: SharedReference;
  config: ParcelConfig;
  pluginOptions: PluginOptions;
  api: RunAPI;
  previousDevDeps: Map<string, string>;
  devDepRequests: Map<string, DevDepRequest>;
  configs: Map<string, Config>;
  cacheKey: string;

  constructor(
    {input, api, options}: RunInput,
    config: ParcelConfig,
    previousDevDeps: Map<string, string>,
  ) {
    this.options = options;
    this.api = api;
    this.optionsRef = input.optionsRef;
    this.config = config;
    this.previousDevDeps = previousDevDeps;
    this.devDepRequests = new Map();
    this.configs = new Map();
    this.pluginOptions = new PluginOptions(
      optionsProxy(this.options, api.invalidateOnOptionChange),
    );
    this.cacheKey = hashString(
      `${PARCEL_VERSION}:BundleGraph:${JSON.stringify(options.entries) ?? ''}${
        options.mode
      }`,
    );
  }

  async loadConfigs() {
    // Load all configs up front so we can use them in the cache key
    let bundler = await this.config.getBundler();
    await this.loadConfig(bundler);

    let namers = await this.config.getNamers();
    for (let namer of namers) {
      await this.loadConfig(namer);
    }

    let runtimes = await this.config.getRuntimes();
    for (let runtime of runtimes) {
      await this.loadConfig(runtime);
    }
  }

  async loadConfig<T: PluginWithLoadConfig>(plugin: LoadedPlugin<T>) {
    let config = createConfig({
      plugin: plugin.name,
      searchPath: toProjectPathUnsafe('index'),
    });

    await loadPluginConfig(plugin, config, this.options);
    await runConfigRequest(this.api, config);
    for (let devDep of config.devDeps) {
      let devDepRequest = await createDevDependency(
        devDep,
        this.previousDevDeps,
        this.options,
      );
      await this.runDevDepRequest(devDepRequest);
    }

    this.configs.set(plugin.name, config);
  }

  async runDevDepRequest(devDepRequest: DevDepRequest) {
    let {specifier, resolveFrom} = devDepRequest;
    let key = `${specifier}:${fromProjectPathRelative(resolveFrom)}`;
    this.devDepRequests.set(key, devDepRequest);
    await runDevDepRequest(this.api, devDepRequest);
  }

  async bundle({
    graph,
    changedAssets,
    assetRequests,
  }: {|
    graph: AssetGraph,
    changedAssets: Map<string, Asset>,
    assetRequests: Array<AssetGroup>,
  |}): Promise<BundleGraphResult> {
    report({
      type: 'buildProgress',
      phase: 'bundling',
    });

    await this.loadConfigs();

    let plugin = await this.config.getBundler();
    let {plugin: bundler, name, resolveFrom} = plugin;

    // if a previous asset graph hash is passed in, check if the bundle graph is also available
    let previousBundleGraphResult: ?BundleGraphRequestResult;
    if (graph.safeToIncrementallyBundle) {
      try {
        previousBundleGraphResult = await this.api.getPreviousResult();
      } catch {
        // if the bundle graph had an error or was removed, don't fail the build
      }
    }
    if (previousBundleGraphResult == null) {
      graph.safeToIncrementallyBundle = false;
    }

    let internalBundleGraph;

    let logger = new PluginLogger({origin: name});

    try {
      if (previousBundleGraphResult) {
        internalBundleGraph = previousBundleGraphResult.bundleGraph;
        for (let changedAsset of changedAssets.values()) {
          internalBundleGraph.updateAsset(changedAsset);
        }
      } else {
        internalBundleGraph = InternalBundleGraph.fromAssetGraph(graph);
        invariant(internalBundleGraph != null); // ensures the graph was created

        await dumpGraphToGraphViz(
          // $FlowFixMe
          internalBundleGraph._graph,
          'before_bundle',
          bundleGraphEdgeTypes,
        );
        let mutableBundleGraph = new MutableBundleGraph(
          internalBundleGraph,
          this.options,
        );

        // this the normal bundle workflow (bundle, optimizing, run-times, naming)
        await bundler.bundle({
          bundleGraph: mutableBundleGraph,
          config: this.configs.get(plugin.name)?.result,
          options: this.pluginOptions,
          logger,
        });

        if (this.pluginOptions.mode === 'production') {
          try {
            await bundler.optimize({
              bundleGraph: mutableBundleGraph,
              config: this.configs.get(plugin.name)?.result,
              options: this.pluginOptions,
              logger,
            });
          } catch (e) {
            throw new ThrowableDiagnostic({
              diagnostic: errorToDiagnostic(e, {
                origin: plugin.name,
              }),
            });
          } finally {
            await dumpGraphToGraphViz(
              // $FlowFixMe[incompatible-call]
              internalBundleGraph._graph,
              'after_optimize',
            );
          }
        }

        // Add dev dependency for the bundler. This must be done AFTER running it due to
        // the potential for lazy require() that aren't executed until the request runs.
        let devDepRequest = await createDevDependency(
          {
            specifier: name,
            resolveFrom,
          },
          this.previousDevDeps,
          this.options,
        );
        await this.runDevDepRequest(devDepRequest);
      }
    } catch (e) {
      throw new ThrowableDiagnostic({
        diagnostic: errorToDiagnostic(e, {
          origin: name,
        }),
      });
    } finally {
      invariant(internalBundleGraph != null); // ensures the graph was created
      await dumpGraphToGraphViz(
        // $FlowFixMe[incompatible-call]
        internalBundleGraph._graph,
        'after_bundle',
        bundleGraphEdgeTypes,
      );
    }

    let changedRuntimes = new Map();
    if (!previousBundleGraphResult) {
      await this.nameBundles(internalBundleGraph);

      changedRuntimes = await applyRuntimes({
        bundleGraph: internalBundleGraph,
        api: this.api,
        config: this.config,
        options: this.options,
        optionsRef: this.optionsRef,
        pluginOptions: this.pluginOptions,
        previousDevDeps: this.previousDevDeps,
        devDepRequests: this.devDepRequests,
        configs: this.configs,
      });

      // Store the serialized bundle graph in an in memory cache so that we avoid serializing it
      // many times to send to each worker, and in build mode, when writing to cache on shutdown.
      // Also, pre-compute the hashes for each bundle so they are only computed once and shared between workers.
      internalBundleGraph.getBundleGraphHash();
      cacheSerializedObject(internalBundleGraph);
    }

    await dumpGraphToGraphViz(
      // $FlowFixMe
      internalBundleGraph._graph,
      'after_runtimes',
      bundleGraphEdgeTypes,
    );

<<<<<<< HEAD
    // Pre-compute the hashes for each bundle so they are only computed once and shared between workers.
    internalBundleGraph.getBundleGraphHash();

    // Recompute the cache key to account for new dev dependencies and invalidations.
    let {cacheKey: updatedCacheKey} = await this.getHashes(graph);
=======
>>>>>>> c4a898c0
    this.api.storeResult(
      {
        bundleGraph: internalBundleGraph,
        changedAssets: new Map(),
        assetRequests: [],
      },
      this.cacheKey,
    );

    return {
      bundleGraph: internalBundleGraph,
      changedAssets: changedRuntimes,
      assetRequests,
    };
  }

  async nameBundles(bundleGraph: InternalBundleGraph): Promise<void> {
    let namers = await this.config.getNamers();
    // inline bundles must still be named so the PackagerRunner
    // can match them to the correct packager/optimizer plugins.
    let bundles = bundleGraph.getBundles({includeInline: true});
    await Promise.all(
      bundles.map(bundle => this.nameBundle(namers, bundle, bundleGraph)),
    );

    // Add dev deps for namers, AFTER running them to account for lazy require().
    for (let namer of namers) {
      let devDepRequest = await createDevDependency(
        {
          specifier: namer.name,
          resolveFrom: namer.resolveFrom,
        },
        this.previousDevDeps,
        this.options,
      );
      await this.runDevDepRequest(devDepRequest);
    }

    let bundleNames = bundles.map(b =>
      joinProjectPath(b.target.distDir, nullthrows(b.name)),
    );
    assert.deepEqual(
      bundleNames,
      unique(bundleNames),
      'Bundles must have unique names',
    );
  }

  async nameBundle(
    namers: Array<LoadedPlugin<Namer<mixed>>>,
    internalBundle: InternalBundle,
    internalBundleGraph: InternalBundleGraph,
  ): Promise<void> {
    let bundle = Bundle.get(internalBundle, internalBundleGraph, this.options);
    let bundleGraph = new BundleGraph<IBundle>(
      internalBundleGraph,
      NamedBundle.get.bind(NamedBundle),
      this.options,
    );

    for (let namer of namers) {
      try {
        let name = await namer.plugin.name({
          bundle,
          bundleGraph,
          config: this.configs.get(namer.name)?.result,
          options: this.pluginOptions,
          logger: new PluginLogger({origin: namer.name}),
        });

        if (name != null) {
          internalBundle.name = name;
          let {hashReference} = internalBundle;
          internalBundle.displayName = name.includes(hashReference)
            ? name.replace(hashReference, '[hash]')
            : name;

          return;
        }
      } catch (e) {
        throw new ThrowableDiagnostic({
          diagnostic: errorToDiagnostic(e, {
            origin: namer.name,
          }),
        });
      }
    }

    throw new Error('Unable to name bundle');
  }
}<|MERGE_RESOLUTION|>--- conflicted
+++ resolved
@@ -48,11 +48,6 @@
   runConfigRequest,
   type PluginWithLoadConfig,
 } from './ConfigRequest';
-<<<<<<< HEAD
-import {deserializeToCache} from '../serializer';
-=======
-import {cacheSerializedObject} from '../serializer';
->>>>>>> c4a898c0
 import {
   joinProjectPath,
   fromProjectPathRelative,
@@ -370,11 +365,8 @@
         configs: this.configs,
       });
 
-      // Store the serialized bundle graph in an in memory cache so that we avoid serializing it
-      // many times to send to each worker, and in build mode, when writing to cache on shutdown.
-      // Also, pre-compute the hashes for each bundle so they are only computed once and shared between workers.
+      // Pre-compute the hashes for each bundle so they are only computed once and shared between workers.
       internalBundleGraph.getBundleGraphHash();
-      cacheSerializedObject(internalBundleGraph);
     }
 
     await dumpGraphToGraphViz(
@@ -384,14 +376,6 @@
       bundleGraphEdgeTypes,
     );
 
-<<<<<<< HEAD
-    // Pre-compute the hashes for each bundle so they are only computed once and shared between workers.
-    internalBundleGraph.getBundleGraphHash();
-
-    // Recompute the cache key to account for new dev dependencies and invalidations.
-    let {cacheKey: updatedCacheKey} = await this.getHashes(graph);
-=======
->>>>>>> c4a898c0
     this.api.storeResult(
       {
         bundleGraph: internalBundleGraph,
