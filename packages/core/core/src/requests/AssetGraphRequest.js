// @flow strict-local

import type {Diagnostic} from '@parcel/diagnostic';
import type {ContentKey, NodeId} from '@parcel/graph';
import type {Async, Symbol, Meta} from '@parcel/types';
import type {SharedReference} from '@parcel/workers';
import type {
  Asset,
  AssetGroup,
  AssetNode,
  AssetRequestInput,
  Dependency,
  DependencyNode,
  Entry,
  InternalSourceLocation,
  ParcelOptions,
  Target,
} from '../types';
import type {StaticRunOpts, RunAPI} from '../RequestTracker';
import type {EntryResult} from './EntryRequest';
import type {PathRequestInput} from './PathRequest';

import invariant from 'assert';
import nullthrows from 'nullthrows';
import {PromiseQueue} from '@parcel/utils';
import {hashString} from '@parcel/hash';
import logger from '@parcel/logger';
import ThrowableDiagnostic, {md} from '@parcel/diagnostic';
import {BundleBehavior, Priority} from '../types';
import AssetGraph from '../AssetGraph';
import {PARCEL_VERSION} from '../constants';
import createEntryRequest from './EntryRequest';
import createTargetRequest from './TargetRequest';
import createAssetRequest from './AssetRequest';
import createPathRequest from './PathRequest';
import {
  type ProjectPath,
  fromProjectPathRelative,
  fromProjectPath,
} from '../projectPath';
import dumpGraphToGraphViz from '../dumpGraphToGraphViz';

type AssetGraphRequestInput = {|
  entries?: Array<ProjectPath>,
  assetGroups?: Array<AssetGroup>,
  optionsRef: SharedReference,
  name: string,
  shouldBuildLazily?: boolean,
  requestedAssetIds?: Set<string>,
|};

type AssetGraphRequestResult = AssetGraphBuilderResult & {|
  previousAssetGraphHash: ?string,
|};

type AssetGraphBuilderResult = {|
  assetGraph: AssetGraph,
  changedAssets: Map<string, Asset>,
  assetRequests: Array<AssetGroup>,
|};

type RunInput = {|
  input: AssetGraphRequestInput,
  ...StaticRunOpts,
|};

type AssetGraphRequest = {|
  id: string,
  +type: 'asset_graph_request',
  run: RunInput => Async<AssetGraphRequestResult>,
  input: AssetGraphRequestInput,
|};

export default function createAssetGraphRequest(
  input: AssetGraphRequestInput,
): AssetGraphRequest {
  return {
    type: 'asset_graph_request',
    id: input.name,
    run: async input => {
      let prevResult =
        await input.api.getPreviousResult<AssetGraphRequestResult>();
      let previousAssetGraphHash = prevResult?.assetGraph.getHash();

      let builder = new AssetGraphBuilder(input, prevResult);
      let assetGraphRequest = await await builder.build();

      // early break for incremental bundling if production or flag is off;
      if (
        !input.options.shouldBundleIncrementally ||
        input.options.mode === 'production'
      ) {
        assetGraphRequest.assetGraph.safeToIncrementallyBundle = false;
      }

      return {
        ...assetGraphRequest,
        previousAssetGraphHash,
      };
    },
    input,
  };
}

const typesWithRequests = new Set([
  'entry_specifier',
  'entry_file',
  'dependency',
  'asset_group',
]);

export class AssetGraphBuilder {
  assetGraph: AssetGraph;
  assetRequests: Array<AssetGroup> = [];
  queue: PromiseQueue<mixed>;
  changedAssets: Map<string, Asset> = new Map();
  optionsRef: SharedReference;
  options: ParcelOptions;
  api: RunAPI;
  name: string;
  cacheKey: string;
  shouldBuildLazily: boolean;
  requestedAssetIds: Set<string>;

  constructor(
    {input, api, options}: RunInput,
    prevResult: ?AssetGraphBuilderResult,
  ) {
    let {
      entries,
      assetGroups,
      optionsRef,
      name,
      requestedAssetIds,
      shouldBuildLazily,
    } = input;
    let assetGraph = prevResult?.assetGraph ?? new AssetGraph();
    assetGraph.safeToIncrementallyBundle = true;
    assetGraph.setRootConnections({
      entries,
      assetGroups,
    });
    this.assetGraph = assetGraph;
    this.optionsRef = optionsRef;
    this.options = options;
    this.api = api;
    this.name = name;
    this.requestedAssetIds = requestedAssetIds ?? new Set();
    this.shouldBuildLazily = shouldBuildLazily ?? false;
    this.cacheKey = hashString(
      `${PARCEL_VERSION}${name}${JSON.stringify(entries) ?? ''}${options.mode}`,
    );

    this.queue = new PromiseQueue();
  }

  async build(): Promise<AssetGraphBuilderResult> {
    let errors = [];
    let rootNodeId = nullthrows(
      this.assetGraph.rootNodeId,
      'A root node is required to traverse',
    );

    let visited = new Set([rootNodeId]);
    const visit = (nodeId: NodeId) => {
      if (errors.length > 0) {
        return;
      }

      if (this.shouldSkipRequest(nodeId)) {
        visitChildren(nodeId);
      } else {
        // ? do we need to visit children inside of the promise that is queued?
        this.queueCorrespondingRequest(nodeId, errors).then(() =>
          visitChildren(nodeId),
        );
      }
    };

    const visitChildren = (nodeId: NodeId) => {
      for (let childNodeId of this.assetGraph.getNodeIdsConnectedFrom(nodeId)) {
        let child = nullthrows(this.assetGraph.getNode(childNodeId));
        if (
          (!visited.has(childNodeId) || child.hasDeferred) &&
          this.shouldVisitChild(nodeId, childNodeId)
        ) {
          visited.add(childNodeId);
          visit(childNodeId);
        }
      }
    };

    visit(rootNodeId);
    await this.queue.run();

    this.api.storeResult(
      {
        assetGraph: this.assetGraph,
        changedAssets: new Map(),
        assetRequests: [],
      },
      this.cacheKey,
    );

    if (errors.length) {
      throw errors[0]; // TODO: eventually support multiple errors since requests could reject in parallel
    }
    // Skip symbol propagation if no target is using scope hoisting
    // (mainly for faster development builds)
    let entryDependencies = this.assetGraph
      .getNodeIdsConnectedFrom(rootNodeId)
      .flatMap(entrySpecifier =>
        this.assetGraph.getNodeIdsConnectedFrom(entrySpecifier),
      )
      .flatMap(entryFile =>
        this.assetGraph.getNodeIdsConnectedFrom(entryFile).map(depNodeId => {
          let dep = nullthrows(this.assetGraph.getNode(depNodeId));
          invariant(dep.type === 'dependency');
          return dep;
        }),
      );

    this.assetGraph.symbolPropagationRan = entryDependencies.some(
      d => d.value.env.shouldScopeHoist,
    );
    if (this.assetGraph.symbolPropagationRan) {
      await dumpGraphToGraphViz(
        this.assetGraph,
        'AssetGraph_' + this.name + '_before_prop',
      );
      try {
        this.propagateSymbols();
      } catch (e) {
<<<<<<< HEAD
        await dumpToGraphViz(
=======
        await dumpGraphToGraphViz(
>>>>>>> 828a845e
          this.assetGraph,
          'AssetGraph_' + this.name + '_failed',
        );
        throw e;
      }
    }
<<<<<<< HEAD
    await dumpToGraphViz(this.assetGraph, 'AssetGraph_' + this.name);
=======
    await dumpGraphToGraphViz(this.assetGraph, 'AssetGraph_' + this.name);
>>>>>>> 828a845e

    return {
      assetGraph: this.assetGraph,
      changedAssets: this.changedAssets,
      assetRequests: this.assetRequests,
    };
  }

  shouldVisitChild(nodeId: NodeId, childNodeId: NodeId): boolean {
    if (this.shouldBuildLazily) {
      let node = nullthrows(this.assetGraph.getNode(nodeId));
      let childNode = nullthrows(this.assetGraph.getNode(childNodeId));

      if (node.type === 'asset' && childNode.type === 'dependency') {
        if (this.requestedAssetIds.has(node.value.id)) {
          node.requested = true;
        } else if (!node.requested) {
          let isAsyncChild = this.assetGraph
            .getIncomingDependencies(node.value)
            .every(dep => dep.isEntry || dep.priority !== Priority.sync);
          if (isAsyncChild) {
            node.requested = false;
          } else {
            delete node.requested;
          }
        }

        let previouslyDeferred = childNode.deferred;
        childNode.deferred = node.requested === false;

        if (!previouslyDeferred && childNode.deferred) {
          this.assetGraph.markParentsWithHasDeferred(childNodeId);
        } else if (previouslyDeferred && !childNode.deferred) {
          this.assetGraph.unmarkParentsWithHasDeferred(childNodeId);
        }

        return !childNode.deferred;
      }
    }

    return this.assetGraph.shouldVisitChild(nodeId, childNodeId);
  }

  propagateSymbols() {
    // Keep track of dependencies that have changes to their used symbols,
    // so we can sort them after propagation.
    let changedDeps = new Set<DependencyNode>();

    // Propagate the requested symbols down from the root to the leaves
    this.propagateSymbolsDown((assetNode, incomingDeps, outgoingDeps) => {
      if (!assetNode.value.symbols) return;

      // exportSymbol -> identifier
      let assetSymbols: $ReadOnlyMap<
        Symbol,
        {|local: Symbol, loc: ?InternalSourceLocation, meta?: ?Meta|},
      > = assetNode.value.symbols;
      // identifier -> exportSymbol
      let assetSymbolsInverse;
      assetSymbolsInverse = new Map<Symbol, Set<Symbol>>();
      for (let [s, {local}] of assetSymbols) {
        let set = assetSymbolsInverse.get(local);

        if (!set) {
          set = new Set();
          assetSymbolsInverse.set(local, set);
        }
        set.add(s);
      }
      let hasNamespaceOutgoingDeps = outgoingDeps.some(
        d => d.value.symbols?.get('*')?.local === '*',
      );

      // 1) Determine what the incomingDeps requests from the asset
      // ----------------------------------------------------------

      let isEntry = false;

      // Used symbols that are exported or reexported (symbol will be removed again later) by asset.
      assetNode.usedSymbols = new Set();

      // Symbols that have to be namespace reexported by outgoingDeps.
      let namespaceReexportedSymbols = new Set<Symbol>();

      if (incomingDeps.length === 0) {
        // Root in the runtimes Graph
        assetNode.usedSymbols.add('*');
        namespaceReexportedSymbols.add('*');
      } else {
        for (let incomingDep of incomingDeps) {
          if (incomingDep.value.symbols == null) {
            isEntry = true;
            continue;
          }

          for (let exportSymbol of incomingDep.usedSymbolsDown) {
            if (exportSymbol === '*') {
              assetNode.usedSymbols.add('*');
              namespaceReexportedSymbols.add('*');
            }
            if (
              !assetSymbols ||
              assetSymbols.has(exportSymbol) ||
              assetSymbols.has('*')
            ) {
              // An own symbol or a non-namespace reexport
              assetNode.usedSymbols.add(exportSymbol);
            }
            // A namespace reexport
            // (but only if we actually have namespace-exporting outgoing dependencies,
            // This usually happens with a reexporting asset with many namespace exports which means that
            // we cannot match up the correct asset with the used symbol at this level.)
            else if (hasNamespaceOutgoingDeps && exportSymbol !== 'default') {
              namespaceReexportedSymbols.add(exportSymbol);
            }
          }
        }
      }

      // 2) Distribute the symbols to the outgoing dependencies
      // ----------------------------------------------------------
      for (let dep of outgoingDeps) {
        let depUsedSymbolsDownOld = dep.usedSymbolsDown;
        let depUsedSymbolsDown = new Set();
        dep.usedSymbolsDown = depUsedSymbolsDown;
        if (
          assetNode.value.sideEffects ||
          // For entries, we still need to add dep.value.symbols of the entry (which are "used" but not according to the symbols data)
          isEntry ||
          // If not a single asset is used, we can say the entire subgraph is not used.
          // This is e.g. needed when some symbol is imported and then used for a export which isn't used (= "semi-weak" reexport)
          //    index.js:     `import {bar} from "./lib"; ...`
          //    lib/index.js: `export * from "./foo.js"; export * from "./bar.js";`
          //    lib/foo.js:   `import { data } from "./bar.js"; export const foo = data + " esm2";`
          assetNode.usedSymbols.size > 0 ||
          namespaceReexportedSymbols.size > 0
        ) {
          let depSymbols = dep.value.symbols;
          if (!depSymbols) continue;

          if (depSymbols.get('*')?.local === '*') {
            for (let s of namespaceReexportedSymbols) {
              // We need to propagate the namespaceReexportedSymbols to all namespace dependencies (= even wrong ones because we don't know yet)
              depUsedSymbolsDown.add(s);
            }
          }

          for (let [symbol, {local}] of depSymbols) {
            // Was already handled above
            if (local === '*') continue;

            if (!assetSymbolsInverse || !depSymbols.get(symbol)?.isWeak) {
              // Bailout or non-weak symbol (= used in the asset itself = not a reexport)
              depUsedSymbolsDown.add(symbol);
            } else {
              let reexportedExportSymbols = assetSymbolsInverse.get(local);
              if (reexportedExportSymbols == null) {
                // not reexported = used in asset itself
                depUsedSymbolsDown.add(symbol);
              } else if (assetNode.usedSymbols.has('*')) {
                // we need everything
                depUsedSymbolsDown.add(symbol);

                [...reexportedExportSymbols].forEach(s =>
                  assetNode.usedSymbols.delete(s),
                );
              } else {
                let usedReexportedExportSymbols = [
                  ...reexportedExportSymbols,
                ].filter(s => assetNode.usedSymbols.has(s));
                if (usedReexportedExportSymbols.length > 0) {
                  // The symbol is indeed a reexport, so it's not used from the asset itself
                  depUsedSymbolsDown.add(symbol);

                  usedReexportedExportSymbols.forEach(s =>
                    assetNode.usedSymbols.delete(s),
                  );
                }
              }
            }
          }
        } else {
          depUsedSymbolsDown.clear();
        }
        if (!equalSet(depUsedSymbolsDownOld, depUsedSymbolsDown)) {
          dep.usedSymbolsDownDirty = true;
          dep.usedSymbolsUpDirtyDown = true;
        }
      }
    });

    const logFallbackNamespaceInsertion = (
      assetNode,
      symbol: Symbol,
      depNode1,
      depNode2,
    ) => {
      if (this.options.logLevel === 'verbose') {
        logger.warn({
          message: `${fromProjectPathRelative(
            assetNode.value.filePath,
          )} reexports "${symbol}", which could be resolved either to the dependency "${
            depNode1.value.specifier
          }" or "${
            depNode2.value.specifier
          }" at runtime. Adding a namespace object to fall back on.`,
          origin: '@parcel/core',
        });
      }
    };

    // Because namespace reexports introduce ambiguity, go up the graph from the leaves to the
    // root and remove requested symbols that aren't actually exported
    this.propagateSymbolsUp((assetNode, incomingDeps, outgoingDeps) => {
      invariant(assetNode.type === 'asset');

      let assetSymbols: ?$ReadOnlyMap<
        Symbol,
        {|local: Symbol, loc: ?InternalSourceLocation, meta?: ?Meta|},
      > = assetNode.value.symbols;

      let assetSymbolsInverse = null;
      if (assetSymbols) {
        assetSymbolsInverse = new Map<Symbol, Set<Symbol>>();
        for (let [s, {local}] of assetSymbols) {
          let set = assetSymbolsInverse.get(local);
          if (!set) {
            set = new Set();
            assetSymbolsInverse.set(local, set);
          }
          set.add(s);
        }
      }

      // the symbols that are reexported (not used in `asset`) -> asset they resolved to
      let reexportedSymbols = new Map<
        Symbol,
        ?{|asset: ContentKey, symbol: ?Symbol|},
      >();
      // the symbols that are reexported (not used in `asset`) -> the corresponding outgoingDep(s)
      // To generate the diagnostic when there are multiple dependencies with non-statically
      // analyzable exports
      let reexportedSymbolsSource = new Map<Symbol, DependencyNode>();
      for (let outgoingDep of outgoingDeps) {
        let outgoingDepSymbols = outgoingDep.value.symbols;
        if (!outgoingDepSymbols) continue;

        let isExcluded =
          this.assetGraph.getNodeIdsConnectedFrom(
            this.assetGraph.getNodeIdByContentKey(outgoingDep.id),
          ).length === 0;
        // excluded, assume everything that is requested exists
        if (isExcluded) {
          outgoingDep.usedSymbolsDown.forEach((_, s) =>
            outgoingDep.usedSymbolsUp.set(s, null),
          );
        }

        if (outgoingDepSymbols.get('*')?.local === '*') {
          outgoingDep.usedSymbolsUp.forEach((sResolved, s) => {
            if (s === 'default') {
              return;
            }

            // If the symbol could come from multiple assets at runtime, assetNode's
            // namespace will be needed at runtime to perform the lookup on.
            if (reexportedSymbols.has(s)) {
              if (!assetNode.usedSymbols.has('*')) {
                logFallbackNamespaceInsertion(
                  assetNode,
                  s,
                  nullthrows(reexportedSymbolsSource.get(s)),
                  outgoingDep,
                );
              }
              assetNode.usedSymbols.add('*');
              reexportedSymbols.set(s, {asset: assetNode.id, symbol: s});
            } else {
              reexportedSymbols.set(s, sResolved);
              reexportedSymbolsSource.set(s, outgoingDep);
            }
          });
        }

        for (let [s, sResolved] of outgoingDep.usedSymbolsUp) {
          if (!outgoingDep.usedSymbolsDown.has(s)) {
            // usedSymbolsDown is a superset of usedSymbolsUp
            continue;
          }

          let local = outgoingDepSymbols.get(s)?.local;

          if (local == null) {
            // Caused by '*' => '*', already handled
            continue;
          }

          let reexported = assetSymbolsInverse?.get(local);
          if (reexported != null) {
            reexported.forEach(s => {
              // see same code above
              if (reexportedSymbols.has(s)) {
                if (!assetNode.usedSymbols.has('*')) {
                  logFallbackNamespaceInsertion(
                    assetNode,
                    s,
                    nullthrows(reexportedSymbolsSource.get(s)),
                    outgoingDep,
                  );
                }
                assetNode.usedSymbols.add('*');
                reexportedSymbols.set(s, {asset: assetNode.id, symbol: s});
              } else {
                reexportedSymbols.set(s, sResolved);
                reexportedSymbolsSource.set(s, outgoingDep);
              }
            });
          }
        }
      }

      let errors: Array<Diagnostic> = [];

      function usedSymbolsUpAmbiguous(old, current, s, value) {
        if (old.has(s)) {
          let valueOld = old.get(s);
          if (
            valueOld !== value &&
            !(
              valueOld?.asset === value.asset &&
              valueOld?.symbol === value.symbol
            )
          ) {
            // The dependency points to multiple assets (via an asset group).
            current.set(s, undefined);
            return;
          }
        }
        current.set(s, value);
      }

      for (let incomingDep of incomingDeps) {
        let incomingDepUsedSymbolsUpOld = incomingDep.usedSymbolsUp;
        incomingDep.usedSymbolsUp = new Map();
        let incomingDepSymbols = incomingDep.value.symbols;
        if (!incomingDepSymbols) continue;

        let hasNamespaceReexport = incomingDepSymbols.get('*')?.local === '*';
        for (let s of incomingDep.usedSymbolsDown) {
          if (
            assetSymbols == null || // Assume everything could be provided if symbols are cleared
            assetNode.value.bundleBehavior === BundleBehavior.isolated ||
            assetNode.value.bundleBehavior === BundleBehavior.inline ||
            s === '*' ||
            assetNode.usedSymbols.has(s)
          ) {
            usedSymbolsUpAmbiguous(
              incomingDepUsedSymbolsUpOld,
              incomingDep.usedSymbolsUp,
              s,
              {
                asset: assetNode.id,
                symbol: s,
              },
            );
          } else if (reexportedSymbols.has(s)) {
            let reexport = reexportedSymbols.get(s);
            let v =
              // Forward a reexport only if the current asset is side-effect free and not external
              !assetNode.value.sideEffects && reexport != null
                ? reexport
                : {
                    asset: assetNode.id,
                    symbol: s,
                  };
            usedSymbolsUpAmbiguous(
              incomingDepUsedSymbolsUpOld,
              incomingDep.usedSymbolsUp,
              s,
              v,
            );
          } else if (!hasNamespaceReexport) {
            let loc = incomingDep.value.symbols?.get(s)?.loc;
            let [resolutionNodeId] = this.assetGraph.getNodeIdsConnectedFrom(
              this.assetGraph.getNodeIdByContentKey(incomingDep.id),
            );
            let resolution = nullthrows(
              this.assetGraph.getNode(resolutionNodeId),
            );
            invariant(resolution && resolution.type === 'asset_group');

            errors.push({
              message: md`${fromProjectPathRelative(
                resolution.value.filePath,
              )} does not export '${s}'`,
              origin: '@parcel/core',
              codeFrames: loc
                ? [
                    {
                      filePath:
                        fromProjectPath(
                          this.options.projectRoot,
                          loc?.filePath,
                        ) ?? undefined,
                      language: incomingDep.value.sourceAssetType ?? undefined,
                      codeHighlights: [
                        {
                          start: loc.start,
                          end: loc.end,
                        },
                      ],
                    },
                  ]
                : undefined,
            });
          }
        }

        if (!equalMap(incomingDepUsedSymbolsUpOld, incomingDep.usedSymbolsUp)) {
          changedDeps.add(incomingDep);
          incomingDep.usedSymbolsUpDirtyUp = true;
        }

        incomingDep.excluded = false;
        if (
          incomingDep.value.symbols != null &&
          incomingDep.usedSymbolsUp.size === 0
        ) {
          let assetGroups = this.assetGraph.getNodeIdsConnectedFrom(
            this.assetGraph.getNodeIdByContentKey(incomingDep.id),
          );
          if (assetGroups.length === 1) {
            let [assetGroupId] = assetGroups;
            let assetGroup = nullthrows(this.assetGraph.getNode(assetGroupId));
            if (
              assetGroup.type === 'asset_group' &&
              assetGroup.value.sideEffects === false
            ) {
              incomingDep.excluded = true;
            }
          } else {
            invariant(assetGroups.length === 0);
          }
        }
      }
      return errors;
    });
    // Sort usedSymbolsUp so they are a consistent order across builds.
    // This ensures a consistent ordering of these symbols when packaging.
    // See https://github.com/parcel-bundler/parcel/pull/8212
    for (let dep of changedDeps) {
      dep.usedSymbolsUp = new Map(
        [...dep.usedSymbolsUp].sort(([a], [b]) => a.localeCompare(b)),
      );
    }
  }

  propagateSymbolsDown(
    visit: (
      assetNode: AssetNode,
      incoming: $ReadOnlyArray<DependencyNode>,
      outgoing: $ReadOnlyArray<DependencyNode>,
    ) => void,
  ) {
    let rootNodeId = nullthrows(
      this.assetGraph.rootNodeId,
      'A root node is required to traverse',
    );
    let queue: Set<NodeId> = new Set([rootNodeId]);
    let visited = new Set<NodeId>();

    while (queue.size > 0) {
      let queuedNodeId = nullthrows(queue.values().next().value);
      queue.delete(queuedNodeId);

      let outgoing = this.assetGraph.getNodeIdsConnectedFrom(queuedNodeId);
      let node = nullthrows(this.assetGraph.getNode(queuedNodeId));

      let wasNodeDirty = false;
      if (node.type === 'dependency' || node.type === 'asset_group') {
        wasNodeDirty = node.usedSymbolsDownDirty;
        node.usedSymbolsDownDirty = false;
      } else if (node.type === 'asset' && node.usedSymbolsDownDirty) {
        visit(
          node,
          this.assetGraph.getIncomingDependencies(node.value).map(d => {
            let dep = this.assetGraph.getNodeByContentKey(d.id);
            invariant(dep && dep.type === 'dependency');
            return dep;
          }),
          outgoing.map(dep => {
            let depNode = nullthrows(this.assetGraph.getNode(dep));
            invariant(depNode.type === 'dependency');
            return depNode;
          }),
        );
        node.usedSymbolsDownDirty = false;
      }

      visited.add(queuedNodeId);
      for (let child of outgoing) {
        let childNode = nullthrows(this.assetGraph.getNode(child));
        let childDirty = false;
        if (
          (childNode.type === 'asset' || childNode.type === 'asset_group') &&
          wasNodeDirty
        ) {
          childNode.usedSymbolsDownDirty = true;
          childDirty = true;
        } else if (childNode.type === 'dependency') {
          childDirty = childNode.usedSymbolsDownDirty;
        }
        if (!visited.has(child) || childDirty) {
          queue.add(child);
        }
      }
    }
  }

  propagateSymbolsUp(
    visit: (
      assetNode: AssetNode,
      incoming: $ReadOnlyArray<DependencyNode>,
      outgoing: $ReadOnlyArray<DependencyNode>,
    ) => Array<Diagnostic>,
  ): void {
    let rootNodeId = nullthrows(
      this.assetGraph.rootNodeId,
      'A root node is required to traverse',
    );

    let errors = new Map<NodeId, Array<Diagnostic>>();

    let dirtyDeps = new Set<NodeId>();
    let visited = new Set([rootNodeId]);
    // post-order dfs
    const walk = (nodeId: NodeId) => {
      let node = nullthrows(this.assetGraph.getNode(nodeId));
      let outgoing = this.assetGraph.getNodeIdsConnectedFrom(nodeId);
      for (let childId of outgoing) {
        if (!visited.has(childId)) {
          visited.add(childId);
          walk(childId);
          let child = nullthrows(this.assetGraph.getNode(childId));
          if (node.type === 'asset') {
            invariant(child.type === 'dependency');
            if (child.usedSymbolsUpDirtyUp) {
              node.usedSymbolsUpDirty = true;
              child.usedSymbolsUpDirtyUp = false;
            }
          }
        }
      }

      if (node.type === 'asset') {
        let incoming = this.assetGraph
          .getIncomingDependencies(node.value)
          .map(d => {
            let n = this.assetGraph.getNodeByContentKey(d.id);
            invariant(n && n.type === 'dependency');
            return n;
          });
        for (let dep of incoming) {
          if (dep.usedSymbolsUpDirtyDown) {
            dep.usedSymbolsUpDirtyDown = false;
            node.usedSymbolsUpDirty = true;
          }
        }
        if (node.usedSymbolsUpDirty) {
          let e = visit(
            node,
            incoming,
            outgoing.map(depNodeId => {
              let depNode = nullthrows(this.assetGraph.getNode(depNodeId));
              invariant(depNode.type === 'dependency');
              return depNode;
            }),
          );
          if (e.length > 0) {
            node.usedSymbolsUpDirty = true;
            errors.set(nodeId, e);
          } else {
            node.usedSymbolsUpDirty = false;
            errors.delete(nodeId);
          }
        }
      } else if (node.type === 'dependency') {
        if (node.usedSymbolsUpDirtyUp) {
          dirtyDeps.add(nodeId);
        } else {
          dirtyDeps.delete(nodeId);
        }
      }
    };
    walk(rootNodeId);
    // traverse circular dependencies if necessary (ancestors of `dirtyDeps`)
    visited = new Set();
    let queue = new Set(dirtyDeps);
    while (queue.size > 0) {
      let queuedNodeId = nullthrows(queue.values().next().value);
      queue.delete(queuedNodeId);
      visited.add(queuedNodeId);
      let node = nullthrows(this.assetGraph.getNode(queuedNodeId));
      if (node.type === 'asset') {
        let incoming = this.assetGraph
          .getIncomingDependencies(node.value)
          .map(dep => {
            let depNode = this.assetGraph.getNodeByContentKey(dep.id);
            invariant(depNode && depNode.type === 'dependency');
            return depNode;
          });
        let outgoing = this.assetGraph
          .getNodeIdsConnectedFrom(queuedNodeId)
          .map(depNodeId => {
            let depNode = nullthrows(this.assetGraph.getNode(depNodeId));

            invariant(depNode.type === 'dependency');
            return depNode;
          });
        for (let dep of outgoing) {
          if (dep.usedSymbolsUpDirtyUp) {
            node.usedSymbolsUpDirty = true;
            dep.usedSymbolsUpDirtyUp = false;
          }
        }
        if (node.usedSymbolsUpDirty) {
          let e = visit(node, incoming, outgoing);
          if (e.length > 0) {
            node.usedSymbolsUpDirty = true;
            errors.set(queuedNodeId, e);
          } else {
            node.usedSymbolsUpDirty = false;
            errors.delete(queuedNodeId);
          }
        }
        for (let i of incoming) {
          if (i.usedSymbolsUpDirtyUp) {
            queue.add(this.assetGraph.getNodeIdByContentKey(i.id));
          }
        }
      } else {
        let connectedNodes =
          this.assetGraph.getNodeIdsConnectedTo(queuedNodeId);
        if (connectedNodes.length > 0) {
          queue.add(...connectedNodes);
        }
      }
    }
    // Just throw the first error. Since errors can bubble (e.g. reexporting a reexported symbol also fails),
    // determining which failing export is the root cause is nontrivial (because of circular dependencies).
    if (errors.size > 0) {
      throw new ThrowableDiagnostic({
        diagnostic: [...errors.values()][0],
      });
    }
  }

  shouldSkipRequest(nodeId: NodeId): boolean {
    let node = nullthrows(this.assetGraph.getNode(nodeId));
    return (
      node.complete === true ||
      !typesWithRequests.has(node.type) ||
      (node.correspondingRequest != null &&
        this.api.canSkipSubrequest(node.correspondingRequest))
    );
  }

  queueCorrespondingRequest(
    nodeId: NodeId,
    errors: Array<Error>,
  ): Promise<mixed> {
    let promise;
    let node = nullthrows(this.assetGraph.getNode(nodeId));
    switch (node.type) {
      case 'entry_specifier':
        promise = this.runEntryRequest(node.value);
        break;
      case 'entry_file':
        promise = this.runTargetRequest(node.value);
        break;
      case 'dependency':
        promise = this.runPathRequest(node.value);
        break;
      case 'asset_group':
        promise = this.runAssetRequest(node.value);
        break;
      default:
        throw new Error(
          `Can not queue corresponding request of node with type ${node.type}`,
        );
    }
    return this.queue.add(() =>
      promise.then(null, error => errors.push(error)),
    );
  }

  async runEntryRequest(input: ProjectPath) {
    let prevEntries = this.assetGraph.safeToIncrementallyBundle
      ? this.assetGraph
          .getEntryAssets()
          .map(asset => asset.id)
          .sort()
      : [];

    let request = createEntryRequest(input);
    let result = await this.api.runRequest<ProjectPath, EntryResult>(request, {
      force: true,
    });
    this.assetGraph.resolveEntry(request.input, result.entries, request.id);

    if (this.assetGraph.safeToIncrementallyBundle) {
      let currentEntries = this.assetGraph
        .getEntryAssets()
        .map(asset => asset.id)
        .sort();
      let didEntriesChange =
        prevEntries.length !== currentEntries.length ||
        prevEntries.every(
          (entryId, index) => entryId === currentEntries[index],
        );

      if (didEntriesChange) {
        this.assetGraph.safeToIncrementallyBundle = false;
      }
    }
  }

  async runTargetRequest(input: Entry) {
    let request = createTargetRequest(input);
    let targets = await this.api.runRequest<Entry, Array<Target>>(request, {
      force: true,
    });
    this.assetGraph.resolveTargets(request.input, targets, request.id);
  }

  async runPathRequest(input: Dependency) {
    let request = createPathRequest({dependency: input, name: this.name});
    let result = await this.api.runRequest<PathRequestInput, ?AssetGroup>(
      request,
      {force: true},
    );
    this.assetGraph.resolveDependency(input, result, request.id);
  }

  async runAssetRequest(input: AssetGroup) {
    this.assetRequests.push(input);
    let request = createAssetRequest({
      ...input,
      name: this.name,
      optionsRef: this.optionsRef,
    });
    let assets = await this.api.runRequest<AssetRequestInput, Array<Asset>>(
      request,
      {force: true},
    );

    if (assets != null) {
      for (let asset of assets) {
        if (this.assetGraph.safeToIncrementallyBundle) {
          let otherAsset = this.assetGraph.getNodeByContentKey(asset.id);
          if (otherAsset != null) {
            invariant(otherAsset.type === 'asset');
            if (!this._areDependenciesEqualForAssets(asset, otherAsset.value)) {
              this.assetGraph.safeToIncrementallyBundle = false;
            }
          } else {
            // adding a new entry or dependency
            this.assetGraph.safeToIncrementallyBundle = false;
          }
        }
        this.changedAssets.set(asset.id, asset);
      }
      this.assetGraph.resolveAssetGroup(input, assets, request.id);
    } else {
      this.assetGraph.safeToIncrementallyBundle = false;
    }
  }

  /**
   * Used for incremental bundling of modified assets
   */
  _areDependenciesEqualForAssets(asset: Asset, otherAsset: Asset): boolean {
    let assetDependencies = Array.from(asset?.dependencies.keys()).sort();
    let otherAssetDependencies = Array.from(
      otherAsset?.dependencies.keys(),
    ).sort();

    if (assetDependencies.length !== otherAssetDependencies.length) {
      return false;
    }

    return assetDependencies.every((key, index) => {
      if (key !== otherAssetDependencies[index]) {
        return false;
      }

      return equalSet(
        new Set(asset?.dependencies.get(key)?.symbols?.keys()),
        new Set(otherAsset?.dependencies.get(key)?.symbols?.keys()),
      );
    });
  }
}

function equalMap<K>(
  a: $ReadOnlyMap<K, ?{|asset: ContentKey, symbol: ?Symbol|}>,
  b: $ReadOnlyMap<K, ?{|asset: ContentKey, symbol: ?Symbol|}>,
) {
  if (a.size !== b.size) return false;
  for (let [k, v] of a) {
    if (!b.has(k)) return false;
    let vB = b.get(k);
    if (vB?.asset !== v?.asset || vB?.symbol !== v?.symbol) return false;
  }
  return true;
}

function equalSet<T>(a: $ReadOnlySet<T>, b: $ReadOnlySet<T>) {
  return a.size === b.size && [...a].every(i => b.has(i));
}<|MERGE_RESOLUTION|>--- conflicted
+++ resolved
@@ -231,22 +231,14 @@
       try {
         this.propagateSymbols();
       } catch (e) {
-<<<<<<< HEAD
-        await dumpToGraphViz(
-=======
         await dumpGraphToGraphViz(
->>>>>>> 828a845e
           this.assetGraph,
           'AssetGraph_' + this.name + '_failed',
         );
         throw e;
       }
     }
-<<<<<<< HEAD
-    await dumpToGraphViz(this.assetGraph, 'AssetGraph_' + this.name);
-=======
     await dumpGraphToGraphViz(this.assetGraph, 'AssetGraph_' + this.name);
->>>>>>> 828a845e
 
     return {
       assetGraph: this.assetGraph,
