--- conflicted
+++ resolved
@@ -1,8 +1,5 @@
 // @flow strict-local
 
-<<<<<<< HEAD
-import type {Async, Symbol, Meta} from '@parcel/types';
-=======
 import type {
   Async,
   FilePath,
@@ -11,7 +8,6 @@
   SourceLocation,
   Meta,
 } from '@parcel/types';
->>>>>>> ff6b7b4e
 import type {SharedReference} from '@parcel/workers';
 import type {Diagnostic} from '@parcel/diagnostic';
 import type {
@@ -33,13 +29,9 @@
 
 import invariant from 'assert';
 import nullthrows from 'nullthrows';
-<<<<<<< HEAD
-import {md5FromOrderedObject, PromiseQueue} from '@parcel/utils';
-=======
 import path from 'path';
 import {PromiseQueue} from '@parcel/utils';
 import {hashString} from '@parcel/hash';
->>>>>>> ff6b7b4e
 import ThrowableDiagnostic, {md} from '@parcel/diagnostic';
 import {Priority} from '../types';
 import AssetGraph from '../AssetGraph';
@@ -792,11 +784,7 @@
     );
   }
 
-<<<<<<< HEAD
   async runEntryRequest(input: ProjectPath) {
-=======
-  async runEntryRequest(input: DependencySpecifier) {
->>>>>>> ff6b7b4e
     let request = createEntryRequest(input);
     let result = await this.api.runRequest<ProjectPath, EntryResult>(request, {
       force: true,
