--- conflicted
+++ resolved
@@ -1117,14 +1117,8 @@
 
   async writeToCache(signal?: AbortSignal) {
     let cacheKey = getCacheKey(this.options);
-<<<<<<< HEAD
     let requestGraphKey = `requestGraph-${hashString(cacheKey)}`;
     let snapshotKey = `snapshot-${hashString(cacheKey)}`;
-=======
-    let requestGraphKey =
-      hashString(`${cacheKey}:requestGraph`) + '-RequestGraph';
-    let snapshotKey = hashString(`${cacheKey}:snapshot`);
->>>>>>> 642d9cab
 
     if (this.options.shouldDisableCache) {
       return;
@@ -1268,15 +1262,9 @@
     return new RequestGraph();
   }
 
-<<<<<<< HEAD
-  const cacheKey = getCacheKey(options);
-  const hashedCacheKey = hashString(cacheKey);
-  const requestGraphKey = `requestGraph-${hashedCacheKey}`;
-=======
   let cacheKey = getCacheKey(options);
-  let requestGraphKey =
-    hashString(`${cacheKey}:requestGraph`) + '-RequestGraph';
->>>>>>> 642d9cab
+  let hashedCacheKey = hashString(cacheKey);
+  let requestGraphKey = `requestGraph-${hashedCacheKey}`;
   if (await options.cache.hasLargeBlob(requestGraphKey)) {
     const getAndDeserialize = async (key: string) => {
       return deserialize(await options.cache.getLargeBlob(key));
@@ -1295,8 +1283,8 @@
       i += 1;
     }
 
-    const serializedRequestGraph = await getAndDeserialize(requestGraphKey);
-    const requestGraph = RequestGraph.deserialize({
+    let serializedRequestGraph = await getAndDeserialize(requestGraphKey);
+    let requestGraph = RequestGraph.deserialize({
       ...serializedRequestGraph,
       nodes: (await Promise.all(nodePromises)).flatMap(nodeChunk => nodeChunk),
     });
