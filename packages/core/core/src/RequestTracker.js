--- conflicted
+++ resolved
@@ -567,21 +567,13 @@
         this.graph.invalidateOnFileUpdate(requestId, filePath),
       invalidateOnStartup: () => this.graph.invalidateOnStartup(requestId),
       invalidateOnEnvChange: env =>
-<<<<<<< HEAD
-        this.graph.invalidateOnEnvChange(
-          requestId,
-          env,
-          this.options.env[env] || '',
-        ),
+        this.graph.invalidateOnEnvChange(requestId, env, this.options.env[env]),
       invalidateOnOptionChange: option =>
         this.graph.invalidateOnOptionChange(
           requestId,
           option,
           this.options[option],
         ),
-=======
-        this.graph.invalidateOnEnvChange(requestId, env, this.options.env[env]),
->>>>>>> a2dc60f2
       getInvalidations: () => this.graph.getInvalidations(requestId),
       storeResult: result => {
         this.storeResult(requestId, result);
