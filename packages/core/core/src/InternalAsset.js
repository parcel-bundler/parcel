--- conflicted
+++ resolved
@@ -35,6 +35,7 @@
 import loadPlugin from './loadParcelPlugin';
 import PluginOptions from './public/PluginOptions';
 import {Asset as PublicAsset} from './public/Asset';
+import {PluginLogger} from '@parcel/logger';
 
 type AssetOptions = {|
   id?: string,
@@ -83,11 +84,7 @@
     dependencies: options.dependencies || new Map(),
     includedFiles: options.includedFiles || new Map(),
     isSource: options.isSource,
-<<<<<<< HEAD
-=======
-    outputHash: options.outputHash || '',
     pipeline: options.pipeline,
->>>>>>> 3187c169
     env: options.env,
     meta: options.meta || {},
     stats: options.stats,
@@ -219,7 +216,8 @@
     let {code, map} = await plugin.generate({
       asset: new PublicAsset(this),
       ast,
-      options: new PluginOptions(this.options)
+      options: new PluginOptions(this.options),
+      logger: new PluginLogger({origin: pluginName})
     });
 
     // TODO: store this in the cache for next time
