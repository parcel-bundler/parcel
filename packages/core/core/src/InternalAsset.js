// @flow strict-local

import type {
  AST,
  ASTGenerator,
  Blob,
  ConfigResult,
  DependencyOptions,
  File,
  FilePath,
  Meta,
  PackageJSON,
  PackageName,
  Stats,
  Symbol,
<<<<<<< HEAD
  Transformer,
  TransformerResult
=======
  TransformerResult,
>>>>>>> 870013ca
} from '@parcel/types';
import type {Asset, Dependency, Environment, ParcelOptions} from './types';

import {Readable} from 'stream';
import SourceMap from '@parcel/source-map';
import {
  bufferStream,
  loadConfig,
  md5FromString,
  blobToStream,
<<<<<<< HEAD
  streamFromPromise,
  fallbackStream,
  TapStream
=======
  TapStream,
>>>>>>> 870013ca
} from '@parcel/utils';
import nullthrows from 'nullthrows';
import {createDependency, mergeDependencies} from './Dependency';
import {mergeEnvironments, getEnvironmentHash} from './Environment';
import {PARCEL_VERSION} from './constants';
import loadPlugin from './loadParcelPlugin';
import PluginOptions from './public/PluginOptions';
import {Asset as PublicAsset} from './public/Asset';
import {PluginLogger} from '@parcel/logger';

type AssetOptions = {|
  id?: string,
  hash?: ?string,
  idBase?: ?string,
  filePath: FilePath,
  type: string,
  contentKey?: ?string,
  mapKey?: ?string,
  astKey?: ?string,
  astGenerator?: ?ASTGenerator,
  dependencies?: Map<string, Dependency>,
  includedFiles?: Map<FilePath, File>,
  isIsolated?: boolean,
  isInline?: boolean,
  isSplittable?: ?boolean,
  isSource: boolean,
  env: Environment,
  meta?: Meta,
  pipeline?: ?string,
  stats: Stats,
  symbols?: Map<Symbol, Symbol>,
  sideEffects?: boolean,
  uniqueKey?: ?string,
<<<<<<< HEAD
  plugin?: PackageName,
  configPath?: FilePath
=======
>>>>>>> 870013ca
|};

export function createAsset(options: AssetOptions): Asset {
  let idBase = options.idBase != null ? options.idBase : options.filePath;
  let uniqueKey = options.uniqueKey || '';
  return {
    id:
      options.id != null
        ? options.id
        : md5FromString(
            idBase + options.type + getEnvironmentHash(options.env) + uniqueKey,
          ),
    hash: options.hash,
    filePath: options.filePath,
    isIsolated: options.isIsolated == null ? false : options.isIsolated,
    isInline: options.isInline == null ? false : options.isInline,
    isSplittable: options.isSplittable,
    type: options.type,
    contentKey: options.contentKey,
    mapKey: options.mapKey,
    astKey: options.astKey,
    astGenerator: options.astGenerator,
    dependencies: options.dependencies || new Map(),
    includedFiles: options.includedFiles || new Map(),
    isSource: options.isSource,
    pipeline: options.pipeline,
    env: options.env,
    meta: options.meta || {},
    stats: options.stats,
    symbols: options.symbols || new Map(),
    sideEffects: options.sideEffects != null ? options.sideEffects : true,
    uniqueKey: uniqueKey,
<<<<<<< HEAD
    plugin: options.plugin,
    configPath: options.configPath
=======
>>>>>>> 870013ca
  };
}

type InternalAssetOptions = {|
  value: Asset,
  options: ParcelOptions,
  content?: ?Blob,
  map?: ?SourceMap,
  ast?: ?AST,
<<<<<<< HEAD
  isASTDirty?: ?boolean,
  idBase?: ?string
=======
  idBase?: ?string,
>>>>>>> 870013ca
|};

export default class InternalAsset {
  value: Asset;
  options: ParcelOptions;
  content: ?Blob;
  map: ?SourceMap;
  ast: ?AST;
  isASTDirty: boolean;
  idBase: ?string;
  isGenerating: boolean;

  constructor({
    value,
    options,
    content,
    map,
    ast,
<<<<<<< HEAD
    isASTDirty,
    idBase
=======
    idBase,
>>>>>>> 870013ca
  }: InternalAssetOptions) {
    this.value = value;
    this.options = options;
    this.content = content;
    this.map = map;
    this.ast = ast;
    this.isASTDirty = isASTDirty || false;
    this.idBase = idBase;
    this.isGenerating = false;
  }

  /*
   * Prepares the asset for being serialized to the cache by commiting its
   * content and map of the asset to the cache.
   */
  async commit(pipelineKey: string): Promise<void> {
    let contentStream = this.getStream();
    if (
      // $FlowFixMe
      typeof contentStream.bytesRead === 'number' &&
      // If the amount of data read from this stream so far isn't exactly the amount
      // of data that is available to be read, then it has been read from.
      contentStream.bytesRead !== contentStream.readableLength
    ) {
      throw new Error(
        'Stream has already been read. This may happen if a plugin reads from a stream and does not replace it.',
      );
    }

    let size = 0;
    let contentKey = this.getCacheKey('content' + pipelineKey);
    let mapKey = this.getCacheKey('map' + pipelineKey);
    let astKey =
      this.ast == null ? null : this.getCacheKey('ast' + pipelineKey);

    // Since we can only read from the stream once, compute the content length
    // and hash while it's being written to the cache.
<<<<<<< HEAD
    await Promise.all([
      this.content == null
        ? Promise.resolve()
        : this.options.cache.setStream(
            contentKey,
            contentStream.pipe(
              new TapStream(buf => {
                size += buf.length;
              })
            )
          ),
      this.map == null
        ? Promise.resolve()
        : this.options.cache.set(mapKey, this.map),
      astKey == null
        ? Promise.resolve()
        : this.options.cache.set(astKey, this.ast)
=======
    let [contentKey, mapKey] = await Promise.all([
      this.options.cache.setStream(
        this.getCacheKey('content' + pipelineKey),
        contentStream.pipe(
          new TapStream(buf => {
            size += buf.length;
            hash.update(buf);
          }),
        ),
      ),
      this.map == null
        ? Promise.resolve()
        : this.options.cache.set(
            this.getCacheKey('map' + pipelineKey),
            this.map,
          ),
>>>>>>> 870013ca
    ]);
    this.value.contentKey = contentKey;
    this.value.mapKey = mapKey;
    this.value.astKey = astKey;

    // TODO: how should we set the size when we only store an AST?
    if (this.content != null) {
      this.value.stats.size = size;
    }
  }

  async generateFromAST() {
    if (this.isGenerating) {
      throw new Error('Cannot call asset.getCode() from while generating');
    }

    this.isGenerating = true;

    let ast = await this.getAST();
    if (ast == null) {
      throw new Error('Asset has no AST');
    }

    let pluginName = nullthrows(this.value.plugin);
    let plugin: Transformer = await loadPlugin(
      this.options.packageManager,
      pluginName,
      nullthrows(this.value.configPath)
    );
    if (!plugin.generate) {
      throw new Error(`${pluginName} does not have a generate method`);
    }

    let {code, map} = await plugin.generate({
      asset: new PublicAsset(this),
      ast,
      options: new PluginOptions(this.options),
      logger: new PluginLogger({origin: pluginName})
    });

    this.content = code;
    this.map = map;

    // Store the results in the cache so we can avoid generating again next time
    await Promise.all([
      this.options.cache.setStream(
        nullthrows(this.value.contentKey),
        this.getStream()
      ),
      this.map == null
        ? Promise.resolve()
        : this.options.cache.set(nullthrows(this.value.mapKey), this.map)
    ]);

    this.isGenerating = false;
    return this.content || '';
  }

  ensureContent() {
    let contentKey = this.value.contentKey;
    if (contentKey != null && this.content == null) {
      // First try the contentKey, and if it doesn't exist, fall back to generating from AST
      this.content = fallbackStream(
        this.options.cache.getStream(contentKey),
        () => streamFromPromise(this.generateFromAST())
      );
    }
  }

  async getCode(): Promise<string> {
    this.ensureContent();

    if (typeof this.content === 'string' || this.content instanceof Buffer) {
      this.content = this.content.toString();
    } else if (this.content != null) {
      this.content = (await bufferStream(this.content)).toString();
    }

    return this.content || '';
  }

  async getBuffer(): Promise<Buffer> {
    this.ensureContent();

    if (this.content == null) {
      return Buffer.alloc(0);
    } else if (
      typeof this.content === 'string' ||
      this.content instanceof Buffer
    ) {
      return Buffer.from(this.content);
    }

    this.content = await bufferStream(this.content);
    return this.content;
  }

  getStream(): Readable {
    this.ensureContent();
    return blobToStream(this.content != null ? this.content : Buffer.alloc(0));
  }

  setCode(code: string) {
    this.content = code;
    this.clearAST();
  }

  setBuffer(buffer: Buffer) {
    this.content = buffer;
    this.clearAST();
  }

  setStream(stream: Readable) {
    this.content = stream;
    this.clearAST();
  }

  async getMap(): Promise<?SourceMap> {
    if (this.value.mapKey != null && this.map == null) {
      try {
        this.map = await this.options.cache.get(this.value.mapKey);
      } catch (err) {
        if (err.code === 'ENOENT' && this.value.astKey != null) {
          await this.generateFromAST();
        } else {
          throw err;
        }
      }
    }

    return this.map;
  }

  setMap(map: ?SourceMap): void {
    this.map = map;
  }

  async getAST(): Promise<?AST> {
    if (this.value.astKey != null) {
      this.ast = await this.options.cache.get(this.value.astKey);
    }

    return this.ast;
  }

  setAST(ast: AST): void {
    this.ast = ast;
    this.isASTDirty = true;
    this.value.astGenerator = {
      type: ast.type,
      version: ast.version
    };

    this.content = null;
    this.map = null;
  }

  clearAST() {
    this.ast = null;
    this.isASTDirty = false;
    this.value.astGenerator = null;
  }

  getCacheKey(key: string): string {
    return md5FromString(
      PARCEL_VERSION + key + this.value.id + (this.value.hash || ''),
    );
  }

  addDependency(opts: DependencyOptions) {
    // eslint-disable-next-line no-unused-vars
    let {env, target, ...rest} = opts;
    let dep = createDependency({
      ...rest,
      env: mergeEnvironments(this.value.env, env),
      sourceAssetId: this.value.id,
      sourcePath: this.value.filePath,
    });
    let existing = this.value.dependencies.get(dep.id);
    if (existing) {
      mergeDependencies(existing, dep);
    } else {
      this.value.dependencies.set(dep.id, dep);
    }
    return dep.id;
  }

  addIncludedFile(file: File) {
    this.value.includedFiles.set(file.filePath, file);
  }

  getIncludedFiles(): Array<File> {
    return Array.from(this.value.includedFiles.values());
  }

  getDependencies(): Array<Dependency> {
    return Array.from(this.value.dependencies.values());
  }

  createChildAsset(
    result: TransformerResult,
    plugin: PackageName,
    configPath: FilePath
  ): InternalAsset {
    let content = result.content ?? result.code ?? null;

    let asset = new InternalAsset({
      value: createAsset({
        idBase: this.idBase,
        hash: this.value.hash,
        filePath: this.value.filePath,
        type: result.type,
        isIsolated: result.isIsolated ?? this.value.isIsolated,
        isInline: result.isInline ?? this.value.isInline,
        isSplittable: result.isSplittable ?? this.value.isSplittable,
        isSource: result.isSource ?? this.value.isSource,
        env: mergeEnvironments(this.value.env, result.env),
        dependencies:
          this.value.type === result.type
            ? new Map(this.value.dependencies)
            : new Map(),
        includedFiles: new Map(this.value.includedFiles),
        meta: {
          ...this.value.meta,
          // $FlowFixMe
          ...result.meta,
        },
        pipeline:
          result.pipeline ??
          (this.value.type === result.type ? this.value.pipeline : null),
        stats: {
          time: 0,
<<<<<<< HEAD
          size: this.value.stats.size
=======
          size,
>>>>>>> 870013ca
        },
        symbols: new Map([...this.value.symbols, ...(result.symbols || [])]),
        sideEffects: result.sideEffects ?? this.value.sideEffects,
        uniqueKey: result.uniqueKey,
<<<<<<< HEAD
        astGenerator: result.ast
          ? {type: result.ast.type, version: result.ast.version}
          : null,
        plugin,
        configPath
=======
>>>>>>> 870013ca
      }),
      options: this.options,
      content,
      ast: result.ast,
      isASTDirty: result.ast === this.ast ? this.isASTDirty : true,
      map: result.map,
      idBase: this.idBase,
    });

    let dependencies = result.dependencies;
    if (dependencies) {
      for (let dep of dependencies) {
        asset.addDependency(dep);
      }
    }

    let includedFiles = result.includedFiles;
    if (includedFiles) {
      for (let file of includedFiles) {
        asset.addIncludedFile(file);
      }
    }

    return asset;
  }

  async getConfig(
    filePaths: Array<FilePath>,
    options: ?{|
      packageKey?: string,
      parse?: boolean,
    |},
  ): Promise<ConfigResult | null> {
    let packageKey = options?.packageKey;
    let parse = options && options.parse;

    if (packageKey != null) {
      let pkg = await this.getPackage();
      if (pkg && pkg[packageKey]) {
        return pkg[packageKey];
      }
    }

    let conf = await loadConfig(
      this.options.inputFS,
      this.value.filePath,
      filePaths,
      parse == null ? null : {parse},
    );
    if (!conf) {
      return null;
    }

    for (let file of conf.files) {
      this.addIncludedFile(file);
    }

    return conf.config;
  }

  getPackage(): Promise<PackageJSON | null> {
    return this.getConfig(['package.json']);
  }
}<|MERGE_RESOLUTION|>--- conflicted
+++ resolved
@@ -13,12 +13,8 @@
   PackageName,
   Stats,
   Symbol,
-<<<<<<< HEAD
   Transformer,
-  TransformerResult
-=======
   TransformerResult,
->>>>>>> 870013ca
 } from '@parcel/types';
 import type {Asset, Dependency, Environment, ParcelOptions} from './types';
 
@@ -29,13 +25,9 @@
   loadConfig,
   md5FromString,
   blobToStream,
-<<<<<<< HEAD
   streamFromPromise,
   fallbackStream,
-  TapStream
-=======
   TapStream,
->>>>>>> 870013ca
 } from '@parcel/utils';
 import nullthrows from 'nullthrows';
 import {createDependency, mergeDependencies} from './Dependency';
@@ -69,11 +61,8 @@
   symbols?: Map<Symbol, Symbol>,
   sideEffects?: boolean,
   uniqueKey?: ?string,
-<<<<<<< HEAD
   plugin?: PackageName,
-  configPath?: FilePath
-=======
->>>>>>> 870013ca
+  configPath?: FilePath,
 |};
 
 export function createAsset(options: AssetOptions): Asset {
@@ -106,11 +95,8 @@
     symbols: options.symbols || new Map(),
     sideEffects: options.sideEffects != null ? options.sideEffects : true,
     uniqueKey: uniqueKey,
-<<<<<<< HEAD
     plugin: options.plugin,
-    configPath: options.configPath
-=======
->>>>>>> 870013ca
+    configPath: options.configPath,
   };
 }
 
@@ -120,12 +106,8 @@
   content?: ?Blob,
   map?: ?SourceMap,
   ast?: ?AST,
-<<<<<<< HEAD
   isASTDirty?: ?boolean,
-  idBase?: ?string
-=======
   idBase?: ?string,
->>>>>>> 870013ca
 |};
 
 export default class InternalAsset {
@@ -144,12 +126,8 @@
     content,
     map,
     ast,
-<<<<<<< HEAD
     isASTDirty,
-    idBase
-=======
     idBase,
->>>>>>> 870013ca
   }: InternalAssetOptions) {
     this.value = value;
     this.options = options;
@@ -187,7 +165,6 @@
 
     // Since we can only read from the stream once, compute the content length
     // and hash while it's being written to the cache.
-<<<<<<< HEAD
     await Promise.all([
       this.content == null
         ? Promise.resolve()
@@ -196,33 +173,15 @@
             contentStream.pipe(
               new TapStream(buf => {
                 size += buf.length;
-              })
-            )
+              }),
+            ),
           ),
       this.map == null
         ? Promise.resolve()
         : this.options.cache.set(mapKey, this.map),
       astKey == null
         ? Promise.resolve()
-        : this.options.cache.set(astKey, this.ast)
-=======
-    let [contentKey, mapKey] = await Promise.all([
-      this.options.cache.setStream(
-        this.getCacheKey('content' + pipelineKey),
-        contentStream.pipe(
-          new TapStream(buf => {
-            size += buf.length;
-            hash.update(buf);
-          }),
-        ),
-      ),
-      this.map == null
-        ? Promise.resolve()
-        : this.options.cache.set(
-            this.getCacheKey('map' + pipelineKey),
-            this.map,
-          ),
->>>>>>> 870013ca
+        : this.options.cache.set(astKey, this.ast),
     ]);
     this.value.contentKey = contentKey;
     this.value.mapKey = mapKey;
@@ -250,7 +209,7 @@
     let plugin: Transformer = await loadPlugin(
       this.options.packageManager,
       pluginName,
-      nullthrows(this.value.configPath)
+      nullthrows(this.value.configPath),
     );
     if (!plugin.generate) {
       throw new Error(`${pluginName} does not have a generate method`);
@@ -260,7 +219,7 @@
       asset: new PublicAsset(this),
       ast,
       options: new PluginOptions(this.options),
-      logger: new PluginLogger({origin: pluginName})
+      logger: new PluginLogger({origin: pluginName}),
     });
 
     this.content = code;
@@ -270,11 +229,11 @@
     await Promise.all([
       this.options.cache.setStream(
         nullthrows(this.value.contentKey),
-        this.getStream()
+        this.getStream(),
       ),
       this.map == null
         ? Promise.resolve()
-        : this.options.cache.set(nullthrows(this.value.mapKey), this.map)
+        : this.options.cache.set(nullthrows(this.value.mapKey), this.map),
     ]);
 
     this.isGenerating = false;
@@ -287,7 +246,7 @@
       // First try the contentKey, and if it doesn't exist, fall back to generating from AST
       this.content = fallbackStream(
         this.options.cache.getStream(contentKey),
-        () => streamFromPromise(this.generateFromAST())
+        () => streamFromPromise(this.generateFromAST()),
       );
     }
   }
@@ -373,7 +332,7 @@
     this.isASTDirty = true;
     this.value.astGenerator = {
       type: ast.type,
-      version: ast.version
+      version: ast.version,
     };
 
     this.content = null;
@@ -425,7 +384,7 @@
   createChildAsset(
     result: TransformerResult,
     plugin: PackageName,
-    configPath: FilePath
+    configPath: FilePath,
   ): InternalAsset {
     let content = result.content ?? result.code ?? null;
 
@@ -455,23 +414,16 @@
           (this.value.type === result.type ? this.value.pipeline : null),
         stats: {
           time: 0,
-<<<<<<< HEAD
-          size: this.value.stats.size
-=======
-          size,
->>>>>>> 870013ca
+          size: this.value.stats.size,
         },
         symbols: new Map([...this.value.symbols, ...(result.symbols || [])]),
         sideEffects: result.sideEffects ?? this.value.sideEffects,
         uniqueKey: result.uniqueKey,
-<<<<<<< HEAD
         astGenerator: result.ast
           ? {type: result.ast.type, version: result.ast.version}
           : null,
         plugin,
-        configPath
-=======
->>>>>>> 870013ca
+        configPath,
       }),
       options: this.options,
       content,
