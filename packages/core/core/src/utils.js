--- conflicted
+++ resolved
@@ -1,26 +1,13 @@
 // @flow strict-local
 
 import type {AbortSignal} from 'abortcontroller-polyfill/dist/cjs-ponyfill';
-<<<<<<< HEAD
-import type {
-  BundleGroup,
-  FileCreateInvalidation,
-  FilePath,
-  SourceLocation,
-  Symbol,
-} from '@parcel/types';
+import type {BundleGroup} from '@parcel/types';
 import type {
   ParcelOptions,
   InternalFileCreateInvalidation,
   InternalSourceLocation,
 } from './types';
 
-import invariant from 'assert';
-=======
-import type {BundleGroup} from '@parcel/types';
-import type {ParcelOptions} from './types';
-
->>>>>>> ff6b7b4e
 import baseX from 'base-x';
 import {hashObject} from '@parcel/utils';
 import {registerSerializableClass} from './serializer';
@@ -82,14 +69,6 @@
   id: string,
   alreadyExists: string => boolean,
 ): string {
-<<<<<<< HEAD
-  invariant(
-    id.match(/^[0-9a-f]{32}$/),
-    `id ${id} must be a 32-character hexadecimal string`,
-  );
-
-=======
->>>>>>> ff6b7b4e
   let encoded = base62.encode(Buffer.from(id, 'hex'));
   for (let end = 5; end <= encoded.length; end++) {
     let candidate = encoded.slice(0, end);
