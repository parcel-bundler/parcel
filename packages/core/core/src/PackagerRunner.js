// @flow strict-local

import type {
  Blob,
  FilePath,
  BundleResult,
  Bundle as BundleType,
  BundleGraph as BundleGraphType,
  NamedBundle as NamedBundleType,
  Async,
} from '@parcel/types';
import type SourceMap from '@parcel/source-map';
import type WorkerFarm from '@parcel/workers';
import type {Bundle as InternalBundle, ParcelOptions, ReportFn} from './types';
import type ParcelConfig from './ParcelConfig';
import type InternalBundleGraph from './BundleGraph';
import type {FileSystem, FileOptions} from '@parcel/fs';

import {
  md5FromObject,
  md5FromString,
  blobToStream,
  TapStream,
} from '@parcel/utils';
import {PluginLogger} from '@parcel/logger';
import {init as initSourcemaps} from '@parcel/source-map';
import ThrowableDiagnostic, {errorToDiagnostic} from '@parcel/diagnostic';
import {Readable, Transform} from 'stream';
import nullthrows from 'nullthrows';
import path from 'path';
import url from 'url';
import crypto from 'crypto';

import {NamedBundle, bundleToInternalBundle} from './public/Bundle';
import BundleGraph, {
  bundleGraphToInternalBundleGraph,
} from './public/BundleGraph';
import PluginOptions from './public/PluginOptions';
import {PARCEL_VERSION, HASH_REF_PREFIX, HASH_REF_REGEX} from './constants';

type Opts = {|
  config: ParcelConfig,
  configRef?: number,
  farm?: WorkerFarm,
  options: ParcelOptions,
  optionsRef?: number,
  report: ReportFn,
|};

type BundleInfo = {|
  +type: string,
  +size: number,
  +hash: string,
  +hashReferences: Array<string>,
  +time?: number,
|};

type CacheKeyMap = {|
  content: string,
  map: string,
  info: string,
|};

const BOUNDARY_LENGTH = HASH_REF_PREFIX.length + 32 - 1;

export default class PackagerRunner {
  config: ParcelConfig;
  configRef: ?number;
  options: ParcelOptions;
  optionsRef: ?number;
  farm: ?WorkerFarm;
  pluginOptions: PluginOptions;
  distDir: FilePath;
  distExists: Set<FilePath>;
  report: ReportFn;
  getBundleInfoFromWorker: ({|
    bundle: InternalBundle,
    bundleGraphReference: number,
    configRef: number,
    cacheKeys: CacheKeyMap,
    optionsRef: number,
  |}) => Promise<BundleInfo>;

  constructor({config, configRef, farm, options, optionsRef, report}: Opts) {
    this.config = config;
    this.configRef = configRef;
    this.options = options;
    this.optionsRef = optionsRef;
    this.pluginOptions = new PluginOptions(this.options);

    this.farm = farm;
    this.report = report;
    this.getBundleInfoFromWorker = farm
      ? farm.createHandle('runPackage')
      : () => {
          throw new Error(
            'Cannot call PackagerRunner.writeBundleFromWorker() in a worker',
          );
        };
  }

  async writeBundles(bundleGraph: InternalBundleGraph) {
    let farm = nullthrows(this.farm);
    let {ref, dispose} = await farm.createSharedReference(bundleGraph);

    let bundleInfoMap = {};
    let writeEarlyPromises = {};
    let hashRefToNameHash = new Map();
    // skip inline bundles, they will be processed via the parent bundle
    let bundles = bundleGraph.getBundles().filter(bundle => !bundle.isInline);
    await Promise.all(
      bundles.map(async bundle => {
        let info = await this.processBundle(bundle, bundleGraph, ref);
        bundleInfoMap[bundle.id] = info;
        if (!info.hashReferences.length) {
          hashRefToNameHash.set(bundle.hashReference, info.hash.slice(-8));
          writeEarlyPromises[bundle.id] = this.writeToDist({
            bundle,
            info,
            hashRefToNameHash,
            bundleGraph,
          });
        }
      }),
    );
    assignComplexNameHashes(hashRefToNameHash, bundles, bundleInfoMap);
    await Promise.all(
      bundles.map(
        bundle =>
          writeEarlyPromises[bundle.id] ??
          this.writeToDist({
            bundle,
            info: bundleInfoMap[bundle.id],
            hashRefToNameHash,
            bundleGraph,
          }),
      ),
    );
    await dispose();
  }

  async processBundle(
    bundle: InternalBundle,
    bundleGraph: InternalBundleGraph,
    bundleGraphReference: number,
  ): Promise<{|
    ...BundleInfo,
    cacheKeys: CacheKeyMap,
  |}> {
    let start = Date.now();

    let cacheKey = await this.getCacheKey(bundle, bundleGraph);
    let cacheKeys = {
      content: getContentKey(cacheKey),
      map: getMapKey(cacheKey),
      info: getInfoKey(cacheKey),
    };
    let {type, size, hash, hashReferences} =
      (await this.getBundleInfoFromCache(cacheKeys.info)) ??
      (await this.getBundleInfoFromWorker({
        bundle,
        bundleGraphReference,
        cacheKeys,
        optionsRef: nullthrows(this.optionsRef),
        configRef: nullthrows(this.configRef),
      }));

    return {
      type,
      size,
      time: Date.now() - start,
      hash,
      hashReferences,
      cacheKeys,
    };
  }

  getBundleInfoFromCache(infoKey: string) {
    if (this.options.disableCache) {
      return;
    }

    return this.options.cache.get(infoKey);
  }

  async getBundleInfo(
    bundle: InternalBundle,
    bundleGraph: InternalBundleGraph,
    cacheKeys: CacheKeyMap,
  ): Promise<BundleInfo> {
    let {type, contents, map} = await this.getBundleResult(bundle, bundleGraph);

    return this.writeToCache(cacheKeys, type, contents, map);
  }

  async getBundleResult(
    bundle: InternalBundle,
    bundleGraph: InternalBundleGraph,
  ): Promise<{|
    type: string,
    contents: Blob,
    map: ?string,
  |}> {
    await initSourcemaps;

    let packaged = await this.package(bundle, bundleGraph);
    let res = await this.optimize(
      bundle,
      bundleGraph,
      packaged.type ?? bundle.type,
      packaged.contents,
      packaged.map,
    );

    let map = res.map ? await this.generateSourceMap(bundle, res.map) : null;
    return {
      type: res.type,
      contents: res.contents,
      map,
    };
  }

  getSourceMapReference(bundle: NamedBundle, map: ?SourceMap): Async<?string> {
    if (map && this.options.sourceMaps) {
      if (
        bundle.isInline ||
        (bundle.target.sourceMap && bundle.target.sourceMap.inline)
      ) {
        return this.generateSourceMap(bundleToInternalBundle(bundle), map);
      } else {
        return path.basename(bundle.filePath) + '.map';
      }
    } else {
      return null;
    }
  }

  async package(
    internalBundle: InternalBundle,
    bundleGraph: InternalBundleGraph,
  ): Promise<BundleResult> {
    let bundle = NamedBundle.get(internalBundle, bundleGraph, this.options);
    this.report({
      type: 'buildProgress',
      phase: 'packaging',
      bundle,
    });

    let packager = await this.config.getPackager(bundle.filePath);
    try {
      return await packager.plugin.package({
        bundle,
        bundleGraph: new BundleGraph<NamedBundleType>(
          bundleGraph,
          NamedBundle.get,
          this.options,
        ),
        getSourceMapReference: map => {
          return this.getSourceMapReference(bundle, map);
        },
        options: this.pluginOptions,
        logger: new PluginLogger({origin: packager.name}),
        getInlineBundleContents: async (
          bundle: BundleType,
          bundleGraph: BundleGraphType<NamedBundleType>,
        ) => {
          if (!bundle.isInline) {
            throw new Error(
              'Bundle is not inline and unable to retrieve contents',
            );
          }

          let res = await this.getBundleResult(
            bundleToInternalBundle(bundle),
            // $FlowFixMe
            bundleGraphToInternalBundleGraph(bundleGraph),
          );

          return {contents: res.contents};
        },
      });
    } catch (e) {
      throw new ThrowableDiagnostic({
        diagnostic: errorToDiagnostic(e, packager.name),
      });
    }
  }

  async optimize(
    internalBundle: InternalBundle,
    internalBundleGraph: InternalBundleGraph,
    type: string,
    contents: Blob,
    map?: ?SourceMap,
<<<<<<< HEAD
  ): Promise<{|
    type: string,
    contents: Blob,
    map: ?SourceMap,
  |}> {
    let bundle = new NamedBundle(
      internalBundle,
      internalBundleGraph,
      this.options,
    );
    let bundleGraph = new BundleGraph<NamedBundleType>(
      internalBundleGraph,
      (bundle, bundleGraph, options) =>
        new NamedBundle(bundle, bundleGraph, options),
      this.options,
    );
=======
  ): Promise<BundleResult> {
    let bundle = NamedBundle.get(internalBundle, bundleGraph, this.options);
>>>>>>> 7cc454a8
    let optimizers = await this.config.getOptimizers(
      bundle.filePath,
      internalBundle.pipeline,
    );
    if (!optimizers.length) {
      return {type: bundle.type, contents, map};
    }

    this.report({
      type: 'buildProgress',
      phase: 'optimizing',
      bundle,
    });

    let optimized = {
      type,
      contents,
      map,
    };

    for (let optimizer of optimizers) {
      try {
        let next = await optimizer.plugin.optimize({
          bundle,
          bundleGraph,
          contents: optimized.contents,
          map: optimized.map,
          getSourceMapReference: map => {
            return this.getSourceMapReference(bundle, map);
          },
          options: this.pluginOptions,
          logger: new PluginLogger({origin: optimizer.name}),
        });

        optimized.type = next.type ?? optimized.type;
        optimized.contents = next.contents;
        optimized.map = next.map;
      } catch (e) {
        throw new ThrowableDiagnostic({
          diagnostic: errorToDiagnostic(e, optimizer.name),
        });
      }
    }

    return optimized;
  }

  generateSourceMap(bundle: InternalBundle, map: SourceMap): Promise<string> {
    // sourceRoot should be a relative path between outDir and rootDir for node.js targets
    let filePath = nullthrows(bundle.filePath);
    let sourceRoot: string = path.relative(
      path.dirname(filePath),
      this.options.projectRoot,
    );
    let inlineSources = false;

    if (bundle.target) {
      if (
        bundle.target.sourceMap &&
        bundle.target.sourceMap.sourceRoot !== undefined
      ) {
        sourceRoot = bundle.target.sourceMap.sourceRoot;
      } else if (
        this.options.serve &&
        bundle.target.env.context === 'browser'
      ) {
        sourceRoot = '/__parcel_source_root';
      }

      if (
        bundle.target.sourceMap &&
        bundle.target.sourceMap.inlineSources !== undefined
      ) {
        inlineSources = bundle.target.sourceMap.inlineSources;
      } else if (bundle.target.env.context !== 'node') {
        // inlining should only happen in production for browser targets by default
        inlineSources = this.options.mode === 'production';
      }
    }

    let mapFilename = filePath + '.map';
    let isInlineMap =
      bundle.isInline ||
      (bundle.target.sourceMap && bundle.target.sourceMap.inline);

    // $FlowFixMe format is never object so it's always a string...
    return map.stringify({
      file: path.basename(mapFilename),
      // $FlowFixMe
      fs: this.options.inputFS,
      rootDir: this.options.projectRoot,
      sourceRoot: !inlineSources
        ? url.format(url.parse(sourceRoot + '/'))
        : undefined,
      inlineSources,
      format: isInlineMap ? 'inline' : 'string',
    });
  }

  async getCacheKey(
    bundle: InternalBundle,
    bundleGraph: InternalBundleGraph,
  ): Promise<string> {
    let filePath = nullthrows(bundle.filePath);
    // TODO: include packagers and optimizers used in inline bundles as well
    let {version: packager} = await this.config.getPackager(filePath);
    let optimizers = (
      await this.config.getOptimizers(filePath)
    ).map(({name, version}) => [name, version]);

    // TODO: add third party configs to the cache key
    let {sourceMaps} = this.options;
    return md5FromObject({
      parcelVersion: PARCEL_VERSION,
      packager,
      optimizers,
      opts: {sourceMaps},
      hash: bundleGraph.getHash(bundle),
    });
  }

  async readFromCache(
    cacheKey: string,
  ): Promise<?{|
    contents: Readable,
    map: ?Readable,
  |}> {
    let contentKey = getContentKey(cacheKey);
    let mapKey = getMapKey(cacheKey);

    let contentExists = await this.options.cache.blobExists(contentKey);
    if (!contentExists) {
      return null;
    }

    let mapExists = await this.options.cache.blobExists(mapKey);

    return {
      contents: this.options.cache.getStream(contentKey),
      map: mapExists ? this.options.cache.getStream(mapKey) : null,
    };
  }

  async writeToDist({
    bundle,
    bundleGraph,
    info,
    hashRefToNameHash,
  }: {|
    bundle: InternalBundle,
    bundleGraph: InternalBundleGraph,
    info: {|...BundleInfo, cacheKeys: CacheKeyMap|},
    hashRefToNameHash: Map<string, string>,
  |}) {
    let {inputFS, outputFS} = this.options;
    let filePath = nullthrows(bundle.filePath);
    let name = nullthrows(bundle.name);
    let thisHashReference = bundle.hashReference;

    if (info.type !== bundle.type) {
      filePath =
        filePath.slice(0, -path.extname(filePath).length) + '.' + info.type;
      name = name.slice(0, -path.extname(name).length) + '.' + info.type;
      bundle.type = info.type;
    }

    // Without content hashing, the hash reference is already the correct id
    if (this.options.contentHash && filePath.includes(thisHashReference)) {
      let thisNameHash = nullthrows(hashRefToNameHash.get(thisHashReference));
      filePath = filePath.replace(thisHashReference, thisNameHash);
      name = name.replace(thisHashReference, thisNameHash);
    }

    bundle.filePath = filePath;
    bundle.name = name;

    let dir = path.dirname(filePath);
    await outputFS.mkdirp(dir); // ? Got rid of dist exists, is this an expensive operation

    // Use the file mode from the entry asset as the file mode for the bundle.
    // Don't do this for browser builds, as the executable bit in particular is unnecessary.
    let publicBundle = NamedBundle.get(bundle, bundleGraph, this.options);
    let mainEntry = publicBundle.getMainEntry();
    let writeOptions =
      publicBundle.env.isBrowser() || !mainEntry
        ? undefined
        : {
            mode: (await inputFS.stat(mainEntry.filePath)).mode,
          };
    let cacheKeys = info.cacheKeys;
    let contentStream = this.options.cache.getStream(cacheKeys.content);
    let size = await writeFileStream(
      outputFS,
      filePath,
      contentStream,
      info.hashReferences,
      hashRefToNameHash,
      writeOptions,
    );
    bundle.stats = {
      size,
      time: info.time ?? 0,
    };

    let mapKey = cacheKeys.map;
    if (
      (typeof bundle.target.sourceMap === 'object'
        ? !bundle.target.sourceMap.inline
        : bundle.target.sourceMap) &&
      (await this.options.cache.blobExists(mapKey))
    ) {
      let mapStream = this.options.cache.getStream(mapKey);
      await writeFileStream(
        outputFS,
        filePath + '.map',
        mapStream,
        info.hashReferences,
        hashRefToNameHash,
      );
    }
  }

  async writeToCache(
    cacheKeys: CacheKeyMap,
    type: string,
    contents: Blob,
    map: ?Blob,
  ): Promise<BundleInfo> {
    let size = 0;
    let hash = crypto.createHash('md5');
    let boundaryStr = '';
    let hashReferences = [];
    await this.options.cache.setStream(
      cacheKeys.content,
      blobToStream(contents).pipe(
        new TapStream(buf => {
          let str = boundaryStr + buf.toString();
          hashReferences = hashReferences.concat(
            str.match(HASH_REF_REGEX) ?? [],
          );
          size += buf.length;
          hash.update(buf);
          boundaryStr = str.slice(str.length - BOUNDARY_LENGTH);
        }),
      ),
    );

    if (map != null) {
      await this.options.cache.setStream(cacheKeys.map, blobToStream(map));
    }
    let info = {type, size, hash: hash.digest('hex'), hashReferences};
    await this.options.cache.set(cacheKeys.info, info);
    return info;
  }
}

function writeFileStream(
  fs: FileSystem,
  filePath: FilePath,
  stream: Readable,
  hashReferences: Array<string>,
  hashRefToNameHash: Map<string, string>,
  options: ?FileOptions,
): Promise<number> {
  return new Promise((resolve, reject) => {
    let initialStream = hashReferences.length
      ? stream.pipe(replaceStream(hashRefToNameHash))
      : stream;
    let fsStream = fs.createWriteStream(filePath, options);
    let fsStreamClosed = new Promise(resolve => {
      fsStream.on('close', () => resolve());
    });
    let bytesWritten = 0;
    initialStream
      .pipe(
        new TapStream(buf => {
          bytesWritten += buf.length;
        }),
      )
      .pipe(fsStream)
      .on('finish', () => resolve(fsStreamClosed.then(() => bytesWritten)))
      .on('error', reject);
  });
}

function replaceStream(hashRefToNameHash) {
  let boundaryStr = '';
  return new Transform({
    transform(chunk, encoding, cb) {
      let str = boundaryStr + chunk.toString();
      let replaced = str.replace(HASH_REF_REGEX, match => {
        return hashRefToNameHash.get(match) || match;
      });
      boundaryStr = replaced.slice(replaced.length - BOUNDARY_LENGTH);
      let strUpToBoundary = replaced.slice(
        0,
        replaced.length - BOUNDARY_LENGTH,
      );
      cb(null, strUpToBoundary);
    },

    flush(cb) {
      cb(null, boundaryStr);
    },
  });
}

function getContentKey(cacheKey: string) {
  return md5FromString(`${cacheKey}:content`);
}

function getMapKey(cacheKey: string) {
  return md5FromString(`${cacheKey}:map`);
}

function getInfoKey(cacheKey: string) {
  return md5FromString(`${cacheKey}:info`);
}

function assignComplexNameHashes(hashRefToNameHash, bundles, bundleInfoMap) {
  for (let bundle of bundles) {
    if (hashRefToNameHash.get(bundle.hashReference) != null) {
      continue;
    }

    let includedBundles = [
      ...getBundlesIncludedInHash(bundle.id, bundleInfoMap),
    ];

    hashRefToNameHash.set(
      bundle.hashReference,
      md5FromString(
        includedBundles.map(bundleId => bundleInfoMap[bundleId].hash).join(':'),
      ).slice(-8),
    );
  }
}

function getBundlesIncludedInHash(
  bundleId,
  bundleInfoMap,
  included = new Set(),
) {
  included.add(bundleId);
  for (let hashRef of bundleInfoMap[bundleId].hashReferences) {
    let referencedId = getIdFromHashRef(hashRef);
    if (!included.has(referencedId)) {
      getBundlesIncludedInHash(referencedId, bundleInfoMap, included);
    }
  }

  return included;
}

function getIdFromHashRef(hashRef: string) {
  return hashRef.slice(HASH_REF_PREFIX.length);
}<|MERGE_RESOLUTION|>--- conflicted
+++ resolved
@@ -292,27 +292,17 @@
     type: string,
     contents: Blob,
     map?: ?SourceMap,
-<<<<<<< HEAD
-  ): Promise<{|
-    type: string,
-    contents: Blob,
-    map: ?SourceMap,
-  |}> {
-    let bundle = new NamedBundle(
+  ): Promise<BundleResult> {
+    let bundle = NamedBundle.get(
       internalBundle,
       internalBundleGraph,
       this.options,
     );
     let bundleGraph = new BundleGraph<NamedBundleType>(
       internalBundleGraph,
-      (bundle, bundleGraph, options) =>
-        new NamedBundle(bundle, bundleGraph, options),
+      NamedBundle.get,
       this.options,
     );
-=======
-  ): Promise<BundleResult> {
-    let bundle = NamedBundle.get(internalBundle, bundleGraph, this.options);
->>>>>>> 7cc454a8
     let optimizers = await this.config.getOptimizers(
       bundle.filePath,
       internalBundle.pipeline,
