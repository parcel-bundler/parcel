// @flow

import {Readable} from 'stream';
import type {ParcelOptions, Blob, FilePath} from '@parcel/types';
import type {Bundle as InternalBundle} from './types';
import type Config from './Config';
import type InternalBundleGraph from './BundleGraph';

import invariant from 'assert';
import {mkdirp, writeFile, writeFileStream} from '@parcel/fs';
import {TapStream, urlRelative} from '@parcel/utils';
import {NamedBundle} from './public/Bundle';
import nullthrows from 'nullthrows';
import path from 'path';
import {report} from './ReporterRunner';
import {BundleGraph} from './public/BundleGraph';

type Opts = {|
  config: Config,
  options: ParcelOptions
|};

export default class PackagerRunner {
  config: Config;
  options: ParcelOptions;
  distDir: FilePath;
  distExists: Set<FilePath>;

  constructor({config, options}: Opts) {
    this.config = config;
    this.options = options;
    this.distExists = new Set();
  }

  async writeBundle(bundle: InternalBundle, bundleGraph: InternalBundleGraph) {
    let start = Date.now();
    let contents = await this.package(bundle, bundleGraph);
    contents = await this.optimize(bundle, contents);

    let filePath = nullthrows(bundle.filePath);
    let dir = path.dirname(filePath);
    if (!this.distExists.has(dir)) {
      await mkdirp(dir);
      this.distExists.add(dir);
    }

    let size;
    if (contents instanceof Readable) {
      size = 0;
      await writeFileStream(
        filePath,
        contents.pipe(new TapStream(chunk => (size += chunk.length)))
      );
    } else {
      await writeFile(filePath, contents);
      size = contents.length;
    }

    return {
      time: Date.now() - start,
      size
    };
  }

  async package(
    internalBundle: InternalBundle,
    bundleGraph: InternalBundleGraph
  ): Promise<Blob> {
    let bundle = new NamedBundle(internalBundle);
    report({
      type: 'buildProgress',
      phase: 'packaging',
      bundle
    });

    let depToBundlePath = generateDepToBundlePath(internalBundle);

    let packager = await this.config.getPackager(bundle.filePath);
<<<<<<< HEAD
    return packager.package(bundle, new BundleGraph(bundleGraph), this.options);
=======
    let packageContent = await packager.package(bundle, this.options);

    return typeof packageContent === 'string'
      ? replaceReferences(packageContent, depToBundlePath)
      : packageContent;
>>>>>>> 62e41cbe
  }

  async optimize(
    internalBundle: InternalBundle,
    contents: Blob
  ): Promise<Blob> {
    let bundle = new NamedBundle(internalBundle);
    let optimizers = await this.config.getOptimizers(bundle.filePath);
    if (!optimizers.length) {
      return contents;
    }

    report({
      type: 'buildProgress',
      phase: 'optimizing',
      bundle
    });

    for (let optimizer of optimizers) {
      contents = await optimizer.optimize(bundle, contents, this.options);
    }

    return contents;
  }
}

/*
 * Build a mapping from async, url dependency ids to web-friendly relative paths
 * to their bundles. These will be relative to the current bundle if `publicUrl`
 * is not provided. If `publicUrl` is provided, the paths will be joined to it.
 * 
 * These are used to translate any placeholder dependency ids written during
 * transformation back to a path that can be loaded in a browser (such as
 * in a "raw" loader or any transformed dependencies referred to by url).
 */
function generateDepToBundlePath(
  bundle: InternalBundle
): Map<string, FilePath> {
  let depToBundlePath: Map<string, FilePath> = new Map();
  bundle.assetGraph.traverse(node => {
    if (node.type !== 'dependency') {
      return;
    }

    let dep = node.value;
    if (!dep.isURL || !dep.isAsync) {
      return;
    }

    let [bundleGroupNode] = bundle.assetGraph.getNodesConnectedFrom(node);
    invariant(bundleGroupNode && bundleGroupNode.type === 'bundle_group');

    let [entryBundleNode] = bundle.assetGraph.getNodesConnectedFrom(
      bundleGroupNode
    );
    invariant(entryBundleNode && entryBundleNode.type === 'bundle_reference');

    let entryBundle = entryBundleNode.value;
    depToBundlePath.set(
      dep.id,
      urlRelative(nullthrows(bundle.name), nullthrows(entryBundle.name))
    );
  });
  return depToBundlePath;
}

// replace references to url dependencies with relative paths to their
// corresponding bundles.
// TODO: This likely alters the length of the column in the source text.
//       Update any sourcemaps accordingly.
function replaceReferences(
  code: string,
  depToBundlePath: Map<string, FilePath>
): string {
  let output = code;
  for (let [depId, replacement] of depToBundlePath) {
    let split = output.split(depId);
    if (split.length > 1) {
      // the dependency id was found in the text. replace it.
      output = split.join(replacement);
    }
  }

  return output;
}<|MERGE_RESOLUTION|>--- conflicted
+++ resolved
@@ -73,18 +73,19 @@
       bundle
     });
 
-    let depToBundlePath = generateDepToBundlePath(internalBundle);
-
     let packager = await this.config.getPackager(bundle.filePath);
-<<<<<<< HEAD
-    return packager.package(bundle, new BundleGraph(bundleGraph), this.options);
-=======
-    let packageContent = await packager.package(bundle, this.options);
+    let packageContent = await packager.package(
+      bundle,
+      new BundleGraph(bundleGraph),
+      this.options
+    );
 
     return typeof packageContent === 'string'
-      ? replaceReferences(packageContent, depToBundlePath)
+      ? replaceReferences(
+          packageContent,
+          generateDepToBundlePath(internalBundle)
+        )
       : packageContent;
->>>>>>> 62e41cbe
   }
 
   async optimize(
