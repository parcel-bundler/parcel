// @flow strict-local

import type {
  Blob,
  FilePath,
  BundleResult,
  Bundle as BundleType,
  BundleGraph as BundleGraphType,
  NamedBundle as NamedBundleType,
  Async,
} from '@parcel/types';
import type SourceMap from '@parcel/source-map';
import type {
  Bundle as InternalBundle,
  Config,
  DevDepRequest,
  ParcelOptions,
  ReportFn,
  RequestInvalidation,
} from './types';
import type ParcelConfig, {LoadedPlugin} from './ParcelConfig';
import type InternalBundleGraph from './BundleGraph';
import type {ConfigRequest} from './requests/ConfigRequest';
import type {DevDepSpecifier} from './requests/DevDepRequest';

import invariant from 'assert';
import {blobToStream, TapStream} from '@parcel/utils';
import {PluginLogger} from '@parcel/logger';
import ThrowableDiagnostic, {errorToDiagnostic} from '@parcel/diagnostic';
import {Readable} from 'stream';
import nullthrows from 'nullthrows';
import path from 'path';
import url from 'url';
import {hashString, hashBuffer, Hash} from '@parcel/hash';

import {NamedBundle, bundleToInternalBundle} from './public/Bundle';
import BundleGraph, {
  bundleGraphToInternalBundleGraph,
} from './public/BundleGraph';
import PluginOptions from './public/PluginOptions';
import {PARCEL_VERSION, HASH_REF_PREFIX, HASH_REF_REGEX} from './constants';
import {createConfig} from './InternalConfig';
import {
  loadPluginConfig,
  getConfigHash,
  getConfigRequests,
  type PluginWithLoadConfig,
} from './requests/ConfigRequest';
import {
  createDevDependency,
  getWorkerDevDepRequests,
} from './requests/DevDepRequest';
import {createBuildCache} from './buildCache';
import {getInvalidationId, getInvalidationHash} from './assetUtils';
import {optionsProxy} from './utils';
import {invalidateDevDeps} from './requests/DevDepRequest';

type Opts = {|
  config: ParcelConfig,
  options: ParcelOptions,
  report: ReportFn,
  previousDevDeps: Map<string, string>,
  previousInvalidations: Array<RequestInvalidation>,
|};

export type PackageRequestResult = {|
  bundleInfo: BundleInfo,
  configRequests: Array<ConfigRequest>,
  devDepRequests: Array<DevDepRequest>,
  invalidations: Array<RequestInvalidation>,
|};

export type BundleInfo = {|
  +type: string,
  +size: number,
  +hash: string,
  +hashReferences: Array<string>,
  +time?: number,
  +cacheKeys: CacheKeyMap,
|};

type CacheKeyMap = {|
  content: string,
  map: string,
  info: string,
|};

const BOUNDARY_LENGTH = HASH_REF_PREFIX.length + 32 - 1;

// Packager/optimizer configs are not bundle-specific, so we only need to
// load them once per build.
const pluginConfigs = createBuildCache();

export default class PackagerRunner {
  config: ParcelConfig;
  options: ParcelOptions;
  pluginOptions: PluginOptions;
  distDir: FilePath;
  distExists: Set<FilePath>;
  report: ReportFn;
  previousDevDeps: Map<string, string>;
  devDepRequests: Map<string, DevDepRequest>;
  invalidations: Map<string, RequestInvalidation>;
  previousInvalidations: Array<RequestInvalidation>;

  constructor({
    config,
    options,
    report,
    previousDevDeps,
    previousInvalidations,
  }: Opts) {
    this.config = config;
    this.options = options;
    this.report = report;
    this.previousDevDeps = previousDevDeps;
    this.devDepRequests = new Map();
    this.previousInvalidations = previousInvalidations;
    this.invalidations = new Map();
    this.pluginOptions = new PluginOptions(
      optionsProxy(this.options, option => {
        let invalidation: RequestInvalidation = {
          type: 'option',
          key: option,
        };

        this.invalidations.set(getInvalidationId(invalidation), invalidation);
      }),
    );
  }

  async run(
    bundleGraph: InternalBundleGraph,
    bundle: InternalBundle,
    invalidDevDeps: Array<DevDepSpecifier>,
  ): Promise<PackageRequestResult> {
    invalidateDevDeps(invalidDevDeps, this.options, this.config);

    let configs = await this.loadConfigs(bundleGraph, bundle);
    let bundleInfo =
      (await this.getBundleInfoFromCache(bundleGraph, bundle, configs)) ??
      (await this.getBundleInfo(bundle, bundleGraph, configs));

    let configRequests = getConfigRequests([...configs.values()]);
    let devDepRequests = getWorkerDevDepRequests([
      ...this.devDepRequests.values(),
    ]);

    return {
      bundleInfo,
      configRequests,
      devDepRequests,
      invalidations: [...this.invalidations.values()],
    };
  }

  async loadConfigs(
    bundleGraph: InternalBundleGraph,
    bundle: InternalBundle,
  ): Promise<Map<string, Config>> {
    let configs = new Map();

    await this.loadConfig(bundle, configs);
    for (let inlineBundle of bundleGraph.getInlineBundles(bundle)) {
      await this.loadConfig(inlineBundle, configs);
    }

    return configs;
  }

  async loadConfig(
    bundle: InternalBundle,
    configs: Map<string, Config>,
  ): Promise<void> {
    let name = nullthrows(bundle.name);
    let plugin = await this.config.getPackager(name);
    await this.loadPluginConfig(plugin, configs);

    let optimizers = await this.config.getOptimizers(name, bundle.pipeline);

    for (let optimizer of optimizers) {
      await this.loadPluginConfig(optimizer, configs);
    }
  }

  async loadPluginConfig<T: PluginWithLoadConfig>(
    plugin: LoadedPlugin<T>,
    configs: Map<string, Config>,
  ): Promise<void> {
    if (configs.has(plugin.name)) {
      return;
    }

    // Only load config for a plugin once per build.
    let existing = pluginConfigs.get(plugin.name);
    if (existing != null) {
      configs.set(plugin.name, existing);
      return;
    }

    if (plugin.plugin.loadConfig != null) {
      let config = createConfig({
        plugin: plugin.name,
        searchPath: path.join(this.options.projectRoot, 'index'),
      });

      await loadPluginConfig(plugin, config, this.options);

      for (let devDep of config.devDeps) {
        let devDepRequest = await createDevDependency(
          devDep,
          plugin,
          this.previousDevDeps,
          this.options,
        );
        let key = `${devDep.moduleSpecifier}:${devDep.resolveFrom}`;
        this.devDepRequests.set(key, devDepRequest);
      }

      pluginConfigs.set(plugin.name, config);
      configs.set(plugin.name, config);
    }
  }

  async getBundleInfoFromCache(
    bundleGraph: InternalBundleGraph,
    bundle: InternalBundle,
    configs: Map<string, Config>,
  ): Async<?BundleInfo> {
    if (this.options.shouldDisableCache) {
      return;
    }

    let cacheKey = await this.getCacheKey(
      bundle,
      bundleGraph,
      configs,
      this.previousInvalidations,
    );
    let infoKey = PackagerRunner.getInfoKey(cacheKey);
    return this.options.cache.get<BundleInfo>(infoKey);
  }

  async getBundleInfo(
    bundle: InternalBundle,
    bundleGraph: InternalBundleGraph,
    configs: Map<string, Config>,
  ): Promise<BundleInfo> {
    let {type, contents, map} = await this.getBundleResult(
      bundle,
      bundleGraph,
      configs,
    );

    // Recompute cache keys as they may have changed due to dev dependencies.
    let cacheKey = await this.getCacheKey(bundle, bundleGraph, configs, [
      ...this.invalidations.values(),
    ]);
    let cacheKeys = {
      content: PackagerRunner.getContentKey(cacheKey),
      map: PackagerRunner.getMapKey(cacheKey),
      info: PackagerRunner.getInfoKey(cacheKey),
    };

    return this.writeToCache(cacheKeys, type, contents, map);
  }

  async getBundleResult(
    bundle: InternalBundle,
    bundleGraph: InternalBundleGraph,
    configs: Map<string, Config>,
  ): Promise<{|
    type: string,
    contents: Blob,
    map: ?string,
  |}> {
    let packaged = await this.package(bundle, bundleGraph, configs);
    let type = packaged.type ?? bundle.type;
    let res = await this.optimize(
      bundle,
      bundleGraph,
      type,
      packaged.contents,
      packaged.map,
      configs,
    );

    let map =
      res.map != null ? await this.generateSourceMap(bundle, res.map) : null;
    return {
      type: res.type ?? type,
      contents: res.contents,
      map,
    };
  }

  getSourceMapReference(bundle: NamedBundle, map: ?SourceMap): Async<?string> {
    if (map && bundle.env.sourceMap && !bundle.isInline) {
      if (bundle.env.sourceMap && bundle.env.sourceMap.inline) {
        return this.generateSourceMap(bundleToInternalBundle(bundle), map);
      } else {
        return path.basename(bundle.name) + '.map';
      }
    } else {
      return null;
    }
  }

  async package(
    internalBundle: InternalBundle,
    bundleGraph: InternalBundleGraph,
    configs: Map<string, Config>,
  ): Promise<BundleResult> {
    let bundle = NamedBundle.get(internalBundle, bundleGraph, this.options);
    this.report({
      type: 'buildProgress',
      phase: 'packaging',
      bundle,
    });

    let packager = await this.config.getPackager(bundle.name);
    let {name, resolveFrom, plugin} = packager;
    try {
      return await plugin.package({
        config: configs.get(name)?.result,
        bundle,
        bundleGraph: new BundleGraph<NamedBundleType>(
          bundleGraph,
          NamedBundle.get,
          this.options,
        ),
        getSourceMapReference: map => {
          return this.getSourceMapReference(bundle, map);
        },
        options: this.pluginOptions,
        logger: new PluginLogger({origin: name}),
        getInlineBundleContents: async (
          bundle: BundleType,
          bundleGraph: BundleGraphType<NamedBundleType>,
        ) => {
          if (!bundle.isInline) {
            throw new Error(
              'Bundle is not inline and unable to retrieve contents',
            );
          }

          let res = await this.getBundleResult(
            bundleToInternalBundle(bundle),
            // $FlowFixMe
            bundleGraphToInternalBundleGraph(bundleGraph),
            configs,
          );

          return {contents: res.contents};
        },
      });
    } catch (e) {
      throw new ThrowableDiagnostic({
        diagnostic: errorToDiagnostic(e, {
          origin: name,
          filePath: path.join(bundle.target.distDir, bundle.name),
        }),
      });
    } finally {
      // Add dev dependency for the packager. This must be done AFTER running it due to
      // the potential for lazy require() that aren't executed until the request runs.
      let devDepRequest = await createDevDependency(
        {
          moduleSpecifier: name,
          resolveFrom,
        },
        packager,
        this.previousDevDeps,
        this.options,
      );
      this.devDepRequests.set(`${name}:${resolveFrom}`, devDepRequest);
    }
  }

  async optimize(
    internalBundle: InternalBundle,
    internalBundleGraph: InternalBundleGraph,
    type: string,
    contents: Blob,
    map?: ?SourceMap,
    configs: Map<string, Config>,
  ): Promise<BundleResult> {
    let bundle = NamedBundle.get(
      internalBundle,
      internalBundleGraph,
      this.options,
    );
    let bundleGraph = new BundleGraph<NamedBundleType>(
      internalBundleGraph,
      NamedBundle.get,
      this.options,
    );
    let optimizers = await this.config.getOptimizers(
      bundle.name,
      internalBundle.pipeline,
    );
    if (!optimizers.length) {
      return {type: bundle.type, contents, map};
    }

    this.report({
      type: 'buildProgress',
      phase: 'optimizing',
      bundle,
    });

    let optimized = {
      type,
      contents,
      map,
    };

    for (let optimizer of optimizers) {
      try {
        let next = await optimizer.plugin.optimize({
          config: configs.get(optimizer.name)?.result,
          bundle,
          bundleGraph,
          contents: optimized.contents,
          map: optimized.map,
          getSourceMapReference: map => {
            return this.getSourceMapReference(bundle, map);
          },
          options: this.pluginOptions,
          logger: new PluginLogger({origin: optimizer.name}),
        });

        optimized.type = next.type ?? optimized.type;
        optimized.contents = next.contents;
        optimized.map = next.map;
      } catch (e) {
        throw new ThrowableDiagnostic({
          diagnostic: errorToDiagnostic(e, {
            origin: optimizer.name,
            filePath: path.join(bundle.target.distDir, bundle.name),
          }),
        });
      } finally {
        // Add dev dependency for the optimizer. This must be done AFTER running it due to
        // the potential for lazy require() that aren't executed until the request runs.
        let devDepRequest = await createDevDependency(
          {
            moduleSpecifier: optimizer.name,
            resolveFrom: optimizer.resolveFrom,
          },
          optimizer,
          this.previousDevDeps,
          this.options,
        );
        this.devDepRequests.set(
          `${optimizer.name}:${optimizer.resolveFrom}`,
          devDepRequest,
        );
      }
    }

    return optimized;
  }

  async generateSourceMap(
    bundle: InternalBundle,
    map: SourceMap,
  ): Promise<string> {
    // sourceRoot should be a relative path between outDir and rootDir for node.js targets
    let filePath = path.join(bundle.target.distDir, nullthrows(bundle.name));
    let sourceRoot: string = path.relative(
      path.dirname(filePath),
      this.options.projectRoot,
    );
    let inlineSources = false;

    if (bundle.target) {
      if (
        bundle.env.sourceMap &&
        bundle.env.sourceMap.sourceRoot !== undefined
      ) {
        sourceRoot = bundle.env.sourceMap.sourceRoot;
      } else if (
        this.options.serveOptions &&
        bundle.target.env.context === 'browser'
      ) {
        sourceRoot = '/__parcel_source_root';
      }

      if (
        bundle.env.sourceMap &&
        bundle.env.sourceMap.inlineSources !== undefined
      ) {
        inlineSources = bundle.env.sourceMap.inlineSources;
      } else if (bundle.target.env.context !== 'node') {
        // inlining should only happen in production for browser targets by default
        inlineSources = this.options.mode === 'production';
      }
    }

    let mapFilename = filePath + '.map';
    let isInlineMap = bundle.env.sourceMap && bundle.env.sourceMap.inline;

    let stringified = await map.stringify({
      file: path.basename(mapFilename),
      // $FlowFixMe
      fs: this.options.inputFS,
      rootDir: this.options.projectRoot,
      sourceRoot: !inlineSources
        ? url.format(url.parse(sourceRoot + '/'))
        : undefined,
      inlineSources,
      format: isInlineMap ? 'inline' : 'string',
    });

    invariant(typeof stringified === 'string');
    return stringified;
  }

  async getCacheKey(
    bundle: InternalBundle,
    bundleGraph: InternalBundleGraph,
    configs: Map<string, Config>,
    invalidations: Array<RequestInvalidation>,
  ): Promise<string> {
<<<<<<< HEAD
=======
    let name = nullthrows(bundle.name);
    // TODO: include packagers and optimizers used in inline bundles as well
    let {version: packager} = await this.config.getPackager(name);
    let optimizers = (await this.config.getOptimizers(name))
      .map(({name, version}) => name + version)
      .join('');

>>>>>>> e24d8f78
    let configResults = {};
    for (let [pluginName, config] of configs) {
      if (config) {
        configResults[pluginName] = await getConfigHash(
          config,
          pluginName,
          this.options,
        );
      }
    }

<<<<<<< HEAD
    let devDepHashes = await this.getDevDepHashes(bundle);
    for (let inlineBundle of bundleGraph.getInlineBundles(bundle)) {
      devDepHashes += await this.getDevDepHashes(inlineBundle);
    }

    let invalidationHash = await getInvalidationHash(
      invalidations,
      this.options,
    );

    return hashString(
      PARCEL_VERSION +
        devDepHashes +
        invalidationHash +
        bundle.target.publicUrl +
        bundleGraph.getHash(bundle) +
        JSON.stringify(configResults),
    );
  }

  async getDevDepHashes(bundle: InternalBundle): Promise<string> {
    let name = nullthrows(bundle.name);
    let packager = await this.config.getPackager(name);
    let optimizers = await this.config.getOptimizers(name);

    let key = `${packager.name}:${packager.resolveFrom}`;
    let devDepHashes =
      this.devDepRequests.get(key)?.hash ?? this.previousDevDeps.get(key) ?? '';
    for (let {name, resolveFrom} of optimizers) {
      let key = `${name}:${resolveFrom}`;
      devDepHashes +=
        this.devDepRequests.get(key)?.hash ??
        this.previousDevDeps.get(key) ??
        '';
    }

    return devDepHashes;
=======
    // TODO: add third party configs to the cache key
    let {publicUrl} = bundle.target;
    return hashString(
      PARCEL_VERSION +
        packager +
        optimizers +
        publicUrl +
        bundleGraph.getHash(bundle) +
        JSON.stringify(configResults),
    );
>>>>>>> e24d8f78
  }

  async readFromCache(
    cacheKey: string,
  ): Promise<?{|
    contents: Readable,
    map: ?Readable,
  |}> {
    let contentKey = PackagerRunner.getContentKey(cacheKey);
    let mapKey = PackagerRunner.getMapKey(cacheKey);

    let contentExists = await this.options.cache.has(contentKey);
    if (!contentExists) {
      return null;
    }

    let mapExists = await this.options.cache.has(mapKey);

    return {
      contents: this.options.cache.getStream(contentKey),
      map: mapExists ? this.options.cache.getStream(mapKey) : null,
    };
  }

  async writeToCache(
    cacheKeys: CacheKeyMap,
    type: string,
    contents: Blob,
    map: ?string,
  ): Promise<BundleInfo> {
    let size = 0;
    let hash;
    let hashReferences = [];

    // TODO: don't replace hash references in binary files??
    if (contents instanceof Readable) {
      let boundaryStr = '';
      let h = new Hash();
      await this.options.cache.setStream(
        cacheKeys.content,
        blobToStream(contents).pipe(
          new TapStream(buf => {
            let str = boundaryStr + buf.toString();
            hashReferences = hashReferences.concat(
              str.match(HASH_REF_REGEX) ?? [],
            );
            size += buf.length;
            h.writeBuffer(buf);
            boundaryStr = str.slice(str.length - BOUNDARY_LENGTH);
          }),
        ),
      );
      hash = h.finish();
    } else if (typeof contents === 'string') {
      size = Buffer.byteLength(contents);
      hash = hashString(contents);
      hashReferences = contents.match(HASH_REF_REGEX) ?? [];
      await this.options.cache.setBlob(cacheKeys.content, contents);
    } else {
      size = contents.length;
      hash = hashBuffer(contents);
      hashReferences = contents.toString().match(HASH_REF_REGEX) ?? [];
      await this.options.cache.setBlob(cacheKeys.content, contents);
    }

    if (map != null) {
      await this.options.cache.setBlob(cacheKeys.map, map);
    }
    let info = {
      type,
      size,
      hash,
      hashReferences,
      cacheKeys,
    };
    await this.options.cache.set(cacheKeys.info, info);
    return info;
  }

  static getContentKey(cacheKey: string): string {
    return hashString(`${cacheKey}:content`);
  }

  static getMapKey(cacheKey: string): string {
    return hashString(`${cacheKey}:map`);
  }

  static getInfoKey(cacheKey: string): string {
    return hashString(`${cacheKey}:info`);
  }
<<<<<<< HEAD
=======
}

function writeFileStream(
  fs: FileSystem,
  filePath: FilePath,
  stream: Readable,
  hashReferences: Array<string>,
  hashRefToNameHash: Map<string, string>,
  options: ?FileOptions,
): Promise<number> {
  return new Promise((resolve, reject) => {
    let initialStream = hashReferences.length
      ? stream.pipe(replaceStream(hashRefToNameHash))
      : stream;
    let fsStream = fs.createWriteStream(filePath, options);
    let fsStreamClosed = new Promise(resolve => {
      fsStream.on('close', () => resolve());
    });
    let bytesWritten = 0;
    initialStream
      .pipe(
        new TapStream(buf => {
          bytesWritten += buf.length;
        }),
      )
      .pipe(fsStream)
      .on('finish', () => resolve(fsStreamClosed.then(() => bytesWritten)))
      .on('error', reject);
  });
}

function replaceStream(hashRefToNameHash) {
  let boundaryStr = '';
  return new Transform({
    transform(chunk, encoding, cb) {
      let str = boundaryStr + chunk.toString();
      let replaced = str.replace(HASH_REF_REGEX, match => {
        return hashRefToNameHash.get(match) || match;
      });
      boundaryStr = replaced.slice(replaced.length - BOUNDARY_LENGTH);
      let strUpToBoundary = replaced.slice(
        0,
        replaced.length - BOUNDARY_LENGTH,
      );
      cb(null, strUpToBoundary);
    },

    flush(cb) {
      cb(null, boundaryStr);
    },
  });
}

function assignComplexNameHashes(
  hashRefToNameHash,
  bundles,
  bundleInfoMap,
  options,
) {
  for (let bundle of bundles) {
    if (hashRefToNameHash.get(bundle.hashReference) != null) {
      continue;
    }

    hashRefToNameHash.set(
      bundle.hashReference,
      options.shouldContentHash
        ? hashString(
            [...getBundlesIncludedInHash(bundle.id, bundleInfoMap)]
              .map(bundleId => bundleInfoMap[bundleId].hash)
              .join(':'),
          ).slice(-8)
        : bundle.id.slice(-8),
    );
  }
}

function getBundlesIncludedInHash(
  bundleId,
  bundleInfoMap,
  included = new Set(),
) {
  included.add(bundleId);
  for (let hashRef of bundleInfoMap[bundleId].hashReferences) {
    let referencedId = getIdFromHashRef(hashRef);
    if (!included.has(referencedId)) {
      getBundlesIncludedInHash(referencedId, bundleInfoMap, included);
    }
  }

  return included;
}

function getIdFromHashRef(hashRef: string) {
  return hashRef.slice(HASH_REF_PREFIX.length);
>>>>>>> e24d8f78
}<|MERGE_RESOLUTION|>--- conflicted
+++ resolved
@@ -523,16 +523,6 @@
     configs: Map<string, Config>,
     invalidations: Array<RequestInvalidation>,
   ): Promise<string> {
-<<<<<<< HEAD
-=======
-    let name = nullthrows(bundle.name);
-    // TODO: include packagers and optimizers used in inline bundles as well
-    let {version: packager} = await this.config.getPackager(name);
-    let optimizers = (await this.config.getOptimizers(name))
-      .map(({name, version}) => name + version)
-      .join('');
-
->>>>>>> e24d8f78
     let configResults = {};
     for (let [pluginName, config] of configs) {
       if (config) {
@@ -544,7 +534,6 @@
       }
     }
 
-<<<<<<< HEAD
     let devDepHashes = await this.getDevDepHashes(bundle);
     for (let inlineBundle of bundleGraph.getInlineBundles(bundle)) {
       devDepHashes += await this.getDevDepHashes(inlineBundle);
@@ -582,18 +571,6 @@
     }
 
     return devDepHashes;
-=======
-    // TODO: add third party configs to the cache key
-    let {publicUrl} = bundle.target;
-    return hashString(
-      PARCEL_VERSION +
-        packager +
-        optimizers +
-        publicUrl +
-        bundleGraph.getHash(bundle) +
-        JSON.stringify(configResults),
-    );
->>>>>>> e24d8f78
   }
 
   async readFromCache(
@@ -684,102 +661,4 @@
   static getInfoKey(cacheKey: string): string {
     return hashString(`${cacheKey}:info`);
   }
-<<<<<<< HEAD
-=======
-}
-
-function writeFileStream(
-  fs: FileSystem,
-  filePath: FilePath,
-  stream: Readable,
-  hashReferences: Array<string>,
-  hashRefToNameHash: Map<string, string>,
-  options: ?FileOptions,
-): Promise<number> {
-  return new Promise((resolve, reject) => {
-    let initialStream = hashReferences.length
-      ? stream.pipe(replaceStream(hashRefToNameHash))
-      : stream;
-    let fsStream = fs.createWriteStream(filePath, options);
-    let fsStreamClosed = new Promise(resolve => {
-      fsStream.on('close', () => resolve());
-    });
-    let bytesWritten = 0;
-    initialStream
-      .pipe(
-        new TapStream(buf => {
-          bytesWritten += buf.length;
-        }),
-      )
-      .pipe(fsStream)
-      .on('finish', () => resolve(fsStreamClosed.then(() => bytesWritten)))
-      .on('error', reject);
-  });
-}
-
-function replaceStream(hashRefToNameHash) {
-  let boundaryStr = '';
-  return new Transform({
-    transform(chunk, encoding, cb) {
-      let str = boundaryStr + chunk.toString();
-      let replaced = str.replace(HASH_REF_REGEX, match => {
-        return hashRefToNameHash.get(match) || match;
-      });
-      boundaryStr = replaced.slice(replaced.length - BOUNDARY_LENGTH);
-      let strUpToBoundary = replaced.slice(
-        0,
-        replaced.length - BOUNDARY_LENGTH,
-      );
-      cb(null, strUpToBoundary);
-    },
-
-    flush(cb) {
-      cb(null, boundaryStr);
-    },
-  });
-}
-
-function assignComplexNameHashes(
-  hashRefToNameHash,
-  bundles,
-  bundleInfoMap,
-  options,
-) {
-  for (let bundle of bundles) {
-    if (hashRefToNameHash.get(bundle.hashReference) != null) {
-      continue;
-    }
-
-    hashRefToNameHash.set(
-      bundle.hashReference,
-      options.shouldContentHash
-        ? hashString(
-            [...getBundlesIncludedInHash(bundle.id, bundleInfoMap)]
-              .map(bundleId => bundleInfoMap[bundleId].hash)
-              .join(':'),
-          ).slice(-8)
-        : bundle.id.slice(-8),
-    );
-  }
-}
-
-function getBundlesIncludedInHash(
-  bundleId,
-  bundleInfoMap,
-  included = new Set(),
-) {
-  included.add(bundleId);
-  for (let hashRef of bundleInfoMap[bundleId].hashReferences) {
-    let referencedId = getIdFromHashRef(hashRef);
-    if (!included.has(referencedId)) {
-      getBundlesIncludedInHash(referencedId, bundleInfoMap, included);
-    }
-  }
-
-  return included;
-}
-
-function getIdFromHashRef(hashRef: string) {
-  return hashRef.slice(HASH_REF_PREFIX.length);
->>>>>>> e24d8f78
 }