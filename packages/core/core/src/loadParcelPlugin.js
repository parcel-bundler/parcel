// @flow
import type {FilePath, PackageName, Semver, SemverRange} from '@parcel/types';
import type {ParcelOptions} from './types';

import path from 'path';
import semver from 'semver';
import logger from '@parcel/logger';
import {CONFIG} from '@parcel/plugin';
import nullthrows from 'nullthrows';
import ThrowableDiagnostic, {
  generateJSONCodeHighlights,
  md,
} from '@parcel/diagnostic';
import {
  findAlternativeNodeModules,
  loadConfig,
  resolveConfig,
} from '@parcel/utils';
import {type ProjectPath, toProjectPath} from './projectPath';
import {version as PARCEL_VERSION} from '../package.json';

const NODE_MODULES = `${path.sep}node_modules${path.sep}`;

export default async function loadPlugin<T>(
  pluginName: PackageName,
  configPath: FilePath,
  keyPath?: string,
  options: ParcelOptions,
<<<<<<< HEAD
): Promise<{|plugin: T, version: Semver, resolveFrom: ProjectPath|}> {
=======
): Promise<{|
  plugin: T,
  version: Semver,
  resolveFrom: FilePath,
  range: ?SemverRange,
|}> {
>>>>>>> ff6b7b4e
  let resolveFrom = configPath;
  let range;
  if (resolveFrom.includes(NODE_MODULES)) {
    let configPkg = await loadConfig(
      options.inputFS,
      resolveFrom,
      ['package.json'],
      options.projectRoot,
    );
    if (
      configPkg != null &&
      configPkg.config.dependencies?.[pluginName] == null
    ) {
      // If not in the config's dependencies, the plugin will be auto installed with
      // the version declared in "parcelDependencies".
      range = configPkg.config.parcelDependencies?.[pluginName];

      if (range == null) {
        let contents = await options.inputFS.readFile(
          configPkg.files[0].filePath,
          'utf8',
        );
        throw new ThrowableDiagnostic({
          diagnostic: {
            message: md`Could not determine version of ${pluginName} in ${path.relative(
              process.cwd(),
              resolveFrom,
            )}. Either include it in "dependencies" or "parcelDependencies".`,
            origin: '@parcel/core',
            filePath: configPkg.files[0].filePath,
            language: 'json5',
            codeFrame:
              configPkg.config.dependencies ||
              configPkg.config.parcelDependencies
                ? {
                    code: contents,
                    codeHighlights: generateJSONCodeHighlights(contents, [
                      {
                        key: configPkg.config.parcelDependencies
                          ? '/parcelDependencies'
                          : '/dependencies',
                        type: 'key',
                      },
                    ]),
                  }
                : undefined,
          },
        });
      }

      // Resolve from project root if not in the config's dependencies.
      resolveFrom = path.join(options.projectRoot, 'index');
    }
  }

  let resolved, pkg;
  try {
    ({resolved, pkg} = await options.packageManager.resolve(
      pluginName,
      resolveFrom,
      {
        shouldAutoInstall: options.shouldAutoInstall,
        range,
      },
    ));
  } catch (err) {
    if (err.code !== 'MODULE_NOT_FOUND') {
      throw err;
    }

    let configContents = await options.inputFS.readFile(configPath, 'utf8');
    let alternatives = await findAlternativeNodeModules(
      options.inputFS,
      pluginName,
      path.dirname(resolveFrom),
    );
    throw new ThrowableDiagnostic({
      diagnostic: {
        message: md`Cannot find Parcel plugin "${pluginName}"`,
        origin: '@parcel/core',
        filePath: configPath,
        language: 'json5',
        codeFrame: keyPath
          ? {
              code: configContents,
              codeHighlights: generateJSONCodeHighlights(configContents, [
                {
                  key: keyPath,
                  type: 'value',
                  message: md`Cannot find module "${pluginName}"${
                    alternatives[0]
                      ? `, did you mean "${alternatives[0]}"?`
                      : ''
                  }`,
                },
              ]),
            }
          : undefined,
      },
    });
  }

  // Validate the engines.parcel field in the plugin's package.json
  let parcelVersionRange = pkg && pkg.engines && pkg.engines.parcel;
  if (!parcelVersionRange) {
    logger.warn({
      origin: '@parcel/core',
      message: `The plugin "${pluginName}" needs to specify a \`package.json#engines.parcel\` field with the supported Parcel version range.`,
    });
  }

  if (
    parcelVersionRange &&
    !semver.satisfies(PARCEL_VERSION, parcelVersionRange)
  ) {
    let pkgFile = nullthrows(
      await resolveConfig(
        options.inputFS,
        resolved,
        ['package.json'],
        options.projectRoot,
      ),
    );
    let pkgContents = await options.inputFS.readFile(pkgFile, 'utf8');
    throw new ThrowableDiagnostic({
      diagnostic: {
        message: md`The plugin "${pluginName}" is not compatible with the current version of Parcel. Requires "${parcelVersionRange}" but the current version is "${PARCEL_VERSION}".`,
        origin: '@parcel/core',
        filePath: pkgFile,
        language: 'json5',
        codeFrame: {
          code: pkgContents,
          codeHighlights: generateJSONCodeHighlights(pkgContents, [
            {
              key: '/engines/parcel',
            },
          ]),
        },
      },
    });
  }

  let plugin = await options.packageManager.require(pluginName, resolveFrom, {
    shouldAutoInstall: options.shouldAutoInstall,
  });
  plugin = plugin.default ? plugin.default : plugin;
  if (!plugin) {
    throw new Error(`Plugin ${pluginName} has no exports.`);
  }
  plugin = plugin[CONFIG];
  if (!plugin) {
    throw new Error(
      `Plugin ${pluginName} is not a valid Parcel plugin, should export an instance of a Parcel plugin ex. "export default new Reporter({ ... })".`,
    );
  }
<<<<<<< HEAD
  return {
    plugin,
    version: nullthrows(pkg).version,
    resolveFrom: toProjectPath(options.projectRoot, resolveFrom),
  };
=======
  return {plugin, version: nullthrows(pkg).version, resolveFrom, range};
>>>>>>> ff6b7b4e
}<|MERGE_RESOLUTION|>--- conflicted
+++ resolved
@@ -26,16 +26,12 @@
   configPath: FilePath,
   keyPath?: string,
   options: ParcelOptions,
-<<<<<<< HEAD
-): Promise<{|plugin: T, version: Semver, resolveFrom: ProjectPath|}> {
-=======
 ): Promise<{|
   plugin: T,
   version: Semver,
-  resolveFrom: FilePath,
+  resolveFrom: ProjectPath,
   range: ?SemverRange,
 |}> {
->>>>>>> ff6b7b4e
   let resolveFrom = configPath;
   let range;
   if (resolveFrom.includes(NODE_MODULES)) {
@@ -191,13 +187,10 @@
       `Plugin ${pluginName} is not a valid Parcel plugin, should export an instance of a Parcel plugin ex. "export default new Reporter({ ... })".`,
     );
   }
-<<<<<<< HEAD
   return {
     plugin,
     version: nullthrows(pkg).version,
     resolveFrom: toProjectPath(options.projectRoot, resolveFrom),
+    range,
   };
-=======
-  return {plugin, version: nullthrows(pkg).version, resolveFrom, range};
->>>>>>> ff6b7b4e
 }