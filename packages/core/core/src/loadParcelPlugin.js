--- conflicted
+++ resolved
@@ -1,12 +1,7 @@
 // @flow
 import type {FilePath, PackageName, Semver} from '@parcel/types';
 import type {PackageManager} from '@parcel/package-manager';
-<<<<<<< HEAD
 import type {PackageJSON} from '@parcel/types';
-=======
-import type {FileSystem} from '@parcel/fs';
-
->>>>>>> 9120c257
 import semver from 'semver';
 import logger from '@parcel/logger';
 import {CONFIG} from '@parcel/plugin';
@@ -18,60 +13,18 @@
 import path from 'path';
 import {version as PARCEL_VERSION} from '../package.json';
 
-<<<<<<< HEAD
 export async function resolvePlugin(
-=======
-export default async function loadPlugin<T>(
-  fs: FileSystem,
->>>>>>> 9120c257
   packageManager: PackageManager,
   pluginName: PackageName,
   resolveFrom: FilePath,
   keyPath: string,
   autoinstall: boolean,
-<<<<<<< HEAD
 ): Promise<{|resolved: FilePath, pkg?: ?PackageJSON|}> {
   let {resolved, pkg} = await packageManager.resolve(
     pluginName,
     `${resolveFrom}/index`,
     {autoinstall},
   );
-=======
-): Promise<{|plugin: T, version: Semver|}> {
-  let resolved, pkg;
-  try {
-    ({resolved, pkg} = await packageManager.resolve(pluginName, resolveFrom, {
-      autoinstall,
-    }));
-  } catch (err) {
-    let configContents = await fs.readFile(resolveFrom, 'utf8');
-    let alternatives = await findAlternativeNodeModules(
-      fs,
-      pluginName,
-      path.dirname(resolveFrom),
-    );
-    throw new ThrowableDiagnostic({
-      diagnostic: {
-        message: `Cannot find parcel plugin "${pluginName}"`,
-        origin: '@parcel/core',
-        filePath: resolveFrom,
-        language: 'json5',
-        codeFrame: {
-          code: configContents,
-          codeHighlights: generateJSONCodeHighlights(configContents, [
-            {
-              key: keyPath,
-              type: 'value',
-              message: `Cannot find module "${pluginName}"${
-                alternatives[0] ? `, did you mean "${alternatives[0]}"?` : ''
-              }`,
-            },
-          ]),
-        },
-      },
-    });
-  }
->>>>>>> 9120c257
 
   // Validate the engines.parcel field in the plugin's package.json
   let parcelVersionRange = pkg && pkg.engines && pkg.engines.parcel;
