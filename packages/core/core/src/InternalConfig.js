// @flow strict-local

import type {PackageName, ConfigResult} from '@parcel/types';
import type {
  Config,
  Environment,
  InternalFileCreateInvalidation,
  InternalDevDepOptions,
} from './types';
import type {ProjectPath} from './projectPath';

import {fromProjectPathRelative} from './projectPath';
import {createEnvironment} from './Environment';
import {hashString} from '@parcel/hash';

type ConfigOpts = {|
  plugin: PackageName,
  searchPath: ProjectPath,
  isSource?: boolean,
  env?: Environment,
  result?: ConfigResult,
<<<<<<< HEAD
  invalidateOnFileChange?: Set<ProjectPath>,
  invalidateOnFileCreate?: Array<InternalFileCreateInvalidation>,
  invalidateOnOptionChange?: Set<string>,
  devDeps?: Array<InternalDevDepOptions>,
  shouldInvalidateOnStartup?: boolean,
=======
  invalidateOnFileChange?: Set<FilePath>,
  invalidateOnFileCreate?: Array<FileCreateInvalidation>,
  invalidateOnEnvChange?: Set<string>,
  invalidateOnOptionChange?: Set<string>,
  devDeps?: Array<DevDepOptions>,
  invalidateOnStartup?: boolean,
>>>>>>> 9225d0c6
|};

export function createConfig({
  plugin,
  isSource,
  searchPath,
  env,
  result,
  invalidateOnFileChange,
  invalidateOnFileCreate,
  invalidateOnEnvChange,
  invalidateOnOptionChange,
  devDeps,
  invalidateOnStartup,
}: ConfigOpts): Config {
  let environment = env ?? createEnvironment();
  return {
    id: hashString(
      plugin +
        fromProjectPathRelative(searchPath) +
        environment.id +
        String(isSource),
    ),
    isSource: isSource ?? false,
    searchPath,
    env: environment,
    result: result ?? null,
    cacheKey: null,
    invalidateOnFileChange: invalidateOnFileChange ?? new Set(),
    invalidateOnFileCreate: invalidateOnFileCreate ?? [],
    invalidateOnEnvChange: invalidateOnEnvChange ?? new Set(),
    invalidateOnOptionChange: invalidateOnOptionChange ?? new Set(),
    devDeps: devDeps ?? [],
    invalidateOnStartup: invalidateOnStartup ?? false,
  };
}<|MERGE_RESOLUTION|>--- conflicted
+++ resolved
@@ -19,20 +19,12 @@
   isSource?: boolean,
   env?: Environment,
   result?: ConfigResult,
-<<<<<<< HEAD
   invalidateOnFileChange?: Set<ProjectPath>,
   invalidateOnFileCreate?: Array<InternalFileCreateInvalidation>,
+  invalidateOnEnvChange?: Set<string>,
   invalidateOnOptionChange?: Set<string>,
   devDeps?: Array<InternalDevDepOptions>,
-  shouldInvalidateOnStartup?: boolean,
-=======
-  invalidateOnFileChange?: Set<FilePath>,
-  invalidateOnFileCreate?: Array<FileCreateInvalidation>,
-  invalidateOnEnvChange?: Set<string>,
-  invalidateOnOptionChange?: Set<string>,
-  devDeps?: Array<DevDepOptions>,
   invalidateOnStartup?: boolean,
->>>>>>> 9225d0c6
 |};
 
 export function createConfig({
