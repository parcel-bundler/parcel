// @flow strict-local

import type {
  GraphVisitor,
  FilePath,
  Symbol,
  TraversalActions,
} from '@parcel/types';
import type {NodeId, SerializedContentGraph} from '@parcel/graph';
import querystring from 'querystring';

import type {
  Asset,
  AssetNode,
  Bundle,
  BundleGraphNode,
  BundleGroup,
  Dependency,
  DependencyNode,
  InternalSourceLocation,
  Target,
} from './types';
import type AssetGraph from './AssetGraph';
import type {ProjectPath} from './projectPath';

import assert from 'assert';
import invariant from 'assert';
import nullthrows from 'nullthrows';
import {ContentGraph, ALL_EDGE_TYPES, mapVisitor} from '@parcel/graph';
import {Hash, hashString} from '@parcel/hash';
import {objectSortedEntriesDeep, getRootDir} from '@parcel/utils';

import {Priority, BundleBehavior, SpecifierType} from './types';
import {getBundleGroupId, getPublicId} from './utils';
<<<<<<< HEAD
import {ALL_EDGE_TYPES, mapVisitor} from './Graph';
import ContentGraph, {
  type SerializedContentGraph,
  type ContentGraphOpts,
} from './ContentGraph';
=======
>>>>>>> 0b0a4753
import {ISOLATED_ENVS} from './public/Environment';
import {fromProjectPath} from './projectPath';

export const bundleGraphEdgeTypes = {
  // A lack of an edge type indicates to follow the edge while traversing
  // the bundle's contents, e.g. `bundle.traverse()` during packaging.
  null: 1,
  // Used for constant-time checks of presence of a dependency or asset in a bundle,
  // avoiding bundle traversal in cases like `isAssetInAncestors`
  contains: 2,
  // Connections between bundles and bundle groups, for quick traversal of the
  // bundle hierarchy.
  bundle: 3,
  // When dependency -> asset: Indicates that the asset a dependency references
  //                           is contained in another bundle.
  // When dependency -> bundle: Indicates the bundle is necessary for any bundles
  //                           with the dependency.
  // When bundle -> bundle:    Indicates the target bundle is necessary for the
  //                           source bundle.
  // This type prevents referenced assets from being traversed from dependencies
  // along the untyped edge, and enables traversal to referenced bundles that are
  // not directly connected to bundle group nodes.
  references: 4,
  // Signals that the dependency is internally resolvable via the bundle's ancestry,
  // and that the bundle connected to the dependency is not necessary for the source bundle.
  internal_async: 5,
};

type BundleGraphEdgeType = $Values<typeof bundleGraphEdgeTypes>;

type InternalSymbolResolution = {|
  asset: Asset,
  exportSymbol: string,
  symbol: ?Symbol | false,
  loc: ?InternalSourceLocation,
|};

type InternalExportSymbolResolution = {|
  ...InternalSymbolResolution,
  +exportAs: Symbol | string,
|};

type BundleGraphOpts = {|
  graph: ContentGraphOpts<BundleGraphNode, BundleGraphEdgeType>,
  bundleContentHashes: Map<string, string>,
  assetPublicIds: Set<string>,
  publicIdByAssetId: Map<string, string>,
|};

type SerializedBundleGraph = {|
  $$raw: true,
  graph: SerializedContentGraph<BundleGraphNode, BundleGraphEdgeType>,
  bundleContentHashes: Map<string, string>,
  assetPublicIds: Set<string>,
  publicIdByAssetId: Map<string, string>,
|};

function makeReadOnlySet<T>(set: Set<T>): $ReadOnlySet<T> {
  return new Proxy(set, {
    get(target, property) {
      if (property === 'delete' || property === 'add' || property === 'clear') {
        return undefined;
      } else {
        // $FlowFixMe[incompatible-type]
        let value = target[property];
        return typeof value === 'function' ? value.bind(target) : value;
      }
    },
  });
}

export default class BundleGraph {
  _assetPublicIds: Set<string>;
  _publicIdByAssetId: Map<string, string>;
  // TODO: These hashes are being invalidated in mutative methods, but this._graph is not a private
  // property so it is possible to reach in and mutate the graph without invalidating these hashes.
  // It needs to be exposed in BundlerRunner for now based on how applying runtimes works and the
  // BundlerRunner takes care of invalidating hashes when runtimes are applied, but this is not ideal.
  _bundleContentHashes: Map<string, string>;
<<<<<<< HEAD
=======
  _targetEntryRoots: Map<ProjectPath, FilePath> = new Map();
>>>>>>> 0b0a4753
  _graph: ContentGraph<BundleGraphNode, BundleGraphEdgeType>;

  constructor({
    graph,
    publicIdByAssetId,
    assetPublicIds,
    bundleContentHashes,
  }: {|
    graph: ContentGraph<BundleGraphNode, BundleGraphEdgeType>,
    publicIdByAssetId: Map<string, string>,
    assetPublicIds: Set<string>,
    bundleContentHashes: Map<string, string>,
  |}) {
    this._graph = graph;
    this._assetPublicIds = assetPublicIds;
    this._publicIdByAssetId = publicIdByAssetId;
    this._bundleContentHashes = bundleContentHashes;
  }

  static fromAssetGraph(
    assetGraph: AssetGraph,
    publicIdByAssetId: Map<string, string> = new Map(),
    assetPublicIds: Set<string> = new Set(),
  ): BundleGraph {
    let graph = new ContentGraph<BundleGraphNode, BundleGraphEdgeType>();
    let assetGroupIds = new Set();
    let assetGraphNodeIdToBundleGraphNodeId = new Map<NodeId, NodeId>();

    let assetGraphRootNode =
      assetGraph.rootNodeId != null
        ? assetGraph.getNode(assetGraph.rootNodeId)
        : null;
    invariant(assetGraphRootNode != null && assetGraphRootNode.type === 'root');

    for (let [nodeId, node] of assetGraph.nodes) {
      if (node.type === 'asset') {
        let {id: assetId} = node.value;
        // Generate a new, short public id for this asset to use.
        // If one already exists, use it.
        let publicId = publicIdByAssetId.get(assetId);
        if (publicId == null) {
          publicId = getPublicId(assetId, existing =>
            assetPublicIds.has(existing),
          );
          publicIdByAssetId.set(assetId, publicId);
          assetPublicIds.add(publicId);
        }
      }

      // Don't copy over asset groups into the bundle graph.
      if (node.type === 'asset_group') {
        assetGroupIds.add(nodeId);
      } else {
        let bundleGraphNodeId = graph.addNodeByContentKey(node.id, node);
        if (node.id === assetGraphRootNode?.id) {
          graph.setRootNodeId(bundleGraphNodeId);
        }
        assetGraphNodeIdToBundleGraphNodeId.set(nodeId, bundleGraphNodeId);
      }
    }

    for (let edge of assetGraph.getAllEdges()) {
      let fromIds;
      if (assetGroupIds.has(edge.from)) {
        fromIds = [
<<<<<<< HEAD
          ...assetGraph.getNodeIdsConnectedTo(
=======
          ...assetGraph.inboundEdges.getEdges(
>>>>>>> 0b0a4753
            edge.from,
            bundleGraphEdgeTypes.null,
          ),
        ];
      } else {
        fromIds = [edge.from];
      }

      for (let from of fromIds) {
        if (assetGroupIds.has(edge.to)) {
<<<<<<< HEAD
          for (let to of assetGraph.getNodeIdsConnectedFrom(
=======
          for (let to of assetGraph.outboundEdges.getEdges(
>>>>>>> 0b0a4753
            edge.to,
            bundleGraphEdgeTypes.null,
          )) {
            graph.addEdge(
              nullthrows(assetGraphNodeIdToBundleGraphNodeId.get(from)),
              nullthrows(assetGraphNodeIdToBundleGraphNodeId.get(to)),
            );
          }
        } else {
          graph.addEdge(
            nullthrows(assetGraphNodeIdToBundleGraphNodeId.get(from)),
            nullthrows(assetGraphNodeIdToBundleGraphNodeId.get(edge.to)),
          );
        }
      }
    }

    return new BundleGraph({
      graph,
      assetPublicIds,
      bundleContentHashes: new Map(),
      publicIdByAssetId,
    });
  }

  serialize(): SerializedBundleGraph {
    return {
      $$raw: true,
      graph: this._graph.serialize(),
      assetPublicIds: this._assetPublicIds,
      bundleContentHashes: this._bundleContentHashes,
      publicIdByAssetId: this._publicIdByAssetId,
    };
  }

  static deserialize(serialized: BundleGraphOpts): BundleGraph {
    return new BundleGraph({
      graph: ContentGraph.deserialize(serialized.graph),
      assetPublicIds: serialized.assetPublicIds,
      bundleContentHashes: serialized.bundleContentHashes,
      publicIdByAssetId: serialized.publicIdByAssetId,
    });
  }

  addAssetGraphToBundle(
    asset: Asset,
    bundle: Bundle,
    shouldSkipDependency: Dependency => boolean = d =>
      this.isDependencySkipped(d),
  ) {
    let assetNodeId = this._graph.getNodeIdByContentKey(asset.id);
    let bundleNodeId = this._graph.getNodeIdByContentKey(bundle.id);

    // The root asset should be reached directly from the bundle in traversal.
    // Its children will be traversed from there.
    this._graph.addEdge(bundleNodeId, assetNodeId);
    this._graph.traverse((nodeId, _, actions) => {
      let node = nullthrows(this._graph.getNode(nodeId));
      if (node.type === 'bundle_group') {
        actions.skipChildren();
        return;
      }

      if (node.type === 'dependency' && shouldSkipDependency(node.value)) {
        actions.skipChildren();
        return;
      }

      if (node.type === 'asset' || node.type === 'dependency') {
        this._graph.addEdge(
          bundleNodeId,
          nodeId,
          bundleGraphEdgeTypes.contains,
        );
      }

      if (node.type === 'dependency') {
        for (let [bundleGroupNodeId, bundleGroupNode] of this._graph
          .getNodeIdsConnectedFrom(nodeId)
          .map(id => [id, nullthrows(this._graph.getNode(id))])
          .filter(([, node]) => node.type === 'bundle_group')) {
          invariant(bundleGroupNode.type === 'bundle_group');
          this._graph.addEdge(
            bundleNodeId,
            bundleGroupNodeId,
            bundleGraphEdgeTypes.bundle,
          );
        }

        // If the dependency references a target bundle, add a reference edge from
        // the source bundle to the dependency for easy traversal.
        if (
          this._graph
            .getNodeIdsConnectedFrom(nodeId, bundleGraphEdgeTypes.references)
            .map(id => nullthrows(this._graph.getNode(id)))
            .some(node => node.type === 'bundle')
        ) {
          this._graph.addEdge(
            bundleNodeId,
            nodeId,
            bundleGraphEdgeTypes.references,
          );
        }
      }
    }, assetNodeId);
    this._bundleContentHashes.delete(bundle.id);
  }

  addEntryToBundle(
    asset: Asset,
    bundle: Bundle,
    shouldSkipDependency?: Dependency => boolean,
  ) {
    this.addAssetGraphToBundle(asset, bundle, shouldSkipDependency);
    if (!bundle.entryAssetIds.includes(asset.id)) {
      bundle.entryAssetIds.push(asset.id);
    }
  }

  internalizeAsyncDependency(bundle: Bundle, dependency: Dependency) {
    if (dependency.priority === Priority.sync) {
      throw new Error('Expected an async dependency');
    }

    this._graph.addEdge(
      this._graph.getNodeIdByContentKey(bundle.id),
      this._graph.getNodeIdByContentKey(dependency.id),
      bundleGraphEdgeTypes.internal_async,
    );
    this.removeExternalDependency(bundle, dependency);
  }

  isDependencySkipped(dependency: Dependency): boolean {
    let node = this._graph.getNodeByContentKey(dependency.id);
    invariant(node && node.type === 'dependency');
    return !!node.hasDeferred || node.excluded;
  }

  getParentBundlesOfBundleGroup(bundleGroup: BundleGroup): Array<Bundle> {
    return this._graph
      .getNodeIdsConnectedTo(
        this._graph.getNodeIdByContentKey(getBundleGroupId(bundleGroup)),
        bundleGraphEdgeTypes.bundle,
      )
      .map(id => nullthrows(this._graph.getNode(id)))
      .filter(node => node.type === 'bundle')
      .map(node => {
        invariant(node.type === 'bundle');
        return node.value;
      });
  }

  resolveAsyncDependency(
    dependency: Dependency,
    bundle: ?Bundle,
  ): ?(
    | {|type: 'bundle_group', value: BundleGroup|}
    | {|type: 'asset', value: Asset|}
  ) {
    let depNodeId = this._graph.getNodeIdByContentKey(dependency.id);
    let bundleNodeId =
      bundle != null ? this._graph.getNodeIdByContentKey(bundle.id) : null;

    if (
      bundleNodeId != null &&
      this._graph.hasEdge(
        bundleNodeId,
        depNodeId,
        bundleGraphEdgeTypes.internal_async,
      )
    ) {
      let referencedAssetNodeIds = this._graph.getNodeIdsConnectedFrom(
        depNodeId,
        bundleGraphEdgeTypes.references,
      );

      let resolved;
      if (referencedAssetNodeIds.length === 0) {
        resolved = this.getResolvedAsset(dependency, bundle);
      } else if (referencedAssetNodeIds.length === 1) {
        let referencedAssetNode = this._graph.getNode(
          referencedAssetNodeIds[0],
        );
        // If a referenced asset already exists, resolve this dependency to it.
        invariant(referencedAssetNode?.type === 'asset');
        resolved = referencedAssetNode.value;
      } else {
        throw new Error('Dependencies can only reference one asset');
      }

      if (resolved == null) {
        return;
      } else {
        return {
          type: 'asset',
          value: resolved,
        };
      }
    }

    let node = this._graph
      .getNodeIdsConnectedFrom(this._graph.getNodeIdByContentKey(dependency.id))
      .map(id => nullthrows(this._graph.getNode(id)))
      .find(node => node.type === 'bundle_group');

    if (node == null) {
      return;
    }

    invariant(node.type === 'bundle_group');
    return {
      type: 'bundle_group',
      value: node.value,
    };
  }

  getReferencedBundle(dependency: Dependency, fromBundle: Bundle): ?Bundle {
    let dependencyNodeId = this._graph.getNodeIdByContentKey(dependency.id);

    // If this dependency is async, there will be a bundle group attached to it.
    let node = this._graph
      .getNodeIdsConnectedFrom(dependencyNodeId)
      .map(id => nullthrows(this._graph.getNode(id)))
      .find(node => node.type === 'bundle_group');

    if (node != null) {
      invariant(node.type === 'bundle_group');
      return this.getBundlesInBundleGroup(node.value, {
        includeInline: true,
      }).find(b => {
        let mainEntryId = b.entryAssetIds[b.entryAssetIds.length - 1];
        return mainEntryId != null && node.value.entryAssetId === mainEntryId;
      });
    }

    // Otherwise, it may be a reference to another asset in the same bundle group.
    // Resolve the dependency to an asset, and look for it in one of the referenced bundles.
    let referencedBundles = this.getReferencedBundles(fromBundle, {
      includeInline: true,
    });
    let referenced = this._graph
      .getNodeIdsConnectedFrom(
        dependencyNodeId,
        bundleGraphEdgeTypes.references,
      )
      .map(id => nullthrows(this._graph.getNode(id)))
      .find(node => node.type === 'asset');

    if (referenced != null) {
      invariant(referenced.type === 'asset');
      return referencedBundles.find(b =>
        this.bundleHasAsset(b, referenced.value),
      );
    }
  }

  removeAssetGraphFromBundle(asset: Asset, bundle: Bundle) {
    let bundleNodeId = this._graph.getNodeIdByContentKey(bundle.id);
    let assetNodeId = this._graph.getNodeIdByContentKey(asset.id);

    // Remove all contains edges from the bundle to the nodes in the asset's
    // subgraph.
    this._graph.traverse((nodeId, context, actions) => {
      let node = nullthrows(this._graph.getNode(nodeId));

      if (node.type === 'bundle_group') {
        actions.skipChildren();
        return;
      }

      if (node.type !== 'dependency' && node.type !== 'asset') {
        return;
      }

      if (
        this._graph.hasEdge(bundleNodeId, nodeId, bundleGraphEdgeTypes.contains)
      ) {
        this._graph.removeEdge(
          bundleNodeId,
          nodeId,
          bundleGraphEdgeTypes.contains,
          // Removing this contains edge should not orphan the connected node. This
          // is disabled for performance reasons as these edges are removed as part
          // of a traversal, and checking for orphans becomes quite expensive in
          // aggregate.
          false /* removeOrphans */,
        );
      } else {
        actions.skipChildren();
      }

      if (node.type === 'asset' && this._graph.hasEdge(bundleNodeId, nodeId)) {
        // Remove the untyped edge from the bundle to the node (it's an entry)
        this._graph.removeEdge(bundleNodeId, nodeId);

        let entryIndex = bundle.entryAssetIds.indexOf(node.value.id);
        if (entryIndex >= 0) {
          // Shared bundles have untyped edges to their asset graphs but don't
          // have entry assets. For those that have entry asset ids, remove them.
          bundle.entryAssetIds.splice(entryIndex, 1);
        }
      }

      if (node.type === 'dependency') {
        this.removeExternalDependency(bundle, node.value);
        if (
          this._graph.hasEdge(
            bundleNodeId,
            nodeId,
            bundleGraphEdgeTypes.references,
          )
        ) {
          this._graph.addEdge(
            bundleNodeId,
            nodeId,
            bundleGraphEdgeTypes.references,
          );
<<<<<<< HEAD
=======
        }
        if (
          this._graph.hasEdge(
            bundleNodeId,
            nodeId,
            bundleGraphEdgeTypes.internal_async,
          )
        ) {
          this._graph.removeEdge(
            bundleNodeId,
            nodeId,
            bundleGraphEdgeTypes.internal_async,
          );
>>>>>>> 0b0a4753
        }
      }
    }, assetNodeId);

    // Remove bundle node if it no longer has any entry assets
    if (this._graph.getNodeIdsConnectedFrom(bundleNodeId).length === 0) {
      this.removeBundle(bundle);
    }

    this._bundleContentHashes.delete(bundle.id);
  }

  removeBundle(bundle: Bundle): Set<BundleGroup> {
    // Remove bundle node if it no longer has any entry assets
    let bundleNodeId = this._graph.getNodeIdByContentKey(bundle.id);

    let bundleGroupNodeIds = this._graph.getNodeIdsConnectedTo(
      bundleNodeId,
      bundleGraphEdgeTypes.bundle,
    );
    this._graph.removeNode(bundleNodeId);

    let removedBundleGroups: Set<BundleGroup> = new Set();
    // Remove bundle group node if it no longer has any bundles
    for (let bundleGroupNodeId of bundleGroupNodeIds) {
      let bundleGroupNode = nullthrows(this._graph.getNode(bundleGroupNodeId));
      invariant(bundleGroupNode.type === 'bundle_group');
      let bundleGroup = bundleGroupNode.value;

      if (
        // If the bundle group's entry asset belongs to this bundle, the group
        // was created because of this bundle. Remove the group.
        bundle.entryAssetIds.includes(bundleGroup.entryAssetId) ||
        // If the bundle group is now empty, remove it.
        this.getBundlesInBundleGroup(bundleGroup, {includeInline: true})
          .length === 0
      ) {
        removedBundleGroups.add(bundleGroup);
        this.removeBundleGroup(bundleGroup);
      }
    }

    this._bundleContentHashes.delete(bundle.id);
    return removedBundleGroups;
  }

  removeBundleGroup(bundleGroup: BundleGroup) {
    let bundleGroupNode = nullthrows(
      this._graph.getNodeByContentKey(getBundleGroupId(bundleGroup)),
    );
    invariant(bundleGroupNode.type === 'bundle_group');

    let bundlesInGroup = this.getBundlesInBundleGroup(bundleGroupNode.value, {
      includeInline: true,
    });
    for (let bundle of bundlesInGroup) {
      if (this.getBundleGroupsContainingBundle(bundle).length === 1) {
        let removedBundleGroups = this.removeBundle(bundle);
        if (removedBundleGroups.has(bundleGroup)) {
          // This function can be reentered through removeBundle above. In the case this
          // bundle group has already been removed, stop.
          return;
        }
      }
    }

    // This function can be reentered through removeBundle above. In this case,
    // the node may already been removed.
    if (this._graph.hasContentKey(bundleGroupNode.id)) {
      this._graph.removeNode(
        this._graph.getNodeIdByContentKey(bundleGroupNode.id),
      );
    }

    assert(
      bundlesInGroup.every(
        bundle => this.getBundleGroupsContainingBundle(bundle).length > 0,
      ),
    );
  }

  removeExternalDependency(bundle: Bundle, dependency: Dependency) {
    let bundleNodeId = this._graph.getNodeIdByContentKey(bundle.id);
    for (let bundleGroupNode of this._graph
      .getNodeIdsConnectedFrom(this._graph.getNodeIdByContentKey(dependency.id))
      .map(id => nullthrows(this._graph.getNode(id)))
      .filter(node => node.type === 'bundle_group')) {
      let bundleGroupNodeId = this._graph.getNodeIdByContentKey(
        bundleGroupNode.id,
      );

      if (
        !this._graph.hasEdge(
          bundleNodeId,
          bundleGroupNodeId,
          bundleGraphEdgeTypes.bundle,
        )
      ) {
        continue;
      }

      let inboundDependencies = this._graph
        .getNodeIdsConnectedTo(bundleGroupNodeId)
        .map(id => nullthrows(this._graph.getNode(id)))
        .filter(node => node.type === 'dependency')
        .map(node => {
          invariant(node.type === 'dependency');
          return node.value;
        });

      // If every inbound dependency to this bundle group does not belong to this bundle,
      // or the dependency is internal to the bundle, then the connection between
      // this bundle and the group is safe to remove.
      if (
        inboundDependencies.every(
          dependency =>
            !this.bundleHasDependency(bundle, dependency) ||
            this._graph.hasEdge(
              bundleNodeId,
              this._graph.getNodeIdByContentKey(dependency.id),
              bundleGraphEdgeTypes.internal_async,
            ),
        )
      ) {
        this._graph.removeEdge(
          bundleNodeId,
          bundleGroupNodeId,
          bundleGraphEdgeTypes.bundle,
        );
      }
    }
  }

  createAssetReference(
    dependency: Dependency,
    asset: Asset,
    bundle: Bundle,
  ): void {
    let dependencyId = this._graph.getNodeIdByContentKey(dependency.id);
    let assetId = this._graph.getNodeIdByContentKey(asset.id);
    let bundleId = this._graph.getNodeIdByContentKey(bundle.id);
    this._graph.addEdge(dependencyId, assetId, bundleGraphEdgeTypes.references);

    this._graph.addEdge(
      dependencyId,
      bundleId,
      bundleGraphEdgeTypes.references,
    );
    if (this._graph.hasEdge(dependencyId, assetId)) {
      this._graph.removeEdge(dependencyId, assetId);
    }
  }

  createBundleReference(from: Bundle, to: Bundle): void {
    this._graph.addEdge(
      this._graph.getNodeIdByContentKey(from.id),
      this._graph.getNodeIdByContentKey(to.id),
      bundleGraphEdgeTypes.references,
    );
  }

  getBundlesWithAsset(asset: Asset): Array<Bundle> {
    return this._graph
      .getNodeIdsConnectedTo(
        this._graph.getNodeIdByContentKey(asset.id),
        bundleGraphEdgeTypes.contains,
      )
      .map(id => nullthrows(this._graph.getNode(id)))
      .filter(node => node.type === 'bundle')
      .map(node => {
        invariant(node.type === 'bundle');
        return node.value;
      });
  }

  getBundlesWithDependency(dependency: Dependency): Array<Bundle> {
    return this._graph
      .getNodeIdsConnectedTo(
        nullthrows(this._graph.getNodeIdByContentKey(dependency.id)),
        bundleGraphEdgeTypes.contains,
      )
      .map(id => nullthrows(this._graph.getNode(id)))
      .filter(node => node.type === 'bundle')
      .map(node => {
        invariant(node.type === 'bundle');
        return node.value;
      });
  }

  getDependencyAssets(dependency: Dependency): Array<Asset> {
    return this._graph
      .getNodeIdsConnectedFrom(this._graph.getNodeIdByContentKey(dependency.id))
      .map(id => nullthrows(this._graph.getNode(id)))
      .filter(node => node.type === 'asset')
      .map(node => {
        invariant(node.type === 'asset');
        return node.value;
      });
  }

  getResolvedAsset(dep: Dependency, bundle: ?Bundle): ?Asset {
    let assets = this.getDependencyAssets(dep);
    let firstAsset = assets[0];
    let resolved =
      // If no bundle is specified, use the first concrete asset.
      bundle == null
        ? firstAsset
        : // Otherwise, find the first asset that belongs to this bundle.
          assets.find(asset => this.bundleHasAsset(bundle, asset)) ||
          firstAsset;

    // If a resolution still hasn't been found, return the first referenced asset.
    if (resolved == null) {
      this._graph.traverse(
        (nodeId, _, traversal) => {
          let node = nullthrows(this._graph.getNode(nodeId));
          if (node.type === 'asset') {
            resolved = node.value;
            traversal.stop();
          } else if (node.id !== dep.id) {
            traversal.skipChildren();
          }
        },
        this._graph.getNodeIdByContentKey(dep.id),
        bundleGraphEdgeTypes.references,
      );
    }

    return resolved;
  }

  getDependencies(asset: Asset): Array<Dependency> {
    let nodeId = this._graph.getNodeIdByContentKey(asset.id);
    return this._graph.getNodeIdsConnectedFrom(nodeId).map(id => {
      let node = nullthrows(this._graph.getNode(id));
      invariant(node.type === 'dependency');
      return node.value;
    });
  }

  traverseAssets<TContext>(
    bundle: Bundle,
    visit: GraphVisitor<Asset, TContext>,
  ): ?TContext {
    return this.traverseBundle(
      bundle,
      mapVisitor(node => (node.type === 'asset' ? node.value : null), visit),
    );
  }

  isAssetReferenced(bundle: Bundle, asset: Asset): boolean {
    let assetNodeId = nullthrows(this._graph.getNodeIdByContentKey(asset.id));

    if (
      this._graph
        .getNodeIdsConnectedTo(assetNodeId, bundleGraphEdgeTypes.references)
        .map(id => this._graph.getNode(id))
        .some(
          node =>
            node?.type === 'dependency' &&
            node.value.priority === Priority.lazy &&
            node.value.specifierType !== SpecifierType.url,
        )
    ) {
      // If this asset is referenced by any async dependency, it's referenced.
      return true;
    }

    let dependencies = this._graph
      .getNodeIdsConnectedTo(assetNodeId)
      .map(id => nullthrows(this._graph.getNode(id)))
      .filter(node => node.type === 'dependency')
      .map(node => {
        invariant(node.type === 'dependency');
        return node.value;
      });

    const bundleHasReference = (bundle: Bundle) => {
      return (
        !this.bundleHasAsset(bundle, asset) &&
        dependencies.some(dependency =>
          this.bundleHasDependency(bundle, dependency),
        )
      );
    };

    let visitedBundles: Set<Bundle> = new Set();
    let siblingBundles = new Set(
      this.getBundleGroupsContainingBundle(bundle).flatMap(bundleGroup =>
        this.getBundlesInBundleGroup(bundleGroup, {includeInline: true}),
      ),
    );

    // Check if any of this bundle's descendants, referencers, bundles referenced
    // by referencers, or descendants of its referencers use the asset without
    // an explicit reference edge. This can happen if e.g. the asset has been
    // deduplicated.
    return [...siblingBundles].some(referencer => {
      let isReferenced = false;
      this.traverseBundles((descendant, _, actions) => {
        if (descendant.id === bundle.id) {
          return;
        }

        if (visitedBundles.has(descendant)) {
          actions.skipChildren();
          return;
        }

        visitedBundles.add(descendant);

        if (
          descendant.type !== bundle.type ||
          descendant.env.context !== bundle.env.context
        ) {
          actions.skipChildren();
          return;
        }

        if (bundleHasReference(descendant)) {
          isReferenced = true;
          actions.stop();
          return;
        }
      }, referencer);

      return isReferenced;
    });
  }

  hasParentBundleOfType(bundle: Bundle, type: string): boolean {
    let parents = this.getParentBundles(bundle);
    return parents.length > 0 && parents.every(parent => parent.type === type);
  }

  getParentBundles(bundle: Bundle): Array<Bundle> {
    let parentBundles: Set<Bundle> = new Set();
    for (let bundleGroup of this.getBundleGroupsContainingBundle(bundle)) {
      for (let parentBundle of this.getParentBundlesOfBundleGroup(
        bundleGroup,
      )) {
        parentBundles.add(parentBundle);
      }
    }

    return [...parentBundles];
  }

  isAssetReachableFromBundle(asset: Asset, bundle: Bundle): boolean {
    // If a bundle's environment is isolated, it can't access assets present
    // in any ancestor bundles. Don't consider any assets reachable.
    if (
      ISOLATED_ENVS.has(bundle.env.context) ||
      !bundle.isSplittable ||
      bundle.bundleBehavior === BundleBehavior.isolated ||
      bundle.bundleBehavior === BundleBehavior.inline
    ) {
      return false;
    }

    // For an asset to be reachable from a bundle, it must either exist in a sibling bundle,
    // or in an ancestor bundle group reachable from all parent bundles.
    let bundleGroups = this.getBundleGroupsContainingBundle(bundle);
    return bundleGroups.every(bundleGroup => {
      // If the asset is in any sibling bundles of the original bundle, it is reachable.
      let bundles = this.getBundlesInBundleGroup(bundleGroup);
      if (
        bundles.some(
          b =>
            b.id !== bundle.id &&
            b.bundleBehavior !== BundleBehavior.isolated &&
            b.bundleBehavior !== BundleBehavior.inline &&
            this.bundleHasAsset(b, asset),
        )
      ) {
        return true;
      }

      // Get a list of parent bundle nodes pointing to the bundle group
      let parentBundleNodes = this._graph.getNodeIdsConnectedTo(
        this._graph.getNodeIdByContentKey(getBundleGroupId(bundleGroup)),
        bundleGraphEdgeTypes.bundle,
      );

      // Check that every parent bundle has a bundle group in its ancestry that contains the asset.
      return parentBundleNodes.every(bundleNodeId => {
        let bundleNode = nullthrows(this._graph.getNode(bundleNodeId));
        if (
          bundleNode.type !== 'bundle' ||
          bundleNode.value.bundleBehavior === BundleBehavior.isolated ||
          bundleNode.value.bundleBehavior === BundleBehavior.inline
        ) {
          return false;
        }

        let isReachable = true;
        this._graph.traverseAncestors(
          bundleNodeId,
          (nodeId, ctx, actions) => {
            let node = nullthrows(this._graph.getNode(nodeId));
            // If we've reached the root or a context change without
            // finding this asset in the ancestry, it is not reachable.
            if (
              node.type === 'root' ||
              (node.type === 'bundle' &&
                (node.value.id === bundle.id ||
                  node.value.env.context !== bundle.env.context))
            ) {
              isReachable = false;
              actions.stop();
              return;
            }

            if (node.type === 'bundle_group') {
              let childBundles = this.getBundlesInBundleGroup(node.value);
              if (
                childBundles.some(
                  b =>
                    b.id !== bundle.id &&
                    b.bundleBehavior !== BundleBehavior.isolated &&
                    b.bundleBehavior !== BundleBehavior.inline &&
                    this.bundleHasAsset(b, asset),
                )
              ) {
                actions.skipChildren();
                return;
              }
            }
          },
          [bundleGraphEdgeTypes.references, bundleGraphEdgeTypes.bundle],
        );

        return isReachable;
      });
    });
  }

<<<<<<< HEAD
  findReachableBundleWithAsset(bundle: Bundle, asset: Asset): ?Bundle {
    let bundleGroups = this.getBundleGroupsContainingBundle(bundle);

    for (let bundleGroup of bundleGroups) {
      // If the asset is in any sibling bundles, return that bundle.
      let bundles = this.getBundlesInBundleGroup(bundleGroup).reverse();
      let res = bundles.find(
        b => b.id !== bundle.id && this.bundleHasAsset(b, asset),
      );
      if (res != null) {
        return res;
      }

      let parentBundleNodes = this.getParentBundlesOfBundleGroup(
        bundleGroup,
      ).map(bundle => nullthrows(this._graph.getNodeByContentKey(bundle.id)));

      // Find the nearest ancestor bundle that includes the asset.
      for (let bundleNode of parentBundleNodes) {
        invariant(bundleNode.type === 'bundle');
        this._graph.traverseAncestors(
          this._graph.getNodeIdByContentKey(bundleNode.id),
          (nodeId, ctx, actions) => {
            let node = nullthrows(this._graph.getNode(nodeId));
            if (node.type === 'bundle_group') {
              let childBundles = this.getBundlesInBundleGroup(
                node.value,
              ).reverse();

              res = childBundles.find(
                b => b.id !== bundle.id && this.bundleHasAsset(b, asset),
              );
              if (res != null) {
                actions.stop();
              }
            }

            // Stop when context changes
            if (
              node.type === 'bundle' &&
              node.value.env.context !== bundle.env.context
            ) {
              actions.skipChildren();
            }
          },
          [bundleGraphEdgeTypes.references, bundleGraphEdgeTypes.bundle],
        );

        if (res != null) {
          return res;
        }
      }
    }
  }

=======
>>>>>>> 0b0a4753
  traverseBundle<TContext>(
    bundle: Bundle,
    visit: GraphVisitor<AssetNode | DependencyNode, TContext>,
  ): ?TContext {
    let entries = true;
    let bundleNodeId = this._graph.getNodeIdByContentKey(bundle.id);

    // A modified DFS traversal which traverses entry assets in the same order
    // as their ids appear in `bundle.entryAssetIds`.
    return this._graph.dfs({
      visit: mapVisitor((nodeId, actions) => {
        let node = nullthrows(this._graph.getNode(nodeId));

        if (nodeId === bundleNodeId) {
          return;
        }

        if (node.type === 'dependency' || node.type === 'asset') {
          if (
            this._graph.hasEdge(
              bundleNodeId,
              nodeId,
              bundleGraphEdgeTypes.contains,
            )
          ) {
            return node;
          }
        }

        actions.skipChildren();
      }, visit),
      startNodeId: bundleNodeId,
      getChildren: nodeId => {
        let children = this._graph
          .getNodeIdsConnectedFrom(nodeId)
          .map(id => [id, nullthrows(this._graph.getNode(id))]);

        let sorted =
          entries && bundle.entryAssetIds.length > 0
            ? children.sort(([, a], [, b]) => {
                let aIndex = bundle.entryAssetIds.indexOf(a.id);
                let bIndex = bundle.entryAssetIds.indexOf(b.id);

                if (aIndex === bIndex) {
                  // If both don't exist in the entry asset list, or
                  // otherwise have the same index.
                  return 0;
                } else if (aIndex === -1) {
                  return 1;
                } else if (bIndex === -1) {
                  return -1;
                }

                return aIndex - bIndex;
              })
            : children;

        entries = false;
        return sorted.map(([id]) => id);
      },
    });
  }

  traverse<TContext>(
    visit: GraphVisitor<AssetNode | DependencyNode, TContext>,
  ): ?TContext {
    return this._graph.filteredTraverse(
      nodeId => {
        let node = nullthrows(this._graph.getNode(nodeId));
        if (node.type === 'asset' || node.type === 'dependency') {
          return node;
        }
      },
      visit,
      undefined, // start with root
      // $FlowFixMe
      ALL_EDGE_TYPES,
    );
  }

  getChildBundles(bundle: Bundle): Array<Bundle> {
    let siblings = new Set(this.getReferencedBundles(bundle));
    let bundles = [];
    this.traverseBundles((b, _, actions) => {
      if (bundle.id === b.id) {
        return;
      }

      if (!siblings.has(b)) {
        bundles.push(b);
      }

      actions.skipChildren();
    }, bundle);
    return bundles;
  }

  traverseBundles<TContext>(
    visit: GraphVisitor<Bundle, TContext>,
    startBundle: ?Bundle,
  ): ?TContext {
    return this._graph.filteredTraverse(
      nodeId => {
        let node = nullthrows(this._graph.getNode(nodeId));
        return node.type === 'bundle' ? node.value : null;
      },
      visit,
      startBundle ? this._graph.getNodeIdByContentKey(startBundle.id) : null,
      [bundleGraphEdgeTypes.bundle, bundleGraphEdgeTypes.references],
    );
  }

  getBundles(opts?: {|includeInline: boolean|}): Array<Bundle> {
    let bundles = [];
    this.traverseBundles(bundle => {
      if (
        opts?.includeInline ||
        bundle.bundleBehavior !== BundleBehavior.inline
      ) {
        bundles.push(bundle);
      }
    });

    return bundles;
  }

  getTotalSize(asset: Asset): number {
    let size = 0;
    this._graph.traverse((nodeId, _, actions) => {
      let node = nullthrows(this._graph.getNode(nodeId));
      if (node.type === 'bundle_group') {
        actions.skipChildren();
        return;
      }

      if (node.type === 'asset') {
        size += node.value.stats.size;
      }
    }, this._graph.getNodeIdByContentKey(asset.id));
    return size;
  }

  getReferencingBundles(bundle: Bundle): Array<Bundle> {
    let referencingBundles: Set<Bundle> = new Set();

    this._graph.traverseAncestors(
      this._graph.getNodeIdByContentKey(bundle.id),
      nodeId => {
        let node = nullthrows(this._graph.getNode(nodeId));
        if (node.type === 'bundle' && node.value.id !== bundle.id) {
          referencingBundles.add(node.value);
        }
      },
      bundleGraphEdgeTypes.references,
    );

    return [...referencingBundles];
  }

  getBundleGroupsContainingBundle(bundle: Bundle): Array<BundleGroup> {
    let bundleGroups: Set<BundleGroup> = new Set();

    for (let currentBundle of [bundle, ...this.getReferencingBundles(bundle)]) {
      for (let bundleGroup of this.getDirectParentBundleGroups(currentBundle)) {
        bundleGroups.add(bundleGroup);
      }
    }

    return [...bundleGroups];
  }

  getDirectParentBundleGroups(bundle: Bundle): Array<BundleGroup> {
    return this._graph
      .getNodeIdsConnectedTo(
        nullthrows(this._graph.getNodeIdByContentKey(bundle.id)),
        bundleGraphEdgeTypes.bundle,
      )
      .map(id => nullthrows(this._graph.getNode(id)))
      .filter(node => node.type === 'bundle_group')
      .map(node => {
        invariant(node.type === 'bundle_group');
        return node.value;
      });
  }

  getBundlesInBundleGroup(
    bundleGroup: BundleGroup,
    opts?: {|includeInline: boolean|},
  ): Array<Bundle> {
    let bundles: Set<Bundle> = new Set();
    for (let bundleNodeId of this._graph.getNodeIdsConnectedFrom(
      this._graph.getNodeIdByContentKey(getBundleGroupId(bundleGroup)),
      bundleGraphEdgeTypes.bundle,
    )) {
      let bundleNode = nullthrows(this._graph.getNode(bundleNodeId));
      invariant(bundleNode.type === 'bundle');
      let bundle = bundleNode.value;
      if (
        opts?.includeInline ||
        bundle.bundleBehavior !== BundleBehavior.inline
      ) {
        bundles.add(bundle);
      }

      for (let referencedBundle of this.getReferencedBundles(bundle, {
        includeInline: true,
      })) {
        bundles.add(referencedBundle);
      }
    }

    return [...bundles];
  }

  getReferencedBundles(
    bundle: Bundle,
    opts?: {|recursive?: boolean, includeInline?: boolean|},
  ): Array<Bundle> {
    let recursive = opts?.recursive ?? true;
    let includeInline = opts?.includeInline ?? false;
    let referencedBundles = new Set();
    this._graph.dfs({
      visit: (nodeId, _, actions) => {
        let node = nullthrows(this._graph.getNode(nodeId));
        if (node.type !== 'bundle') {
          return;
        }

        if (node.value.id === bundle.id) {
          return;
        }

        if (
          includeInline ||
          node.value.bundleBehavior !== BundleBehavior.inline
        ) {
          referencedBundles.add(node.value);
        }

        if (!recursive) {
          actions.skipChildren();
        }
      },
      startNodeId: this._graph.getNodeIdByContentKey(bundle.id),
      getChildren: nodeId =>
        // Shared bundles seem to depend on being used in the opposite order
        // they were added.
        // TODO: Should this be the case?
        this._graph
          .getNodeIdsConnectedFrom(nodeId, bundleGraphEdgeTypes.references)
          .reverse(),
    });

    return [...referencedBundles];
  }

  getIncomingDependencies(asset: Asset): Array<Dependency> {
    if (!this._graph.hasContentKey(asset.id)) {
      return [];
    }
    // Dependencies can be a a parent node via an untyped edge (like in the AssetGraph but without AssetGroups)
    // or they can be parent nodes via a 'references' edge
    return this._graph
      .getNodeIdsConnectedTo(
        this._graph.getNodeIdByContentKey(asset.id),
        // $FlowFixMe
        ALL_EDGE_TYPES,
      )
      .map(id => nullthrows(this._graph.getNode(id)))
      .filter(n => n.type === 'dependency')
      .map(n => {
        invariant(n.type === 'dependency');
        return n.value;
      });
  }

  getAssetWithDependency(dep: Dependency): ?Asset {
    if (!this._graph.hasContentKey(dep.id)) {
      return null;
    }

    let res = this._graph.getNodeIdsConnectedTo(
      this._graph.getNodeIdByContentKey(dep.id),
    );
    invariant(
      res.length <= 1,
      'Expected a single asset to be connected to a dependency',
    );
    let resNode = this._graph.getNode(res[0]);
    if (resNode?.type === 'asset') {
      return resNode.value;
    }
  }

  bundleHasAsset(bundle: Bundle, asset: Asset): boolean {
    let bundleNodeId = this._graph.getNodeIdByContentKey(bundle.id);
    let assetNodeId = this._graph.getNodeIdByContentKey(asset.id);
    return this._graph.hasEdge(
      bundleNodeId,
      assetNodeId,
      bundleGraphEdgeTypes.contains,
    );
  }

  bundleHasDependency(bundle: Bundle, dependency: Dependency): boolean {
    let bundleNodeId = this._graph.getNodeIdByContentKey(bundle.id);
    let dependencyNodeId = this._graph.getNodeIdByContentKey(dependency.id);
    return this._graph.hasEdge(
      bundleNodeId,
      dependencyNodeId,
      bundleGraphEdgeTypes.contains,
    );
  }

  filteredTraverse<TValue, TContext>(
    bundleNodeId: NodeId,
    filter: (NodeId, TraversalActions) => ?TValue,
    visit: GraphVisitor<TValue, TContext>,
  ): ?TContext {
    return this._graph.filteredTraverse(filter, visit, bundleNodeId);
  }

  getSymbolResolution(
    asset: Asset,
    symbol: Symbol,
    boundary: ?Bundle,
  ): InternalSymbolResolution {
    let assetOutside = boundary && !this.bundleHasAsset(boundary, asset);

    let identifier = asset.symbols?.get(symbol)?.local;
    if (symbol === '*') {
      return {
        asset,
        exportSymbol: '*',
        symbol: identifier ?? null,
        loc: asset.symbols?.get(symbol)?.loc,
      };
    }

    let found = false;
    let skipped = false;
    let deps = this.getDependencies(asset).reverse();
    let potentialResults = [];
    for (let dep of deps) {
      let depSymbols = dep.symbols;
      if (!depSymbols) {
        found = true;
        continue;
      }
      // If this is a re-export, find the original module.
      let symbolLookup = new Map(
        [...depSymbols].map(([key, val]) => [val.local, key]),
      );
      let depSymbol = symbolLookup.get(identifier);
      if (depSymbol != null) {
        let resolved = this.getResolvedAsset(dep);
        if (!resolved || resolved.id === asset.id) {
          // External module or self-reference
          return {
            asset,
            exportSymbol: symbol,
            symbol: identifier,
            loc: asset.symbols?.get(symbol)?.loc,
          };
        }

        if (assetOutside) {
          // We found the symbol, but `asset` is outside, return `asset` and the original symbol
          found = true;
          break;
        }

        if (this.isDependencySkipped(dep)) {
          // We found the symbol and `dep` was skipped
          skipped = true;
          break;
        }

        let {
          asset: resolvedAsset,
          symbol: resolvedSymbol,
          exportSymbol,
          loc,
        } = this.getSymbolResolution(resolved, depSymbol, boundary);

        if (!loc) {
          // Remember how we got there
          loc = asset.symbols?.get(symbol)?.loc;
        }

        return {
          asset: resolvedAsset,
          symbol: resolvedSymbol,
          exportSymbol,
          loc,
        };
      }
      // If this module exports wildcards, resolve the original module.
      // Default exports are excluded from wildcard exports.
      // Wildcard reexports are never listed in the reexporting asset's symbols.
      if (
        identifier == null &&
        depSymbols.get('*')?.local === '*' &&
        symbol !== 'default'
      ) {
        let resolved = this.getResolvedAsset(dep);
        if (!resolved) {
          continue;
        }
        let result = this.getSymbolResolution(resolved, symbol, boundary);

        // We found the symbol
        if (result.symbol != undefined) {
          if (assetOutside) {
            // ..., but `asset` is outside, return `asset` and the original symbol
            found = true;
            break;
          }
          if (this.isDependencySkipped(dep)) {
            // We found the symbol and `dep` was skipped
            skipped = true;
            break;
          }

          return {
            asset: result.asset,
            symbol: result.symbol,
            exportSymbol: result.exportSymbol,
            loc: resolved.symbols?.get(symbol)?.loc,
          };
        }
        if (result.symbol === null) {
          found = true;
          if (boundary && !this.bundleHasAsset(boundary, result.asset)) {
            // If the returned asset is outside (and it's the first asset that is outside), return it.
            if (!assetOutside) {
              return {
                asset: result.asset,
                symbol: result.symbol,
                exportSymbol: result.exportSymbol,
                loc: resolved.symbols?.get(symbol)?.loc,
              };
            } else {
              // Otherwise the original asset will be returned at the end.
              break;
            }
          } else {
            // We didn't find it in this dependency, but it might still be there: bailout.
            // Continue searching though, with the assumption that there are no conficting reexports
            // and there might be a another (re)export (where we might statically find the symbol).
            potentialResults.push({
              asset: result.asset,
              symbol: result.symbol,
              exportSymbol: result.exportSymbol,
              loc: resolved.symbols?.get(symbol)?.loc,
            });
          }
        }
      }
    }
    // We didn't find the exact symbol...
    if (potentialResults.length == 1) {
      // ..., but if it does exist, it has to be behind this one reexport.
      return potentialResults[0];
    } else {
      // ... and there is no single reexport, but `bailout` tells us if it might still be exported.
      return {
        asset,
        exportSymbol: symbol,
        symbol: skipped
          ? false
          : found
          ? null
          : identifier ?? (asset.symbols?.has('*') ? null : undefined),
        loc: asset.symbols?.get(symbol)?.loc,
      };
    }
  }
  getAssetById(contentKey: string): Asset {
    let node = this._graph.getNodeByContentKey(contentKey);
    if (node == null) {
      throw new Error('Node not found');
    } else if (node.type !== 'asset') {
      throw new Error('Node was not an asset');
    }

    return node.value;
  }

  getAssetPublicId(asset: Asset): string {
    let publicId = this._publicIdByAssetId.get(asset.id);
    if (publicId == null) {
      throw new Error("Asset or it's public id not found");
    }

    return publicId;
  }

  getExportedSymbols(
    asset: Asset,
    boundary: ?Bundle,
  ): Array<InternalExportSymbolResolution> {
    if (!asset.symbols) {
      return [];
    }

    let symbols = [];

    for (let symbol of asset.symbols.keys()) {
      symbols.push({
        ...this.getSymbolResolution(asset, symbol, boundary),
        exportAs: symbol,
      });
    }

    let deps = this.getDependencies(asset);
    for (let dep of deps) {
      let depSymbols = dep.symbols;
      if (!depSymbols) continue;

      if (depSymbols.get('*')?.local === '*') {
        let resolved = this.getResolvedAsset(dep);
        if (!resolved) continue;
        let exported = this.getExportedSymbols(resolved, boundary)
          .filter(s => s.exportSymbol !== 'default')
          .map(s => ({...s, exportAs: s.exportSymbol}));
        symbols.push(...exported);
      }
    }

    return symbols;
  }

  getContentHash(bundle: Bundle): string {
    let existingHash = this._bundleContentHashes.get(bundle.id);
    if (existingHash != null) {
      return existingHash;
    }

    let hash = new Hash();
    // TODO: sort??
    this.traverseAssets(bundle, asset => {
      hash.writeString(
        [
          this.getAssetPublicId(asset),
          asset.outputHash,
          asset.filePath,
          querystring.stringify(asset.query),
          asset.type,
          asset.uniqueKey,
        ].join(':'),
      );
    });

    let hashHex = hash.finish();
    this._bundleContentHashes.set(bundle.id, hashHex);
    return hashHex;
  }

  getInlineBundles(bundle: Bundle): Array<Bundle> {
    let bundles = [];
    let seen = new Set();
    let addReferencedBundles = bundle => {
      if (seen.has(bundle.id)) {
        return;
      }

      seen.add(bundle.id);

      let referencedBundles = this.getReferencedBundles(bundle, {
        includeInline: true,
      });
      for (let referenced of referencedBundles) {
        if (referenced.bundleBehavior === BundleBehavior.inline) {
          bundles.push(referenced);
          addReferencedBundles(referenced);
        }
      }
    };

    addReferencedBundles(bundle);

    this.traverseBundles((childBundle, _, traversal) => {
      if (childBundle.bundleBehavior === BundleBehavior.inline) {
        bundles.push(childBundle);
      } else if (childBundle.id !== bundle.id) {
        traversal.skipChildren();
      }
    }, bundle);

    return bundles;
  }

  getHash(bundle: Bundle): string {
    let hash = new Hash();
    hash.writeString(
      bundle.id + bundle.target.publicUrl + this.getContentHash(bundle),
    );

    let inlineBundles = this.getInlineBundles(bundle);
    for (let inlineBundle of inlineBundles) {
      hash.writeString(this.getContentHash(inlineBundle));
    }

    for (let referencedBundle of this.getReferencedBundles(bundle)) {
      hash.writeString(referencedBundle.id);
    }

    hash.writeString(JSON.stringify(objectSortedEntriesDeep(bundle.env)));
    return hash.finish();
  }

  getBundleGraphHash(): string {
    let hashes = '';
    for (let bundle of this.getBundles()) {
      hashes += this.getHash(bundle);
    }

    return hashString(hashes);
  }

  addBundleToBundleGroup(bundle: Bundle, bundleGroup: BundleGroup) {
    let bundleGroupNodeId = this._graph.getNodeIdByContentKey(
      getBundleGroupId(bundleGroup),
    );
    let bundleNodeId = this._graph.getNodeIdByContentKey(bundle.id);
    if (
      this._graph.hasEdge(
        bundleGroupNodeId,
        bundleNodeId,
        bundleGraphEdgeTypes.bundle,
      )
    ) {
      // Bundle group already has bundle
      return;
    }

    this._graph.addEdge(bundleGroupNodeId, bundleNodeId);
    this._graph.addEdge(
      bundleGroupNodeId,
      bundleNodeId,
      bundleGraphEdgeTypes.bundle,
    );

    for (let entryAssetId of bundle.entryAssetIds) {
      let entryAssetNodeId = this._graph.getNodeIdByContentKey(entryAssetId);
      if (this._graph.hasEdge(bundleGroupNodeId, entryAssetNodeId)) {
        this._graph.removeEdge(bundleGroupNodeId, entryAssetNodeId);
      }
    }
  }

  getUsedSymbolsAsset(asset: Asset): $ReadOnlySet<Symbol> {
    let node = this._graph.getNodeByContentKey(asset.id);
    invariant(node && node.type === 'asset');
    return makeReadOnlySet(node.usedSymbols);
  }

  getUsedSymbolsDependency(dep: Dependency): $ReadOnlySet<Symbol> {
    let node = this._graph.getNodeByContentKey(dep.id);
    invariant(node && node.type === 'dependency');
    return makeReadOnlySet(node.usedSymbolsUp);
  }

  merge(other: BundleGraph) {
    let otherGraphIdToThisNodeId = new Map<NodeId, NodeId>();
    for (let [otherNodeId, otherNode] of other._graph.nodes) {
      if (this._graph.hasContentKey(otherNode.id)) {
        let existingNodeId = this._graph.getNodeIdByContentKey(otherNode.id);
        otherGraphIdToThisNodeId.set(otherNodeId, existingNodeId);

        let existingNode = nullthrows(this._graph.getNode(existingNodeId));
        // Merge symbols, recompute dep.exluded based on that
        if (existingNode.type === 'asset') {
          invariant(otherNode.type === 'asset');
          existingNode.usedSymbols = new Set([
            ...existingNode.usedSymbols,
            ...otherNode.usedSymbols,
          ]);
        } else if (existingNode.type === 'dependency') {
          invariant(otherNode.type === 'dependency');
          existingNode.usedSymbolsDown = new Set([
            ...existingNode.usedSymbolsDown,
            ...otherNode.usedSymbolsDown,
          ]);
          existingNode.usedSymbolsUp = new Set([
            ...existingNode.usedSymbolsUp,
            ...otherNode.usedSymbolsUp,
          ]);

          existingNode.excluded =
            (existingNode.excluded || Boolean(existingNode.hasDeferred)) &&
            (otherNode.excluded || Boolean(otherNode.hasDeferred));
        }
      } else {
        let updateNodeId = this._graph.addNodeByContentKey(
          otherNode.id,
          otherNode,
        );
        otherGraphIdToThisNodeId.set(otherNodeId, updateNodeId);
      }
    }

    for (let edge of other._graph.getAllEdges()) {
      this._graph.addEdge(
        nullthrows(otherGraphIdToThisNodeId.get(edge.from)),
        nullthrows(otherGraphIdToThisNodeId.get(edge.to)),
        edge.type,
      );
    }
  }

  isEntryBundleGroup(bundleGroup: BundleGroup): boolean {
    return this._graph
      .getNodeIdsConnectedTo(
        nullthrows(
          this._graph.getNodeIdByContentKey(getBundleGroupId(bundleGroup)),
        ),
        bundleGraphEdgeTypes.bundle,
      )
      .map(id => nullthrows(this._graph.getNode(id)))
      .some(n => n.type === 'root');
  }

  getEntryRoot(projectRoot: FilePath, target: Target): FilePath {
    let cached = this._targetEntryRoots.get(target.distDir);
    if (cached != null) {
      return cached;
    }

    let entryBundleGroupIds = this._graph.getNodeIdsConnectedFrom(
      nullthrows(this._graph.rootNodeId),
      bundleGraphEdgeTypes.bundle,
    );

    let entries = [];
    for (let bundleGroupId of entryBundleGroupIds) {
      let bundleGroupNode = this._graph.getNode(bundleGroupId);
      invariant(bundleGroupNode?.type === 'bundle_group');

      if (bundleGroupNode.value.target.distDir === target.distDir) {
        let entryAssetNode = this._graph.getNodeByContentKey(
          bundleGroupNode.value.entryAssetId,
        );
        invariant(entryAssetNode?.type === 'asset');
        entries.push(
          fromProjectPath(projectRoot, entryAssetNode.value.filePath),
        );
      }
    }

    let root = getRootDir(entries);
    this._targetEntryRoots.set(target.distDir, root);
    return root;
  }
}<|MERGE_RESOLUTION|>--- conflicted
+++ resolved
@@ -6,7 +6,11 @@
   Symbol,
   TraversalActions,
 } from '@parcel/types';
-import type {NodeId, SerializedContentGraph} from '@parcel/graph';
+import type {
+  ContentGraphOpts,
+  NodeId,
+  SerializedContentGraph,
+} from '@parcel/graph';
 import querystring from 'querystring';
 
 import type {
@@ -32,14 +36,6 @@
 
 import {Priority, BundleBehavior, SpecifierType} from './types';
 import {getBundleGroupId, getPublicId} from './utils';
-<<<<<<< HEAD
-import {ALL_EDGE_TYPES, mapVisitor} from './Graph';
-import ContentGraph, {
-  type SerializedContentGraph,
-  type ContentGraphOpts,
-} from './ContentGraph';
-=======
->>>>>>> 0b0a4753
 import {ISOLATED_ENVS} from './public/Environment';
 import {fromProjectPath} from './projectPath';
 
@@ -119,10 +115,7 @@
   // It needs to be exposed in BundlerRunner for now based on how applying runtimes works and the
   // BundlerRunner takes care of invalidating hashes when runtimes are applied, but this is not ideal.
   _bundleContentHashes: Map<string, string>;
-<<<<<<< HEAD
-=======
   _targetEntryRoots: Map<ProjectPath, FilePath> = new Map();
->>>>>>> 0b0a4753
   _graph: ContentGraph<BundleGraphNode, BundleGraphEdgeType>;
 
   constructor({
@@ -188,11 +181,7 @@
       let fromIds;
       if (assetGroupIds.has(edge.from)) {
         fromIds = [
-<<<<<<< HEAD
           ...assetGraph.getNodeIdsConnectedTo(
-=======
-          ...assetGraph.inboundEdges.getEdges(
->>>>>>> 0b0a4753
             edge.from,
             bundleGraphEdgeTypes.null,
           ),
@@ -203,11 +192,7 @@
 
       for (let from of fromIds) {
         if (assetGroupIds.has(edge.to)) {
-<<<<<<< HEAD
           for (let to of assetGraph.getNodeIdsConnectedFrom(
-=======
-          for (let to of assetGraph.outboundEdges.getEdges(
->>>>>>> 0b0a4753
             edge.to,
             bundleGraphEdgeTypes.null,
           )) {
@@ -525,8 +510,6 @@
             nodeId,
             bundleGraphEdgeTypes.references,
           );
-<<<<<<< HEAD
-=======
         }
         if (
           this._graph.hasEdge(
@@ -540,7 +523,6 @@
             nodeId,
             bundleGraphEdgeTypes.internal_async,
           );
->>>>>>> 0b0a4753
         }
       }
     }, assetNodeId);
@@ -978,64 +960,6 @@
     });
   }
 
-<<<<<<< HEAD
-  findReachableBundleWithAsset(bundle: Bundle, asset: Asset): ?Bundle {
-    let bundleGroups = this.getBundleGroupsContainingBundle(bundle);
-
-    for (let bundleGroup of bundleGroups) {
-      // If the asset is in any sibling bundles, return that bundle.
-      let bundles = this.getBundlesInBundleGroup(bundleGroup).reverse();
-      let res = bundles.find(
-        b => b.id !== bundle.id && this.bundleHasAsset(b, asset),
-      );
-      if (res != null) {
-        return res;
-      }
-
-      let parentBundleNodes = this.getParentBundlesOfBundleGroup(
-        bundleGroup,
-      ).map(bundle => nullthrows(this._graph.getNodeByContentKey(bundle.id)));
-
-      // Find the nearest ancestor bundle that includes the asset.
-      for (let bundleNode of parentBundleNodes) {
-        invariant(bundleNode.type === 'bundle');
-        this._graph.traverseAncestors(
-          this._graph.getNodeIdByContentKey(bundleNode.id),
-          (nodeId, ctx, actions) => {
-            let node = nullthrows(this._graph.getNode(nodeId));
-            if (node.type === 'bundle_group') {
-              let childBundles = this.getBundlesInBundleGroup(
-                node.value,
-              ).reverse();
-
-              res = childBundles.find(
-                b => b.id !== bundle.id && this.bundleHasAsset(b, asset),
-              );
-              if (res != null) {
-                actions.stop();
-              }
-            }
-
-            // Stop when context changes
-            if (
-              node.type === 'bundle' &&
-              node.value.env.context !== bundle.env.context
-            ) {
-              actions.skipChildren();
-            }
-          },
-          [bundleGraphEdgeTypes.references, bundleGraphEdgeTypes.bundle],
-        );
-
-        if (res != null) {
-          return res;
-        }
-      }
-    }
-  }
-
-=======
->>>>>>> 0b0a4753
   traverseBundle<TContext>(
     bundle: Bundle,
     visit: GraphVisitor<AssetNode | DependencyNode, TContext>,
