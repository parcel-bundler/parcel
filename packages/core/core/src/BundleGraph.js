// @flow strict-local

import type {
  GraphVisitor,
  FilePath,
  Symbol,
  TraversalActions,
} from '@parcel/types';
import type {
  ContentKey,
  ContentGraphOpts,
  NodeId,
  SerializedContentGraph,
} from '@parcel/graph';

import type {
  Asset,
  AssetNode,
  Bundle,
  BundleGraphNode,
  BundleGroup,
  Dependency,
  DependencyNode,
  InternalSourceLocation,
  Target,
} from './types';
import type AssetGraph from './AssetGraph';
import type {ProjectPath} from './projectPath';
import {nodeFromAsset} from './AssetGraph';

import assert from 'assert';
import invariant from 'assert';
import nullthrows from 'nullthrows';
import {ContentGraph, ALL_EDGE_TYPES, mapVisitor} from '@parcel/graph';
import {Hash, hashString} from '@parcel/hash';
import {DefaultMap, objectSortedEntriesDeep, getRootDir} from '@parcel/utils';

import {Priority, BundleBehavior, SpecifierType} from './types';
import {getBundleGroupId, getPublicId} from './utils';
import {ISOLATED_ENVS} from './public/Environment';
import {fromProjectPath} from './projectPath';

export const bundleGraphEdgeTypes = {
  // A lack of an edge type indicates to follow the edge while traversing
  // the bundle's contents, e.g. `bundle.traverse()` during packaging.
  null: 1,
  // Used for constant-time checks of presence of a dependency or asset in a bundle,
  // avoiding bundle traversal in cases like `isAssetInAncestors`
  contains: 2,
  // Connections between bundles and bundle groups, for quick traversal of the
  // bundle hierarchy.
  bundle: 3,
  // When dependency -> asset: Indicates that the asset a dependency references
  //                           is contained in another bundle.
  // When dependency -> bundle: Indicates the bundle is necessary for any bundles
  //                           with the dependency.
  // When bundle -> bundle:    Indicates the target bundle is necessary for the
  //                           source bundle.
  // This type prevents referenced assets from being traversed from dependencies
  // along the untyped edge, and enables traversal to referenced bundles that are
  // not directly connected to bundle group nodes.
  references: 4,
  // Signals that the dependency is internally resolvable via the bundle's ancestry,
  // and that the bundle connected to the dependency is not necessary for the source bundle.
  internal_async: 5,
};

export type BundleGraphEdgeType = $Values<typeof bundleGraphEdgeTypes>;

type InternalSymbolResolution = {|
  asset: Asset,
  exportSymbol: string,
  symbol: ?Symbol | false,
  loc: ?InternalSourceLocation,
|};

type InternalExportSymbolResolution = {|
  ...InternalSymbolResolution,
  +exportAs: Symbol | string,
|};

type BundleGraphOpts = {|
  graph: ContentGraphOpts<BundleGraphNode, BundleGraphEdgeType>,
  bundleContentHashes: Map<string, string>,
  assetPublicIds: Set<string>,
  publicIdByAssetId: Map<string, string>,
  symbolPropagationRan: boolean,
|};

type SerializedBundleGraph = {|
  $$raw: true,
  graph: SerializedContentGraph<BundleGraphNode, BundleGraphEdgeType>,
  bundleContentHashes: Map<string, string>,
  assetPublicIds: Set<string>,
  publicIdByAssetId: Map<string, string>,
  symbolPropagationRan: boolean,
|};

function makeReadOnlySet<T>(set: Set<T>): $ReadOnlySet<T> {
  return new Proxy(set, {
    get(target, property) {
      if (property === 'delete' || property === 'add' || property === 'clear') {
        return undefined;
      } else {
        // $FlowFixMe[incompatible-type]
        let value = target[property];
        return typeof value === 'function' ? value.bind(target) : value;
      }
    },
  });
}

export default class BundleGraph {
  _assetPublicIds: Set<string>;
  _publicIdByAssetId: Map<string, string>;
  // TODO: These hashes are being invalidated in mutative methods, but this._graph is not a private
  // property so it is possible to reach in and mutate the graph without invalidating these hashes.
  // It needs to be exposed in BundlerRunner for now based on how applying runtimes works and the
  // BundlerRunner takes care of invalidating hashes when runtimes are applied, but this is not ideal.
  _bundleContentHashes: Map<string, string>;
  _targetEntryRoots: Map<ProjectPath, FilePath> = new Map();
  _graph: ContentGraph<BundleGraphNode, BundleGraphEdgeType>;
  _symbolPropagationRan /*: boolean*/;

  constructor({
    graph,
    publicIdByAssetId,
    assetPublicIds,
    bundleContentHashes,
    symbolPropagationRan,
  }: {|
    graph: ContentGraph<BundleGraphNode, BundleGraphEdgeType>,
    publicIdByAssetId: Map<string, string>,
    assetPublicIds: Set<string>,
    bundleContentHashes: Map<string, string>,
    symbolPropagationRan: boolean,
  |}) {
    this._graph = graph;
    this._assetPublicIds = assetPublicIds;
    this._publicIdByAssetId = publicIdByAssetId;
    this._bundleContentHashes = bundleContentHashes;
    this._symbolPropagationRan = symbolPropagationRan;
  }

  static fromAssetGraph(
    assetGraph: AssetGraph,
    publicIdByAssetId: Map<string, string> = new Map(),
    assetPublicIds: Set<string> = new Set(),
  ): BundleGraph {
    let graph = new ContentGraph<BundleGraphNode, BundleGraphEdgeType>();
    let assetGroupIds = new Map();
    let dependencies = new Map();
    let assetGraphNodeIdToBundleGraphNodeId = new Map<NodeId, NodeId>();

    let assetGraphRootNode =
      assetGraph.rootNodeId != null
        ? assetGraph.getNode(assetGraph.rootNodeId)
        : null;
    invariant(assetGraphRootNode != null && assetGraphRootNode.type === 'root');

    for (let [nodeId, node] of assetGraph.nodes) {
      if (node.type === 'asset') {
        let {id: assetId} = node.value;
        // Generate a new, short public id for this asset to use.
        // If one already exists, use it.
        let publicId = publicIdByAssetId.get(assetId);
        if (publicId == null) {
          publicId = getPublicId(assetId, existing =>
            assetPublicIds.has(existing),
          );
          publicIdByAssetId.set(assetId, publicId);
          assetPublicIds.add(publicId);
        }
      } else if (node.type === 'asset_group') {
        assetGroupIds.set(nodeId, assetGraph.getNodeIdsConnectedFrom(nodeId));
      }
    }

    let walkVisited = new Set();
    function walk(nodeId) {
      if (walkVisited.has(nodeId)) return;
      walkVisited.add(nodeId);

      let node = nullthrows(assetGraph.getNode(nodeId));
      if (
        node.type === 'dependency' &&
        node.value.symbols != null &&
        node.value.env.shouldScopeHoist
      ) {
        // asset -> symbols that should be imported directly from that asset
        let targets = new DefaultMap<ContentKey, Map<Symbol, Symbol>>(
          () => new Map(),
        );
        let externalSymbols = new Set();
        let hasAmbiguousSymbols = false;

        for (let [symbol, resolvedSymbol] of node.usedSymbolsUp) {
          if (resolvedSymbol) {
            targets
              .get(resolvedSymbol.asset)
              .set(symbol, resolvedSymbol.symbol ?? symbol);
          } else if (resolvedSymbol === null) {
            externalSymbols.add(symbol);
          } else if (resolvedSymbol === undefined) {
            hasAmbiguousSymbols = true;
            break;
          }
        }

        if (
          // Only perform rewriting when there is an imported symbol
          // - If the target is side-effect-free, the symbols point to the actual target and removing
          //   the original dependency resolution is fine
          // - Otherwise, keep this dependency unchanged for its potential side effects
          node.usedSymbolsUp.size > 0 &&
          // Only perform rewriting if the dependency only points to a single asset (e.g. CSS modules)
          !hasAmbiguousSymbols &&
          // It doesn't make sense to retarget dependencies where `*` is used, because the
          // retargeting won't enable any benefits in that case (apart from potentially even more
          // code being generated).
          !node.usedSymbolsUp.has('*') &&
          // TODO We currently can't rename imports in async imports, e.g. from
          //      (parcelRequire("...")).then(({ a }) => a);
          // to
          //      (parcelRequire("...")).then(({ a: b }) => a);
          // or
          //      (parcelRequire("...")).then((a)=>a);
          // if the reexporting asset did `export {a as b}` or `export * as a`
          node.value.priority === Priority.sync
        ) {
          // TODO adjust sourceAssetIdNode.value.dependencies ?
          let deps = [
            // Keep the original dependency
            {
              asset: null,
              dep: graph.addNodeByContentKey(node.id, {
                ...node,
                value: {
                  ...node.value,
                  symbols: node.value.symbols
                    ? new Map(
                        [...node.value.symbols].filter(([k]) =>
                          externalSymbols.has(k),
                        ),
                      )
                    : undefined,
                },
                usedSymbolsUp: new Map(
                  [...node.usedSymbolsUp].filter(([k]) =>
                    externalSymbols.has(k),
                  ),
                ),
                usedSymbolsDown: new Set(),
                excluded: externalSymbols.size === 0,
              }),
            },
            ...[...targets].map(([asset, target]) => {
              let newNodeId = hashString(
                node.id + [...target.keys()].join(','),
              );
              return {
                asset,
                dep: graph.addNodeByContentKey(newNodeId, {
                  ...node,
                  id: newNodeId,
                  value: {
                    ...node.value,
                    id: newNodeId,
                    symbols: node.value.symbols
                      ? new Map(
                          [...node.value.symbols]
                            .filter(([k]) => target.has(k) || k === '*')
                            .map(([k, v]) => [target.get(k) ?? k, v]),
                        )
                      : undefined,
                  },
                  usedSymbolsUp: new Map(
                    [...node.usedSymbolsUp]
                      .filter(([k]) => target.has(k) || k === '*')
                      .map(([k, v]) => [target.get(k) ?? k, v]),
                  ),
                  usedSymbolsDown: new Set(),
                }),
              };
            }),
          ];
          dependencies.set(nodeId, deps);

          // Jump to the dependencies that are used in this dependency
          for (let id of targets.keys()) {
            walk(assetGraph.getNodeIdByContentKey(id));
          }
          return;
        } else {
          // No special handling
          let bundleGraphNodeId = graph.addNodeByContentKey(node.id, node);
          assetGraphNodeIdToBundleGraphNodeId.set(nodeId, bundleGraphNodeId);
        }
      }
      // Don't copy over asset groups into the bundle graph.
      else if (node.type !== 'asset_group') {
        let bundleGraphNodeId = graph.addNodeByContentKey(node.id, node);
        if (node.id === assetGraphRootNode?.id) {
          graph.setRootNodeId(bundleGraphNodeId);
        }
        assetGraphNodeIdToBundleGraphNodeId.set(nodeId, bundleGraphNodeId);
      }

      for (let id of assetGraph.getNodeIdsConnectedFrom(nodeId)) {
        walk(id);
      }
    }
    walk(nullthrows(assetGraph.rootNodeId));

    for (let edge of assetGraph.getAllEdges()) {
      if (assetGroupIds.has(edge.from)) {
        continue;
      }
      if (dependencies.has(edge.from)) {
        // Discard previous edge, insert outgoing edges for all split dependencies
        for (let {asset, dep} of nullthrows(dependencies.get(edge.from))) {
          if (asset != null) {
            graph.addEdge(
              dep,
              nullthrows(
                assetGraphNodeIdToBundleGraphNodeId.get(
                  assetGraph.getNodeIdByContentKey(asset),
                ),
              ),
            );
          }
        }
        continue;
      }
      if (!assetGraphNodeIdToBundleGraphNodeId.has(edge.from)) {
        continue;
      }

      let to: Array<NodeId> = dependencies.get(edge.to)?.map(v => v.dep) ??
        assetGroupIds
          .get(edge.to)
          ?.map(id =>
            nullthrows(assetGraphNodeIdToBundleGraphNodeId.get(id)),
          ) ?? [nullthrows(assetGraphNodeIdToBundleGraphNodeId.get(edge.to))];

      for (let t of to) {
        graph.addEdge(
          nullthrows(assetGraphNodeIdToBundleGraphNodeId.get(edge.from)),
          t,
        );
      }
    }

    return new BundleGraph({
      graph,
      assetPublicIds,
      bundleContentHashes: new Map(),
      publicIdByAssetId,
      symbolPropagationRan: assetGraph.symbolPropagationRan,
    });
  }

  serialize(): SerializedBundleGraph {
    return {
      $$raw: true,
      graph: this._graph.serialize(),
      assetPublicIds: this._assetPublicIds,
      bundleContentHashes: this._bundleContentHashes,
      publicIdByAssetId: this._publicIdByAssetId,
      symbolPropagationRan: this._symbolPropagationRan,
    };
  }

  static deserialize(serialized: BundleGraphOpts): BundleGraph {
    return new BundleGraph({
      graph: ContentGraph.deserialize(serialized.graph),
      assetPublicIds: serialized.assetPublicIds,
      bundleContentHashes: serialized.bundleContentHashes,
      publicIdByAssetId: serialized.publicIdByAssetId,
      symbolPropagationRan: serialized.symbolPropagationRan,
    });
  }

  addAssetToBundle(asset: Asset, bundle: Bundle) {
    let bundleNodeId = this._graph.getNodeIdByContentKey(bundle.id);
    this._graph.addEdge(
      bundleNodeId,
      this._graph.getNodeIdByContentKey(asset.id),
      bundleGraphEdgeTypes.contains,
    );
    this._graph.addEdge(
      bundleNodeId,
      this._graph.getNodeIdByContentKey(asset.id),
    );

    let dependencies = this.getDependencies(asset);
    for (let dependency of dependencies) {
      let dependencyNodeId = this._graph.getNodeIdByContentKey(dependency.id);
      this._graph.addEdge(
        bundleNodeId,
        dependencyNodeId,
        bundleGraphEdgeTypes.contains,
      );

      for (let [bundleGroupNodeId, bundleGroupNode] of this._graph
        .getNodeIdsConnectedFrom(dependencyNodeId)
        .map(id => [id, nullthrows(this._graph.getNode(id))])
        .filter(([, node]) => node.type === 'bundle_group')) {
        invariant(bundleGroupNode.type === 'bundle_group');
        this._graph.addEdge(
          bundleNodeId,
          bundleGroupNodeId,
          bundleGraphEdgeTypes.bundle,
        );
      }
      // If the dependency references a target bundle, add a reference edge from
      // the source bundle to the dependency for easy traversal.
      // TODO: Consider bundle being created from dependency
      if (
        this._graph
          .getNodeIdsConnectedFrom(
            dependencyNodeId,
            bundleGraphEdgeTypes.references,
          )
          .map(id => nullthrows(this._graph.getNode(id)))
          .some(node => node.type === 'bundle')
      ) {
        this._graph.addEdge(
          bundleNodeId,
          dependencyNodeId,
          bundleGraphEdgeTypes.references,
        );
      }
    }
  }

  addAssetGraphToBundle(
    asset: Asset,
    bundle: Bundle,
    shouldSkipDependency: Dependency => boolean = d =>
      this.isDependencySkipped(d),
  ) {
    let assetNodeId = this._graph.getNodeIdByContentKey(asset.id);
    let bundleNodeId = this._graph.getNodeIdByContentKey(bundle.id);

    // The root asset should be reached directly from the bundle in traversal.
    // Its children will be traversed from there.
    this._graph.addEdge(bundleNodeId, assetNodeId);
    this._graph.traverse((nodeId, _, actions) => {
      let node = nullthrows(this._graph.getNode(nodeId));
      if (node.type === 'bundle_group') {
        actions.skipChildren();
        return;
      }

      if (node.type === 'dependency' && shouldSkipDependency(node.value)) {
        actions.skipChildren();
        return;
      }

      if (node.type === 'asset' || node.type === 'dependency') {
        this._graph.addEdge(
          bundleNodeId,
          nodeId,
          bundleGraphEdgeTypes.contains,
        );
      }

      if (node.type === 'dependency') {
        for (let [bundleGroupNodeId, bundleGroupNode] of this._graph
          .getNodeIdsConnectedFrom(nodeId)
          .map(id => [id, nullthrows(this._graph.getNode(id))])
          .filter(([, node]) => node.type === 'bundle_group')) {
          invariant(bundleGroupNode.type === 'bundle_group');
          this._graph.addEdge(
            bundleNodeId,
            bundleGroupNodeId,
            bundleGraphEdgeTypes.bundle,
          );
        }

        // If the dependency references a target bundle, add a reference edge from
        // the source bundle to the dependency for easy traversal.
        if (
          this._graph
            .getNodeIdsConnectedFrom(nodeId, bundleGraphEdgeTypes.references)
            .map(id => nullthrows(this._graph.getNode(id)))
            .some(node => node.type === 'bundle')
        ) {
          this._graph.addEdge(
            bundleNodeId,
            nodeId,
            bundleGraphEdgeTypes.references,
          );
          this.markDependencyReferenceable(node.value);
          //all bundles that have this dependency need to have an edge from bundle to that dependency
        }
      }
    }, assetNodeId);
    this._bundleContentHashes.delete(bundle.id);
  }

  markDependencyReferenceable(dependency: Dependency) {
    for (let bundle of this.getBundlesWithDependency(dependency)) {
      this._graph.addEdge(
        this._graph.getNodeIdByContentKey(bundle.id),
        this._graph.getNodeIdByContentKey(dependency.id),
        bundleGraphEdgeTypes.references,
      );
    }
  }

  addEntryToBundle(
    asset: Asset,
    bundle: Bundle,
    shouldSkipDependency?: Dependency => boolean,
  ) {
    this.addAssetGraphToBundle(asset, bundle, shouldSkipDependency);
    if (!bundle.entryAssetIds.includes(asset.id)) {
      bundle.entryAssetIds.push(asset.id);
    }
  }

  internalizeAsyncDependency(bundle: Bundle, dependency: Dependency) {
    if (dependency.priority === Priority.sync) {
      throw new Error('Expected an async dependency');
    }

    // It's possible for internalized async dependencies to not have
    // reference edges and still have untyped edges.
    // TODO: Maybe don't use internalized async edges at all?
    let dependencyNodeId = this._graph.getNodeIdByContentKey(dependency.id);
    let resolved = this.getResolvedAsset(dependency);
    if (resolved) {
      let resolvedNodeId = this._graph.getNodeIdByContentKey(resolved.id);

      if (
        !this._graph.hasEdge(
          dependencyNodeId,
          resolvedNodeId,
          bundleGraphEdgeTypes.references,
        )
      ) {
        this._graph.addEdge(
          dependencyNodeId,
          resolvedNodeId,
          bundleGraphEdgeTypes.references,
        );
        this._graph.removeEdge(dependencyNodeId, resolvedNodeId);
      }
    }

    this._graph.addEdge(
      this._graph.getNodeIdByContentKey(bundle.id),
      this._graph.getNodeIdByContentKey(dependency.id),
      bundleGraphEdgeTypes.internal_async,
    );
    this.removeExternalDependency(bundle, dependency);
  }

  isDependencySkipped(dependency: Dependency): boolean {
    let node = this._graph.getNodeByContentKey(dependency.id);
    invariant(node && node.type === 'dependency');
    return !!node.hasDeferred || node.excluded;
  }

  getParentBundlesOfBundleGroup(bundleGroup: BundleGroup): Array<Bundle> {
    return this._graph
      .getNodeIdsConnectedTo(
        this._graph.getNodeIdByContentKey(getBundleGroupId(bundleGroup)),
        bundleGraphEdgeTypes.bundle,
      )
      .map(id => nullthrows(this._graph.getNode(id)))
      .filter(node => node.type === 'bundle')
      .map(node => {
        invariant(node.type === 'bundle');
        return node.value;
      });
  }

  resolveAsyncDependency(
    dependency: Dependency,
    bundle: ?Bundle,
  ): ?(
    | {|type: 'bundle_group', value: BundleGroup|}
    | {|type: 'asset', value: Asset|}
  ) {
    let depNodeId = this._graph.getNodeIdByContentKey(dependency.id);
    let bundleNodeId =
      bundle != null ? this._graph.getNodeIdByContentKey(bundle.id) : null;

    if (
      bundleNodeId != null &&
      this._graph.hasEdge(
        bundleNodeId,
        depNodeId,
        bundleGraphEdgeTypes.internal_async,
      )
    ) {
      let referencedAssetNodeIds = this._graph.getNodeIdsConnectedFrom(
        depNodeId,
        bundleGraphEdgeTypes.references,
      );

      let resolved;
      if (referencedAssetNodeIds.length === 0) {
        resolved = this.getResolvedAsset(dependency, bundle);
      } else if (referencedAssetNodeIds.length === 1) {
        let referencedAssetNode = this._graph.getNode(
          referencedAssetNodeIds[0],
        );
        // If a referenced asset already exists, resolve this dependency to it.
        invariant(referencedAssetNode?.type === 'asset');
        resolved = referencedAssetNode.value;
      } else {
        throw new Error('Dependencies can only reference one asset');
      }

      if (resolved == null) {
        return;
      } else {
        return {
          type: 'asset',
          value: resolved,
        };
      }
    }

    let node = this._graph
      .getNodeIdsConnectedFrom(this._graph.getNodeIdByContentKey(dependency.id))
      .map(id => nullthrows(this._graph.getNode(id)))
      .find(node => node.type === 'bundle_group');

    if (node == null) {
      return;
    }

    invariant(node.type === 'bundle_group');
    return {
      type: 'bundle_group',
      value: node.value,
    };
  }

  // eslint-disable-next-line no-unused-vars
  getReferencedBundle(dependency: Dependency, fromBundle: Bundle): ?Bundle {
    let dependencyNodeId = this._graph.getNodeIdByContentKey(dependency.id);

    // If this dependency is async, there will be a bundle group attached to it.
    let node = this._graph
      .getNodeIdsConnectedFrom(dependencyNodeId)
      .map(id => nullthrows(this._graph.getNode(id)))
      .find(node => node.type === 'bundle_group');

    if (node != null) {
      invariant(node.type === 'bundle_group');
      return this.getBundlesInBundleGroup(node.value, {
        includeInline: true,
      }).find(b => {
        let mainEntryId = b.entryAssetIds[b.entryAssetIds.length - 1];
        return mainEntryId != null && node.value.entryAssetId === mainEntryId;
      });
    }

    // Otherwise, find an attached bundle via a reference edge (e.g. from createAssetReference).
    let bundleNode = this._graph
      .getNodeIdsConnectedFrom(
        dependencyNodeId,
        bundleGraphEdgeTypes.references,
      )
      .map(id => nullthrows(this._graph.getNode(id)))
      .find(node => node.type === 'bundle');

    if (bundleNode) {
      invariant(bundleNode.type === 'bundle');
      return bundleNode.value;
    }
  }

  removeAssetGraphFromBundle(asset: Asset, bundle: Bundle) {
    let bundleNodeId = this._graph.getNodeIdByContentKey(bundle.id);
    let assetNodeId = this._graph.getNodeIdByContentKey(asset.id);

    // Remove all contains edges from the bundle to the nodes in the asset's
    // subgraph.
    this._graph.traverse((nodeId, context, actions) => {
      let node = nullthrows(this._graph.getNode(nodeId));

      if (node.type === 'bundle_group') {
        actions.skipChildren();
        return;
      }

      if (node.type !== 'dependency' && node.type !== 'asset') {
        return;
      }

      if (
<<<<<<< HEAD
        this._graph.hasEdge(bundleNodeId, nodeId, 'contains') &&
        (node.type !== 'asset' ||
          this.isAssetReachableFromBundle(node.value, bundle))
=======
        this._graph.hasEdge(bundleNodeId, nodeId, bundleGraphEdgeTypes.contains)
>>>>>>> 67106fa5
      ) {
        this._graph.removeEdge(
          bundleNodeId,
          nodeId,
          bundleGraphEdgeTypes.contains,
          // Removing this contains edge should not orphan the connected node. This
          // is disabled for performance reasons as these edges are removed as part
          // of a traversal, and checking for orphans becomes quite expensive in
          // aggregate.
          false /* removeOrphans */,
        );
      } else {
        actions.skipChildren();
        return;
      }

      if (node.type === 'asset' && this._graph.hasEdge(bundleNodeId, nodeId)) {
        // Remove the untyped edge from the bundle to the node (it's an entry)
        this._graph.removeEdge(bundleNodeId, nodeId);

        let entryIndex = bundle.entryAssetIds.indexOf(node.value.id);
        if (entryIndex >= 0) {
          // Shared bundles have untyped edges to their asset graphs but don't
          // have entry assets. For those that have entry asset ids, remove them.
          bundle.entryAssetIds.splice(entryIndex, 1);
        }
      }

      if (node.type === 'dependency') {
        this.removeExternalDependency(bundle, node.value);
        if (
          this._graph.hasEdge(
            bundleNodeId,
            nodeId,
            bundleGraphEdgeTypes.references,
          )
        ) {
          this._graph.addEdge(
            bundleNodeId,
            nodeId,
            bundleGraphEdgeTypes.references,
          );
          this.markDependencyReferenceable(node.value);
        }
        if (
          this._graph.hasEdge(
            bundleNodeId,
            nodeId,
            bundleGraphEdgeTypes.internal_async,
          )
        ) {
          this._graph.removeEdge(
            bundleNodeId,
            nodeId,
            bundleGraphEdgeTypes.internal_async,
          );
        }
      }
    }, assetNodeId);

    // Remove bundle node if it no longer has any entry assets
    if (this._graph.getNodeIdsConnectedFrom(bundleNodeId).length === 0) {
      this.removeBundle(bundle);
    }

    this._bundleContentHashes.delete(bundle.id);
  }

  removeBundle(bundle: Bundle): Set<BundleGroup> {
    // Remove bundle node if it no longer has any entry assets
    let bundleNodeId = this._graph.getNodeIdByContentKey(bundle.id);

    let bundleGroupNodeIds = this._graph.getNodeIdsConnectedTo(
      bundleNodeId,
      bundleGraphEdgeTypes.bundle,
    );
    this._graph.removeNode(bundleNodeId);

    let removedBundleGroups: Set<BundleGroup> = new Set();
    // Remove bundle group node if it no longer has any bundles
    for (let bundleGroupNodeId of bundleGroupNodeIds) {
      let bundleGroupNode = nullthrows(this._graph.getNode(bundleGroupNodeId));
      invariant(bundleGroupNode.type === 'bundle_group');
      let bundleGroup = bundleGroupNode.value;

      if (
        // If the bundle group's entry asset belongs to this bundle, the group
        // was created because of this bundle. Remove the group.
        bundle.entryAssetIds.includes(bundleGroup.entryAssetId) ||
        // If the bundle group is now empty, remove it.
        this.getBundlesInBundleGroup(bundleGroup, {includeInline: true})
          .length === 0
      ) {
        removedBundleGroups.add(bundleGroup);
        this.removeBundleGroup(bundleGroup);
      }
    }

    this._bundleContentHashes.delete(bundle.id);
    return removedBundleGroups;
  }

  removeBundleGroup(bundleGroup: BundleGroup) {
    let bundleGroupNode = nullthrows(
      this._graph.getNodeByContentKey(getBundleGroupId(bundleGroup)),
    );
    invariant(bundleGroupNode.type === 'bundle_group');

    let bundlesInGroup = this.getBundlesInBundleGroup(bundleGroupNode.value, {
      includeInline: true,
    });
    for (let bundle of bundlesInGroup) {
      if (this.getBundleGroupsContainingBundle(bundle).length === 1) {
        let removedBundleGroups = this.removeBundle(bundle);
        if (removedBundleGroups.has(bundleGroup)) {
          // This function can be reentered through removeBundle above. In the case this
          // bundle group has already been removed, stop.
          return;
        }
      }
    }

    // This function can be reentered through removeBundle above. In this case,
    // the node may already been removed.
    if (this._graph.hasContentKey(bundleGroupNode.id)) {
      this._graph.removeNode(
        this._graph.getNodeIdByContentKey(bundleGroupNode.id),
      );
    }

    assert(
      bundlesInGroup.every(
        bundle => this.getBundleGroupsContainingBundle(bundle).length > 0,
      ),
    );
  }

  removeExternalDependency(bundle: Bundle, dependency: Dependency) {
    let bundleNodeId = this._graph.getNodeIdByContentKey(bundle.id);
    for (let bundleGroupNode of this._graph
      .getNodeIdsConnectedFrom(this._graph.getNodeIdByContentKey(dependency.id))
      .map(id => nullthrows(this._graph.getNode(id)))
      .filter(node => node.type === 'bundle_group')) {
      let bundleGroupNodeId = this._graph.getNodeIdByContentKey(
        bundleGroupNode.id,
      );

      if (
        !this._graph.hasEdge(
          bundleNodeId,
          bundleGroupNodeId,
          bundleGraphEdgeTypes.bundle,
        )
      ) {
        continue;
      }

      let inboundDependencies = this._graph
        .getNodeIdsConnectedTo(bundleGroupNodeId)
        .map(id => nullthrows(this._graph.getNode(id)))
        .filter(node => node.type === 'dependency')
        .map(node => {
          invariant(node.type === 'dependency');
          return node.value;
        });

      // If every inbound dependency to this bundle group does not belong to this bundle,
      // or the dependency is internal to the bundle, then the connection between
      // this bundle and the group is safe to remove.
      if (
        inboundDependencies.every(
          dependency =>
            dependency.specifierType !== SpecifierType.url &&
            (!this.bundleHasDependency(bundle, dependency) ||
              this._graph.hasEdge(
                bundleNodeId,
                this._graph.getNodeIdByContentKey(dependency.id),
                bundleGraphEdgeTypes.internal_async,
              )),
        )
      ) {
        this._graph.removeEdge(
          bundleNodeId,
          bundleGroupNodeId,
          bundleGraphEdgeTypes.bundle,
        );
      }
    }
  }

  createAssetReference(
    dependency: Dependency,
    asset: Asset,
    bundle: Bundle,
  ): void {
    let dependencyId = this._graph.getNodeIdByContentKey(dependency.id);
    let assetId = this._graph.getNodeIdByContentKey(asset.id);
    let bundleId = this._graph.getNodeIdByContentKey(bundle.id);
    this._graph.addEdge(dependencyId, assetId, bundleGraphEdgeTypes.references);

    this._graph.addEdge(
      dependencyId,
      bundleId,
      bundleGraphEdgeTypes.references,
    );
    this.markDependencyReferenceable(dependency);
    if (this._graph.hasEdge(dependencyId, assetId)) {
      this._graph.removeEdge(dependencyId, assetId);
    }
  }

  createBundleReference(from: Bundle, to: Bundle): void {
    this._graph.addEdge(
      this._graph.getNodeIdByContentKey(from.id),
      this._graph.getNodeIdByContentKey(to.id),
      bundleGraphEdgeTypes.references,
    );
  }

  getBundlesWithAsset(asset: Asset): Array<Bundle> {
    return this._graph
      .getNodeIdsConnectedTo(
        this._graph.getNodeIdByContentKey(asset.id),
        bundleGraphEdgeTypes.contains,
      )
      .map(id => nullthrows(this._graph.getNode(id)))
      .filter(node => node.type === 'bundle')
      .map(node => {
        invariant(node.type === 'bundle');
        return node.value;
      });
  }

  getBundlesWithDependency(dependency: Dependency): Array<Bundle> {
    return this._graph
      .getNodeIdsConnectedTo(
        nullthrows(this._graph.getNodeIdByContentKey(dependency.id)),
        bundleGraphEdgeTypes.contains,
      )
      .map(id => nullthrows(this._graph.getNode(id)))
      .filter(node => node.type === 'bundle')
      .map(node => {
        invariant(node.type === 'bundle');
        return node.value;
      });
  }

  getDependencyAssets(dependency: Dependency): Array<Asset> {
    return this._graph
      .getNodeIdsConnectedFrom(this._graph.getNodeIdByContentKey(dependency.id))
      .map(id => nullthrows(this._graph.getNode(id)))
      .filter(node => node.type === 'asset')
      .map(node => {
        invariant(node.type === 'asset');
        return node.value;
      });
  }

  getResolvedAsset(dep: Dependency, bundle: ?Bundle): ?Asset {
    let assets = this.getDependencyAssets(dep);
    let firstAsset = assets[0];
    let resolved =
      // If no bundle is specified, use the first concrete asset.
      bundle == null
        ? firstAsset
        : // Otherwise, find the first asset that belongs to this bundle.
          assets.find(asset => this.bundleHasAsset(bundle, asset)) ||
          firstAsset;

    // If a resolution still hasn't been found, return the first referenced asset.
    if (resolved == null) {
      this._graph.traverse(
        (nodeId, _, traversal) => {
          let node = nullthrows(this._graph.getNode(nodeId));
          if (node.type === 'asset') {
            resolved = node.value;
            traversal.stop();
          } else if (node.id !== dep.id) {
            traversal.skipChildren();
          }
        },
        this._graph.getNodeIdByContentKey(dep.id),
        bundleGraphEdgeTypes.references,
      );
    }

    return resolved;
  }

  getDependencies(asset: Asset): Array<Dependency> {
    let nodeId = this._graph.getNodeIdByContentKey(asset.id);
    return this._graph.getNodeIdsConnectedFrom(nodeId).map(id => {
      let node = nullthrows(this._graph.getNode(id));
      invariant(node.type === 'dependency');
      return node.value;
    });
  }

  traverseAssets<TContext>(
    bundle: Bundle,
    visit: GraphVisitor<Asset, TContext>,
    startAsset?: Asset,
  ): ?TContext {
    return this.traverseBundle(
      bundle,
      mapVisitor(node => (node.type === 'asset' ? node.value : null), visit),
      startAsset,
    );
  }

  isAssetReferenced(bundle: Bundle, asset: Asset): boolean {
    let assetNodeId = nullthrows(this._graph.getNodeIdByContentKey(asset.id));

    if (
      this._graph
        .getNodeIdsConnectedTo(assetNodeId, bundleGraphEdgeTypes.references)
        .map(id => this._graph.getNode(id))
        .some(
          node =>
            node?.type === 'dependency' &&
            node.value.priority === Priority.lazy &&
            node.value.specifierType !== SpecifierType.url,
        )
    ) {
      // If this asset is referenced by any async dependency, it's referenced.
      return true;
    }

    let dependencies = this._graph
      .getNodeIdsConnectedTo(assetNodeId)
      .map(id => nullthrows(this._graph.getNode(id)))
      .filter(node => node.type === 'dependency')
      .map(node => {
        invariant(node.type === 'dependency');
        return node.value;
      });

    const bundleHasReference = (bundle: Bundle) => {
      return (
        !this.bundleHasAsset(bundle, asset) &&
        dependencies.some(dependency =>
          this.bundleHasDependency(bundle, dependency),
        )
      );
    };

    let visitedBundles: Set<Bundle> = new Set();
    let siblingBundles = new Set(
      this.getBundleGroupsContainingBundle(bundle).flatMap(bundleGroup =>
        this.getBundlesInBundleGroup(bundleGroup, {includeInline: true}),
      ),
    );

    // Check if any of this bundle's descendants, referencers, bundles referenced
    // by referencers, or descendants of its referencers use the asset without
    // an explicit reference edge. This can happen if e.g. the asset has been
    // deduplicated.
    return [...siblingBundles].some(referencer => {
      let isReferenced = false;
      this.traverseBundles((descendant, _, actions) => {
        if (descendant.id === bundle.id) {
          return;
        }

        if (visitedBundles.has(descendant)) {
          actions.skipChildren();
          return;
        }

        visitedBundles.add(descendant);

        if (
          descendant.type !== bundle.type ||
          descendant.env.context !== bundle.env.context
        ) {
          actions.skipChildren();
          return;
        }

        if (bundleHasReference(descendant)) {
          isReferenced = true;
          actions.stop();
          return;
        }
      }, referencer);

      return isReferenced;
    });
  }

  hasParentBundleOfType(bundle: Bundle, type: string): boolean {
    let parents = this.getParentBundles(bundle);
    return parents.length > 0 && parents.every(parent => parent.type === type);
  }

  getParentBundles(bundle: Bundle): Array<Bundle> {
    let parentBundles: Set<Bundle> = new Set();
    for (let bundleGroup of this.getBundleGroupsContainingBundle(bundle)) {
      for (let parentBundle of this.getParentBundlesOfBundleGroup(
        bundleGroup,
      )) {
        parentBundles.add(parentBundle);
      }
    }

    return [...parentBundles];
  }

  isAssetReachableFromBundle(asset: Asset, bundle: Bundle): boolean {
    // If a bundle's environment is isolated, it can't access assets present
    // in any ancestor bundles. Don't consider any assets reachable.
    if (
      ISOLATED_ENVS.has(bundle.env.context) ||
      !bundle.isSplittable ||
      bundle.bundleBehavior === BundleBehavior.isolated ||
      bundle.bundleBehavior === BundleBehavior.inline
    ) {
      return false;
    }

    // For an asset to be reachable from a bundle, it must either exist in a sibling bundle,
    // or in an ancestor bundle group reachable from all parent bundles.
    let bundleGroups = this.getBundleGroupsContainingBundle(bundle);
    return bundleGroups.every(bundleGroup => {
      // If the asset is in any sibling bundles of the original bundle, it is reachable.
      let bundles = this.getBundlesInBundleGroup(bundleGroup);
      if (
        bundles.some(
          b =>
            b.id !== bundle.id &&
            b.bundleBehavior !== BundleBehavior.isolated &&
            b.bundleBehavior !== BundleBehavior.inline &&
            this.bundleHasAsset(b, asset),
        )
      ) {
        return true;
      }

      // Get a list of parent bundle nodes pointing to the bundle group
      let parentBundleNodes = this._graph.getNodeIdsConnectedTo(
        this._graph.getNodeIdByContentKey(getBundleGroupId(bundleGroup)),
        bundleGraphEdgeTypes.bundle,
      );

      // Check that every parent bundle has a bundle group in its ancestry that contains the asset.
      return parentBundleNodes.every(bundleNodeId => {
        let bundleNode = nullthrows(this._graph.getNode(bundleNodeId));
        if (
          bundleNode.type !== 'bundle' ||
          bundleNode.value.bundleBehavior === BundleBehavior.isolated ||
          bundleNode.value.bundleBehavior === BundleBehavior.inline
        ) {
          return false;
        }

        let isReachable = true;
        this._graph.traverseAncestors(
          bundleNodeId,
          (nodeId, ctx, actions) => {
            let node = nullthrows(this._graph.getNode(nodeId));
            // If we've reached the root or a context change without
            // finding this asset in the ancestry, it is not reachable.
            if (
              node.type === 'root' ||
              (node.type === 'bundle' &&
                (node.value.id === bundle.id ||
                  node.value.env.context !== bundle.env.context))
            ) {
              isReachable = false;
              actions.stop();
              return;
            }

            if (node.type === 'bundle_group') {
              let childBundles = this.getBundlesInBundleGroup(node.value);
              if (
                childBundles.some(
                  b =>
                    b.id !== bundle.id &&
                    b.bundleBehavior !== BundleBehavior.isolated &&
                    b.bundleBehavior !== BundleBehavior.inline &&
                    this.bundleHasAsset(b, asset),
                )
              ) {
                actions.skipChildren();
                return;
              }
            }
          },
          [bundleGraphEdgeTypes.references, bundleGraphEdgeTypes.bundle],
        );

        return isReachable;
      });
    });
  }

  traverseBundle<TContext>(
    bundle: Bundle,
    visit: GraphVisitor<AssetNode | DependencyNode, TContext>,
    startAsset?: Asset,
  ): ?TContext {
    let entries = !startAsset;
    let bundleNodeId = this._graph.getNodeIdByContentKey(bundle.id);

    // A modified DFS traversal which traverses entry assets in the same order
    // as their ids appear in `bundle.entryAssetIds`.
    return this._graph.dfs({
      visit: mapVisitor((nodeId, actions) => {
        let node = nullthrows(this._graph.getNode(nodeId));

        if (nodeId === bundleNodeId) {
          return;
        }

        if (node.type === 'dependency' || node.type === 'asset') {
          if (
            this._graph.hasEdge(
              bundleNodeId,
              nodeId,
              bundleGraphEdgeTypes.contains,
            )
          ) {
            return node;
          }
        }

        actions.skipChildren();
      }, visit),
      startNodeId: startAsset
        ? this._graph.getNodeIdByContentKey(startAsset.id)
        : bundleNodeId,
      getChildren: nodeId => {
        let children = this._graph
          .getNodeIdsConnectedFrom(nodeId)
          .map(id => [id, nullthrows(this._graph.getNode(id))]);

        let sorted =
          entries && bundle.entryAssetIds.length > 0
            ? children.sort(([, a], [, b]) => {
                let aIndex = bundle.entryAssetIds.indexOf(a.id);
                let bIndex = bundle.entryAssetIds.indexOf(b.id);

                if (aIndex === bIndex) {
                  // If both don't exist in the entry asset list, or
                  // otherwise have the same index.
                  return 0;
                } else if (aIndex === -1) {
                  return 1;
                } else if (bIndex === -1) {
                  return -1;
                }

                return aIndex - bIndex;
              })
            : children;

        entries = false;
        return sorted.map(([id]) => id);
      },
    });
  }

  traverse<TContext>(
    visit: GraphVisitor<AssetNode | DependencyNode, TContext>,
    start?: Asset,
  ): ?TContext {
    return this._graph.filteredTraverse(
      nodeId => {
        let node = nullthrows(this._graph.getNode(nodeId));
        if (node.type === 'asset' || node.type === 'dependency') {
          return node;
        }
      },
      visit,
      start ? this._graph.getNodeIdByContentKey(start.id) : undefined, // start with root
      ALL_EDGE_TYPES,
    );
  }

  getChildBundles(bundle: Bundle): Array<Bundle> {
    let siblings = new Set(this.getReferencedBundles(bundle));
    let bundles = [];
    this.traverseBundles((b, _, actions) => {
      if (bundle.id === b.id) {
        return;
      }

      if (!siblings.has(b)) {
        bundles.push(b);
      }

      actions.skipChildren();
    }, bundle);
    return bundles;
  }

  traverseBundles<TContext>(
    visit: GraphVisitor<Bundle, TContext>,
    startBundle: ?Bundle,
  ): ?TContext {
    return this._graph.filteredTraverse(
      nodeId => {
        let node = nullthrows(this._graph.getNode(nodeId));
        return node.type === 'bundle' ? node.value : null;
      },
      visit,
      startBundle ? this._graph.getNodeIdByContentKey(startBundle.id) : null,
      [bundleGraphEdgeTypes.bundle, bundleGraphEdgeTypes.references],
    );
  }

  getBundles(opts?: {|includeInline: boolean|}): Array<Bundle> {
    let bundles = [];
    this.traverseBundles(bundle => {
      if (
        opts?.includeInline ||
        bundle.bundleBehavior !== BundleBehavior.inline
      ) {
        bundles.push(bundle);
      }
    });

    return bundles;
  }

  getTotalSize(asset: Asset): number {
    let size = 0;
    this._graph.traverse((nodeId, _, actions) => {
      let node = nullthrows(this._graph.getNode(nodeId));
      if (node.type === 'bundle_group') {
        actions.skipChildren();
        return;
      }

      if (node.type === 'asset') {
        size += node.value.stats.size;
      }
    }, this._graph.getNodeIdByContentKey(asset.id));
    return size;
  }

  getReferencingBundles(bundle: Bundle): Array<Bundle> {
    let referencingBundles: Set<Bundle> = new Set();

    this._graph.traverseAncestors(
      this._graph.getNodeIdByContentKey(bundle.id),
      nodeId => {
        let node = nullthrows(this._graph.getNode(nodeId));
        if (node.type === 'bundle' && node.value.id !== bundle.id) {
          referencingBundles.add(node.value);
        }
      },
      bundleGraphEdgeTypes.references,
    );

    return [...referencingBundles];
  }

  getBundleGroupsContainingBundle(bundle: Bundle): Array<BundleGroup> {
    let bundleGroups: Set<BundleGroup> = new Set();

    for (let currentBundle of [bundle, ...this.getReferencingBundles(bundle)]) {
      for (let bundleGroup of this.getDirectParentBundleGroups(currentBundle)) {
        bundleGroups.add(bundleGroup);
      }
    }

    return [...bundleGroups];
  }

  getDirectParentBundleGroups(bundle: Bundle): Array<BundleGroup> {
    return this._graph
      .getNodeIdsConnectedTo(
        nullthrows(this._graph.getNodeIdByContentKey(bundle.id)),
        bundleGraphEdgeTypes.bundle,
      )
      .map(id => nullthrows(this._graph.getNode(id)))
      .filter(node => node.type === 'bundle_group')
      .map(node => {
        invariant(node.type === 'bundle_group');
        return node.value;
      });
  }

  getBundlesInBundleGroup(
    bundleGroup: BundleGroup,
    opts?: {|includeInline: boolean|},
  ): Array<Bundle> {
    let bundles: Set<Bundle> = new Set();
    for (let bundleNodeId of this._graph.getNodeIdsConnectedFrom(
      this._graph.getNodeIdByContentKey(getBundleGroupId(bundleGroup)),
      bundleGraphEdgeTypes.bundle,
    )) {
      let bundleNode = nullthrows(this._graph.getNode(bundleNodeId));
      invariant(bundleNode.type === 'bundle');
      let bundle = bundleNode.value;
      if (
        opts?.includeInline ||
        bundle.bundleBehavior !== BundleBehavior.inline
      ) {
        bundles.add(bundle);
      }

      for (let referencedBundle of this.getReferencedBundles(bundle, {
        includeInline: true,
      })) {
        bundles.add(referencedBundle);
      }
    }

    return [...bundles];
  }

  getReferencedBundles(
    bundle: Bundle,
    opts?: {|recursive?: boolean, includeInline?: boolean|},
  ): Array<Bundle> {
    let recursive = opts?.recursive ?? true;
    let includeInline = opts?.includeInline ?? false;
    let referencedBundles = new Set();
    this._graph.dfs({
      visit: (nodeId, _, actions) => {
        let node = nullthrows(this._graph.getNode(nodeId));
        if (node.type !== 'bundle') {
          return;
        }

        if (node.value.id === bundle.id) {
          return;
        }

        if (
          includeInline ||
          node.value.bundleBehavior !== BundleBehavior.inline
        ) {
          referencedBundles.add(node.value);
        }

        if (!recursive) {
          actions.skipChildren();
        }
      },
      startNodeId: this._graph.getNodeIdByContentKey(bundle.id),
      getChildren: nodeId =>
        // Shared bundles seem to depend on being used in the opposite order
        // they were added.
        // TODO: Should this be the case?
        this._graph.getNodeIdsConnectedFrom(
          nodeId,
          bundleGraphEdgeTypes.references,
        ),
    });

    return [...referencedBundles];
  }

  getIncomingDependencies(asset: Asset): Array<Dependency> {
    if (!this._graph.hasContentKey(asset.id)) {
      return [];
    }
    // Dependencies can be a a parent node via an untyped edge (like in the AssetGraph but without AssetGroups)
    // or they can be parent nodes via a 'references' edge
    return this._graph
      .getNodeIdsConnectedTo(
        this._graph.getNodeIdByContentKey(asset.id),
        ALL_EDGE_TYPES,
      )
      .map(id => nullthrows(this._graph.getNode(id)))
      .filter(n => n.type === 'dependency')
      .map(n => {
        invariant(n.type === 'dependency');
        return n.value;
      });
  }

  getAssetWithDependency(dep: Dependency): ?Asset {
    if (!this._graph.hasContentKey(dep.id)) {
      return null;
    }

    let res = this._graph.getNodeIdsConnectedTo(
      this._graph.getNodeIdByContentKey(dep.id),
    );
    invariant(
      res.length <= 1,
      'Expected a single asset to be connected to a dependency',
    );
    let resNode = this._graph.getNode(res[0]);
    if (resNode?.type === 'asset') {
      return resNode.value;
    }
  }

  bundleHasAsset(bundle: Bundle, asset: Asset): boolean {
    let bundleNodeId = this._graph.getNodeIdByContentKey(bundle.id);
    let assetNodeId = this._graph.getNodeIdByContentKey(asset.id);
    return this._graph.hasEdge(
      bundleNodeId,
      assetNodeId,
      bundleGraphEdgeTypes.contains,
    );
  }

  bundleHasDependency(bundle: Bundle, dependency: Dependency): boolean {
    let bundleNodeId = this._graph.getNodeIdByContentKey(bundle.id);
    let dependencyNodeId = this._graph.getNodeIdByContentKey(dependency.id);
    return this._graph.hasEdge(
      bundleNodeId,
      dependencyNodeId,
      bundleGraphEdgeTypes.contains,
    );
  }

  filteredTraverse<TValue, TContext>(
    bundleNodeId: NodeId,
    filter: (NodeId, TraversalActions) => ?TValue,
    visit: GraphVisitor<TValue, TContext>,
  ): ?TContext {
    return this._graph.filteredTraverse(filter, visit, bundleNodeId);
  }

  getSymbolResolution(
    asset: Asset,
    symbol: Symbol,
    boundary: ?Bundle,
  ): InternalSymbolResolution {
    let assetOutside = boundary && !this.bundleHasAsset(boundary, asset);

    let identifier = asset.symbols?.get(symbol)?.local;
    if (symbol === '*') {
      return {
        asset,
        exportSymbol: '*',
        symbol: identifier ?? null,
        loc: asset.symbols?.get(symbol)?.loc,
      };
    }

    let found = false;
    let nonStaticDependency = false;
    let skipped = false;
    let deps = this.getDependencies(asset).reverse();
    let potentialResults = [];
    for (let dep of deps) {
      let depSymbols = dep.symbols;
      if (!depSymbols) {
        nonStaticDependency = true;
        continue;
      }
      // If this is a re-export, find the original module.
      let symbolLookup = new Map(
        [...depSymbols].map(([key, val]) => [val.local, key]),
      );
      let depSymbol = symbolLookup.get(identifier);
      if (depSymbol != null) {
        let resolved = this.getResolvedAsset(dep);
        if (!resolved || resolved.id === asset.id) {
          // External module or self-reference
          return {
            asset,
            exportSymbol: symbol,
            symbol: identifier,
            loc: asset.symbols?.get(symbol)?.loc,
          };
        }

        if (assetOutside) {
          // We found the symbol, but `asset` is outside, return `asset` and the original symbol
          found = true;
          break;
        }

        if (this.isDependencySkipped(dep)) {
          // We found the symbol and `dep` was skipped
          skipped = true;
          break;
        }

        let {
          asset: resolvedAsset,
          symbol: resolvedSymbol,
          exportSymbol,
          loc,
        } = this.getSymbolResolution(resolved, depSymbol, boundary);

        if (!loc) {
          // Remember how we got there
          loc = asset.symbols?.get(symbol)?.loc;
        }

        return {
          asset: resolvedAsset,
          symbol: resolvedSymbol,
          exportSymbol,
          loc,
        };
      }
      // If this module exports wildcards, resolve the original module.
      // Default exports are excluded from wildcard exports.
      // Wildcard reexports are never listed in the reexporting asset's symbols.
      if (
        identifier == null &&
        depSymbols.get('*')?.local === '*' &&
        symbol !== 'default'
      ) {
        let resolved = this.getResolvedAsset(dep);
        if (!resolved) {
          continue;
        }
        let result = this.getSymbolResolution(resolved, symbol, boundary);

        // We found the symbol
        if (result.symbol != undefined) {
          if (assetOutside) {
            // ..., but `asset` is outside, return `asset` and the original symbol
            found = true;
            break;
          }
          if (this.isDependencySkipped(dep)) {
            // We found the symbol and `dep` was skipped
            skipped = true;
            break;
          }

          return {
            asset: result.asset,
            symbol: result.symbol,
            exportSymbol: result.exportSymbol,
            loc: resolved.symbols?.get(symbol)?.loc,
          };
        }
        if (result.symbol === null) {
          found = true;
          if (boundary && !this.bundleHasAsset(boundary, result.asset)) {
            // If the returned asset is outside (and it's the first asset that is outside), return it.
            if (!assetOutside) {
              return {
                asset: result.asset,
                symbol: result.symbol,
                exportSymbol: result.exportSymbol,
                loc: resolved.symbols?.get(symbol)?.loc,
              };
            } else {
              // Otherwise the original asset will be returned at the end.
              break;
            }
          } else {
            // We didn't find it in this dependency, but it might still be there: bailout.
            // Continue searching though, with the assumption that there are no conficting reexports
            // and there might be a another (re)export (where we might statically find the symbol).
            potentialResults.push({
              asset: result.asset,
              symbol: result.symbol,
              exportSymbol: result.exportSymbol,
              loc: resolved.symbols?.get(symbol)?.loc,
            });
          }
        }
      }
    }
    // We didn't find the exact symbol...
    if (potentialResults.length == 1) {
      // ..., but if it does exist, it has to be behind this one reexport.
      return potentialResults[0];
    } else {
      let result = identifier;
      if (skipped) {
        // ... and it was excluded (by symbol propagation) or deferred.
        result = false;
      } else {
        // ... and there is no single reexport, but it might still be exported:
        if (found) {
          // Fallback to namespace access, because of a bundle boundary.
          result = null;
        } else if (result === undefined) {
          // If not exported explicitly by the asset (= would have to be in * or a reexport-all) ...
          if (nonStaticDependency || asset.symbols?.has('*')) {
            // ... and if there are non-statically analyzable dependencies or it's a CJS asset,
            // fallback to namespace access.
            result = null;
          }
          // (It shouldn't be possible for the symbol to be in a reexport-all and to end up here).
          // Otherwise return undefined to report that the symbol wasn't found.
        }
      }

      return {
        asset,
        exportSymbol: symbol,
        symbol: result,
        loc: asset.symbols?.get(symbol)?.loc,
      };
    }
  }
  getAssetById(contentKey: string): Asset {
    let node = this._graph.getNodeByContentKey(contentKey);
    if (node == null) {
      throw new Error('Node not found');
    } else if (node.type !== 'asset') {
      throw new Error('Node was not an asset');
    }

    return node.value;
  }

  getAssetPublicId(asset: Asset): string {
    let publicId = this._publicIdByAssetId.get(asset.id);
    if (publicId == null) {
      throw new Error("Asset or it's public id not found");
    }

    return publicId;
  }

  getExportedSymbols(
    asset: Asset,
    boundary: ?Bundle,
  ): Array<InternalExportSymbolResolution> {
    if (!asset.symbols) {
      return [];
    }

    let symbols = [];

    for (let symbol of asset.symbols.keys()) {
      symbols.push({
        ...this.getSymbolResolution(asset, symbol, boundary),
        exportAs: symbol,
      });
    }

    let deps = this.getDependencies(asset);
    for (let dep of deps) {
      let depSymbols = dep.symbols;
      if (!depSymbols) continue;

      if (depSymbols.get('*')?.local === '*') {
        let resolved = this.getResolvedAsset(dep);
        if (!resolved) continue;
        let exported = this.getExportedSymbols(resolved, boundary)
          .filter(s => s.exportSymbol !== 'default')
          .map(s =>
            s.exportSymbol !== '*' ? {...s, exportAs: s.exportSymbol} : s,
          );
        symbols.push(...exported);
      }
    }

    return symbols;
  }

  getContentHash(bundle: Bundle): string {
    let existingHash = this._bundleContentHashes.get(bundle.id);
    if (existingHash != null) {
      return existingHash;
    }

    let hash = new Hash();
    // TODO: sort??
    this.traverseAssets(bundle, asset => {
      {
        hash.writeString(
          [
            this.getAssetPublicId(asset),
            asset.outputHash,
            asset.filePath,
            asset.query,
            asset.type,
            asset.uniqueKey,
          ].join(':'),
        );
      }
    });

    let hashHex = hash.finish();
    this._bundleContentHashes.set(bundle.id, hashHex);
    return hashHex;
  }

  getInlineBundles(bundle: Bundle): Array<Bundle> {
    let bundles = [];
    let seen = new Set();
    let addReferencedBundles = bundle => {
      if (seen.has(bundle.id)) {
        return;
      }

      seen.add(bundle.id);

      let referencedBundles = this.getReferencedBundles(bundle, {
        includeInline: true,
      });
      for (let referenced of referencedBundles) {
        if (referenced.bundleBehavior === BundleBehavior.inline) {
          bundles.push(referenced);
          addReferencedBundles(referenced);
        }
      }
    };

    addReferencedBundles(bundle);

    this.traverseBundles((childBundle, _, traversal) => {
      if (childBundle.bundleBehavior === BundleBehavior.inline) {
        bundles.push(childBundle);
      } else if (childBundle.id !== bundle.id) {
        traversal.skipChildren();
      }
    }, bundle);

    return bundles;
  }

  getHash(bundle: Bundle): string {
    let hash = new Hash();
    hash.writeString(
      bundle.id + bundle.target.publicUrl + this.getContentHash(bundle),
    );

    let inlineBundles = this.getInlineBundles(bundle);
    for (let inlineBundle of inlineBundles) {
      hash.writeString(this.getContentHash(inlineBundle));
    }

    for (let referencedBundle of this.getReferencedBundles(bundle)) {
      hash.writeString(referencedBundle.id);
    }

    hash.writeString(JSON.stringify(objectSortedEntriesDeep(bundle.env)));
    return hash.finish();
  }

  getBundleGraphHash(): string {
    let hashes = '';
    for (let bundle of this.getBundles()) {
      hashes += this.getHash(bundle);
    }

    return hashString(hashes);
  }

  addBundleToBundleGroup(bundle: Bundle, bundleGroup: BundleGroup) {
    let bundleGroupNodeId = this._graph.getNodeIdByContentKey(
      getBundleGroupId(bundleGroup),
    );
    let bundleNodeId = this._graph.getNodeIdByContentKey(bundle.id);
    if (
      this._graph.hasEdge(
        bundleGroupNodeId,
        bundleNodeId,
        bundleGraphEdgeTypes.bundle,
      )
    ) {
      // Bundle group already has bundle
      return;
    }

    this._graph.addEdge(bundleGroupNodeId, bundleNodeId);
    this._graph.addEdge(
      bundleGroupNodeId,
      bundleNodeId,
      bundleGraphEdgeTypes.bundle,
    );

    for (let entryAssetId of bundle.entryAssetIds) {
      let entryAssetNodeId = this._graph.getNodeIdByContentKey(entryAssetId);
      if (this._graph.hasEdge(bundleGroupNodeId, entryAssetNodeId)) {
        this._graph.removeEdge(bundleGroupNodeId, entryAssetNodeId);
      }
    }
  }

  getUsedSymbolsAsset(asset: Asset): ?$ReadOnlySet<Symbol> {
    let node = this._graph.getNodeByContentKey(asset.id);
    invariant(node && node.type === 'asset');
    return this._symbolPropagationRan
      ? makeReadOnlySet(new Set(node.usedSymbols.keys()))
      : null;
  }

  getUsedSymbolsDependency(dep: Dependency): ?$ReadOnlySet<Symbol> {
    let node = this._graph.getNodeByContentKey(dep.id);
    invariant(node && node.type === 'dependency');
    let result = new Set(node.usedSymbolsUp.keys());
    return this._symbolPropagationRan ? makeReadOnlySet(result) : null;
  }

  merge(other: BundleGraph) {
    let otherGraphIdToThisNodeId = new Map<NodeId, NodeId>();
    for (let [otherNodeId, otherNode] of other._graph.nodes) {
      if (this._graph.hasContentKey(otherNode.id)) {
        let existingNodeId = this._graph.getNodeIdByContentKey(otherNode.id);
        otherGraphIdToThisNodeId.set(otherNodeId, existingNodeId);

        let existingNode = nullthrows(this._graph.getNode(existingNodeId));
        // Merge symbols, recompute dep.excluded based on that
        if (existingNode.type === 'asset') {
          invariant(otherNode.type === 'asset');
          existingNode.usedSymbols = new Set([
            ...existingNode.usedSymbols,
            ...otherNode.usedSymbols,
          ]);
        } else if (existingNode.type === 'dependency') {
          invariant(otherNode.type === 'dependency');
          existingNode.usedSymbolsDown = new Set([
            ...existingNode.usedSymbolsDown,
            ...otherNode.usedSymbolsDown,
          ]);
          existingNode.usedSymbolsUp = new Map([
            ...existingNode.usedSymbolsUp,
            ...otherNode.usedSymbolsUp,
          ]);

          existingNode.excluded =
            (existingNode.excluded || Boolean(existingNode.hasDeferred)) &&
            (otherNode.excluded || Boolean(otherNode.hasDeferred));
        }
      } else {
        let updateNodeId = this._graph.addNodeByContentKey(
          otherNode.id,
          otherNode,
        );
        otherGraphIdToThisNodeId.set(otherNodeId, updateNodeId);
      }
    }

    for (let edge of other._graph.getAllEdges()) {
      this._graph.addEdge(
        nullthrows(otherGraphIdToThisNodeId.get(edge.from)),
        nullthrows(otherGraphIdToThisNodeId.get(edge.to)),
        edge.type,
      );
    }
  }

  isEntryBundleGroup(bundleGroup: BundleGroup): boolean {
    return this._graph
      .getNodeIdsConnectedTo(
        nullthrows(
          this._graph.getNodeIdByContentKey(getBundleGroupId(bundleGroup)),
        ),
        bundleGraphEdgeTypes.bundle,
      )
      .map(id => nullthrows(this._graph.getNode(id)))
      .some(n => n.type === 'root');
  }

  /**
   * Update the asset in a Bundle Graph and clear the associated Bundle hash.
   */
  updateAsset(asset: Asset) {
    this._graph.updateNode(
      this._graph.getNodeIdByContentKey(asset.id),
      nodeFromAsset(asset),
    );
    let bundles = this.getBundlesWithAsset(asset);
    for (let bundle of bundles) {
      // the bundle content will change with a modified asset
      this._bundleContentHashes.delete(bundle.id);
    }
  }

  getEntryRoot(projectRoot: FilePath, target: Target): FilePath {
    let cached = this._targetEntryRoots.get(target.distDir);
    if (cached != null) {
      return cached;
    }

    let entryBundleGroupIds = this._graph.getNodeIdsConnectedFrom(
      nullthrows(this._graph.rootNodeId),
      bundleGraphEdgeTypes.bundle,
    );

    let entries = [];
    for (let bundleGroupId of entryBundleGroupIds) {
      let bundleGroupNode = this._graph.getNode(bundleGroupId);
      invariant(bundleGroupNode?.type === 'bundle_group');

      if (bundleGroupNode.value.target.distDir === target.distDir) {
        let entryAssetNode = this._graph.getNodeByContentKey(
          bundleGroupNode.value.entryAssetId,
        );
        invariant(entryAssetNode?.type === 'asset');
        entries.push(
          fromProjectPath(projectRoot, entryAssetNode.value.filePath),
        );
      }
    }

    let root = getRootDir(entries);
    this._targetEntryRoots.set(target.distDir, root);
    return root;
  }
}<|MERGE_RESOLUTION|>--- conflicted
+++ resolved
@@ -696,13 +696,7 @@
       }
 
       if (
-<<<<<<< HEAD
-        this._graph.hasEdge(bundleNodeId, nodeId, 'contains') &&
-        (node.type !== 'asset' ||
-          this.isAssetReachableFromBundle(node.value, bundle))
-=======
         this._graph.hasEdge(bundleNodeId, nodeId, bundleGraphEdgeTypes.contains)
->>>>>>> 67106fa5
       ) {
         this._graph.removeEdge(
           bundleNodeId,
@@ -716,7 +710,6 @@
         );
       } else {
         actions.skipChildren();
-        return;
       }
 
       if (node.type === 'asset' && this._graph.hasEdge(bundleNodeId, nodeId)) {
