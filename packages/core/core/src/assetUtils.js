--- conflicted
+++ resolved
@@ -8,12 +8,8 @@
   Meta,
   PackageName,
   Stats,
-<<<<<<< HEAD
   CodeSymbol,
-=======
-  Symbol,
   SourceLocation,
->>>>>>> d33fcd9c
   Transformer,
 } from '@parcel/types';
 import type {Asset, Dependency, Environment} from './types';
@@ -52,11 +48,7 @@
   outputHash?: ?string,
   pipeline?: ?string,
   stats: Stats,
-<<<<<<< HEAD
-  symbols?: Map<CodeSymbol, CodeSymbol>,
-=======
-  symbols?: ?Map<Symbol, {|local: Symbol, loc: ?SourceLocation|}>,
->>>>>>> d33fcd9c
+  symbols?: ?Map<CodeSymbol, {|local: CodeSymbol, loc: ?SourceLocation|}>,
   sideEffects?: boolean,
   uniqueKey?: ?string,
   plugin?: PackageName,
