--- conflicted
+++ resolved
@@ -76,12 +76,8 @@
   );
 
   let dep = createDependency({
-<<<<<<< HEAD
-    moduleSpecifier: 'path/to/index/src/main.js',
-=======
-    specifier: '/path/to/index/src/main.js',
+    specifier: 'path/to/index/src/main.js',
     specifierType: 'esm',
->>>>>>> ff6b7b4e
     env: DEFAULT_ENV,
     target: DEFAULT_TARGETS[0],
   });
