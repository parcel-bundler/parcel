--- conflicted
+++ resolved
@@ -138,26 +138,16 @@
   );
 
   let dep1 = createDependency({
-<<<<<<< HEAD
-    moduleSpecifier: 'path/to/index/src/main.js',
-    isEntry: true,
-=======
-    specifier: '/path/to/index/src/main.js',
+    specifier: 'path/to/index/src/main.js',
     specifierType: 'esm',
     needsStableName: true,
->>>>>>> ff6b7b4e
     env: DEFAULT_ENV,
     target: DEFAULT_TARGETS[0],
   });
   let dep2 = createDependency({
-<<<<<<< HEAD
-    moduleSpecifier: 'path/to/index/src/main2.js',
-    isEntry: true,
-=======
-    specifier: '/path/to/index/src/main2.js',
+    specifier: 'path/to/index/src/main2.js',
     specifierType: 'esm',
     needsStableName: true,
->>>>>>> ff6b7b4e
     env: DEFAULT_ENV,
     target: DEFAULT_TARGETS[0],
   });
