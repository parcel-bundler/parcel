--- conflicted
+++ resolved
@@ -417,14 +417,7 @@
         publicUrl: '/',
         env: {
           context: 'node',
-          engines: {
-            browsers: [
-              'last 1 Chrome version',
-              'last 1 Safari version',
-              'last 1 Firefox version',
-              'last 1 Edge version',
-            ],
-          },
+          engines: {},
           includeNodeModules: false,
           isLibrary: true,
           outputFormat: 'commonjs',
@@ -458,14 +451,7 @@
         publicUrl: '/',
         env: {
           context: 'browser',
-          engines: {
-            browsers: [
-              'last 1 Chrome version',
-              'last 1 Safari version',
-              'last 1 Firefox version',
-              'last 1 Edge version',
-            ],
-          },
+          engines: {},
           includeNodeModules: true,
           isLibrary: false,
           outputFormat: 'global',
@@ -504,13 +490,9 @@
           publicUrl: '/',
           env: {
             context: 'node',
-<<<<<<< HEAD
-            engines: {},
-=======
             engines: {
               node: '>= 8.0.0',
             },
->>>>>>> 6b1aec6a
             includeNodeModules: false,
             outputFormat: 'commonjs',
             isLibrary: true,
@@ -537,19 +519,14 @@
           publicUrl: '/assets',
           env: {
             context: 'browser',
-<<<<<<< HEAD
-            engines: {},
-            includeNodeModules: true,
-            isLibrary: false,
-            outputFormat: 'global',
-=======
-            engines: {
-              browsers: ['last 1 version'],
+            engines: {
+              browsers: [
+                'last 1 version'
+              ],
             },
             includeNodeModules: false,
             outputFormat: 'commonjs',
             isLibrary: true,
->>>>>>> 6b1aec6a
             minify: false,
             scopeHoist: false,
             sourceMap: {},
@@ -580,22 +557,6 @@
 
     assert.deepEqual(
       await targetResolver.resolve(COMMON_TARGETS_FIXTURE_PATH),
-<<<<<<< HEAD
-      {
-        targets: [
-          {
-            name: 'default',
-            distDir: serveDistDir,
-            publicUrl: '/',
-            env: {
-              context: 'browser',
-              engines: {},
-              includeNodeModules: true,
-              outputFormat: 'global',
-              isLibrary: false,
-              minify: false,
-              scopeHoist: false,
-=======
       [
         {
           name: 'default',
@@ -603,15 +564,7 @@
           publicUrl: '/',
           env: {
             context: 'browser',
-            engines: {
-              browsers: [
-                'last 1 Chrome version',
-                'last 1 Safari version',
-                'last 1 Firefox version',
-                'last 1 Edge version',
-              ],
->>>>>>> 6b1aec6a
-            },
+            engines: {},
             includeNodeModules: true,
             outputFormat: 'global',
             isLibrary: false,
