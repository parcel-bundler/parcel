--- conflicted
+++ resolved
@@ -119,11 +119,7 @@
           publicUrl: '/',
           distDir: path.resolve('customA'),
           env: {
-<<<<<<< HEAD
-            id: '1c8faadcd7aa7f220fe2e7aa726b28ea', // ATLASSIAN: env id is different because of stable entries
-=======
             id: '51a0ace6d4abb689',
->>>>>>> f582ffdc
             context: 'browser',
             includeNodeModules: true,
             engines: {
@@ -142,11 +138,7 @@
           distEntry: 'b.js',
           distDir: path.resolve('customB'),
           env: {
-<<<<<<< HEAD
-            id: 'dc9a4a2483865510f066a3e49cc2471c',
-=======
             id: '548f33b48257650b',
->>>>>>> f582ffdc
             context: 'node',
             includeNodeModules: false,
             engines: {
@@ -175,11 +167,7 @@
           distEntry: 'index.js',
           publicUrl: '/',
           env: {
-<<<<<<< HEAD
-            id: 'fe07c14b7535066dde2888f40042458f',
-=======
             id: '47280733f62de094',
->>>>>>> f582ffdc
             context: 'node',
             engines: {
               node: '>= 8.0.0',
@@ -209,11 +197,7 @@
           distEntry: 'index.js',
           publicUrl: '/',
           env: {
-<<<<<<< HEAD
-            id: '940e78349973f342d8f7dd828fc8e48a',
-=======
             id: '780fb3ad3d277e54',
->>>>>>> f582ffdc
             context: 'browser',
             engines: {
               browsers: ['last 1 version'],
@@ -245,11 +229,7 @@
           distEntry: 'index.js',
           publicUrl: '/assets',
           env: {
-<<<<<<< HEAD
-            id: 'b03ffef03e4414d90f51ae18744452d0',
-=======
             id: '477a9e49a8824ba7',
->>>>>>> f582ffdc
             context: 'browser',
             engines: {
               browsers: ['last 1 version'],
@@ -290,11 +270,7 @@
           publicUrl: '/',
           stableEntries: undefined,
           env: {
-<<<<<<< HEAD
-            id: '3586553556d47b982077a1832d4bbcb7',
-=======
             id: '6e21f46e99d1eeb1',
->>>>>>> f582ffdc
             context: 'node',
             engines: {
               node: '>= 8.0.0',
@@ -336,11 +312,7 @@
           distEntry: 'index.js',
           publicUrl: '/',
           env: {
-<<<<<<< HEAD
-            id: 'fe07c14b7535066dde2888f40042458f',
-=======
             id: '47280733f62de094',
->>>>>>> f582ffdc
             context: 'node',
             engines: {
               node: '>= 8.0.0',
@@ -374,11 +346,7 @@
           publicUrl: '/',
           stableEntries: undefined,
           env: {
-<<<<<<< HEAD
-            id: '0a5943110ae4c7409297a8354eda8472',
-=======
             id: '9ad4a0df290c9052',
->>>>>>> f582ffdc
             context: 'browser',
             engines: {
               browsers: ['last 1 version'],
@@ -412,11 +380,7 @@
           publicUrl: '/',
           stableEntries: undefined,
           env: {
-<<<<<<< HEAD
-            id: '05807bcdb63dc13bac45ec42c6b60f3f',
-=======
             id: '34c2a230600dd27b',
->>>>>>> f582ffdc
             context: 'browser',
             engines: {
               browsers: ['ie11'],
@@ -455,11 +419,7 @@
           distEntry: undefined,
           publicUrl: 'www',
           env: {
-<<<<<<< HEAD
-            id: '8946d45796e0b98a1f2a0bd41399753c',
-=======
             id: 'f7789d0aa3fb00a4',
->>>>>>> f582ffdc
             context: 'browser',
             engines: {
               browsers: '> 0.25%',
@@ -501,11 +461,7 @@
           distDir: path.resolve('customB'),
           publicUrl: '/',
           env: {
-<<<<<<< HEAD
-            id: '1c8faadcd7aa7f220fe2e7aa726b28ea', // ATLASSIAN: env id is different because of stable entries
-=======
             id: '51a0ace6d4abb689',
->>>>>>> f582ffdc
             context: 'browser',
             engines: {
               browsers: ['> 0.25%'],
@@ -545,11 +501,7 @@
           distDir: path.resolve('customA'),
           publicUrl: '/',
           env: {
-<<<<<<< HEAD
-            id: '1c8faadcd7aa7f220fe2e7aa726b28ea', // ATLASSIAN: env id is different because of stable entries
-=======
             id: '51a0ace6d4abb689',
->>>>>>> f582ffdc
             context: 'browser',
             engines: {
               browsers: ['> 0.25%'],
@@ -576,11 +528,7 @@
         distEntry: 'index.js',
         publicUrl: '/',
         env: {
-<<<<<<< HEAD
-          id: 'c4fa7024d613d610ab00f97462639b5c',
-=======
           id: '8793c0561e47a797',
->>>>>>> f582ffdc
           context: 'node',
           engines: {},
           includeNodeModules: false,
@@ -615,11 +563,7 @@
         distEntry: 'index.html',
         publicUrl: '/',
         env: {
-<<<<<<< HEAD
-          id: '1be6b89f22ec2d705ed9f68c4af45288',
-=======
           id: 'aa9dba8ca27d5955',
->>>>>>> f582ffdc
           context: 'browser',
           engines: {},
           includeNodeModules: true,
@@ -659,11 +603,7 @@
           distEntry: 'index.js',
           publicUrl: '/',
           env: {
-<<<<<<< HEAD
-            id: 'fe07c14b7535066dde2888f40042458f',
-=======
             id: '47280733f62de094',
->>>>>>> f582ffdc
             context: 'node',
             engines: {
               node: '>= 8.0.0',
@@ -693,11 +633,7 @@
           distEntry: 'index.js',
           publicUrl: '/assets',
           env: {
-<<<<<<< HEAD
-            id: 'b03ffef03e4414d90f51ae18744452d0',
-=======
             id: '477a9e49a8824ba7',
->>>>>>> f582ffdc
             context: 'browser',
             engines: {
               browsers: ['last 1 version'],
@@ -741,11 +677,7 @@
           distDir: serveDistDir,
           publicUrl: '/',
           env: {
-<<<<<<< HEAD
-            id: '1be6b89f22ec2d705ed9f68c4af45288',
-=======
             id: 'aa9dba8ca27d5955',
->>>>>>> f582ffdc
             context: 'browser',
             engines: {},
             includeNodeModules: true,
@@ -771,11 +703,7 @@
           distDir: path.join(DEFAULT_DISTPATH_FIXTURE_PATHS.none, 'dist'),
           publicUrl: '/',
           env: {
-<<<<<<< HEAD
-            id: '245496e01cea968d2cab3768ff9aaacf',
-=======
             id: '8a3db668ef223aac',
->>>>>>> f582ffdc
             context: 'browser',
             engines: {
               browsers: ['Chrome 80'],
@@ -804,11 +732,7 @@
           distEntry: undefined,
           publicUrl: '/',
           env: {
-<<<<<<< HEAD
-            id: '245496e01cea968d2cab3768ff9aaacf',
-=======
             id: '8a3db668ef223aac',
->>>>>>> f582ffdc
             context: 'browser',
             engines: {
               browsers: ['Chrome 80'],
@@ -843,11 +767,7 @@
           distEntry: undefined,
           publicUrl: '/',
           env: {
-<<<<<<< HEAD
-            id: '0a5943110ae4c7409297a8354eda8472',
-=======
             id: '9ad4a0df290c9052',
->>>>>>> f582ffdc
             context: 'browser',
             engines: {
               browsers: ['last 1 version'],
@@ -872,11 +792,7 @@
           distEntry: undefined,
           publicUrl: '/',
           env: {
-<<<<<<< HEAD
-            id: '0968da8dca39c8653179c67b2753046a',
-=======
             id: '33497cb2ee4f83d2',
->>>>>>> f582ffdc
             context: 'browser',
             engines: {
               browsers: ['IE 11'],
