var b = require('./bundle-loader')
b.register("wasm",require("./loaders/browser/wasm-loader.js"));
var OVERLAY_ID = '__parcel__error__overlay__';

var OldModule = module.bundle.Module;

function Module(moduleName) {
  OldModule.call(this, moduleName);
  this.hot = {
    data: module.bundle.hotData,
    _acceptCallbacks: [],
    _disposeCallbacks: [],
    accept: function (fn) {
      this._acceptCallbacks.push(fn || function () {});
    },
    dispose: function (fn) {
      this._disposeCallbacks.push(fn);
    }
  };

  module.bundle.hotData = null;
}

module.bundle.Module = Module;
var updatedAssets;

var parent = module.bundle.parent;
if ((!parent || !parent.isParcelRequire) && typeof WebSocket !== 'undefined') {
  var hostname = process.env.HMR_HOSTNAME || location.hostname;
  var protocol = location.protocol === 'https:' ? 'wss' : 'ws';
  var ws = new WebSocket(protocol + '://' + hostname + ':' + process.env.HMR_PORT + '/');
  ws.onmessage = function(event) {
    updatedAssets = {};
    
    var data = JSON.parse(event.data);

    if (data.type === 'update') {
      console.clear();
      
<<<<<<< HEAD
      data.assets.forEach(function (asset) {
        hmrApply(global.parcelRequire, asset);
      })
      
      data.assets.forEach(function (asset) {
        if (!asset.isNew) {
          hmrAccept(global.parcelRequire, asset.id);
        }
      })
=======
      // Handle WebAssembly
      if (data.assets.some(function(asset) {
        return ('wasm' in (asset.generated || {}))
      }) && window.Promise) {
        Promise.all(data.assets.map(function(asset) {
          if ('wasm' in (asset.generated || {})) { // Inject wasm into runtime
            var binStr = window.atob(asset.generated.wasm.blob);
            var len = binStr.length;
            var bytes = new Uint8Array(len);
            for (var i = 0; i < len; ++i)
              bytes[i] = binStr.charCodeAt(i);

            return WebAssembly.instantiate(bytes).then(function(wasmModule) {
              var newAsset = Object.assign({generated: {wasm: {wasmModule: wasmModule}}}, asset);
              newAsset.generated.wasm.wasmModule = wasmModule;

              return newAsset;
            });
          } 

          // else return the asset unchanged
          return new Promise(function(resolve) {resolve(asset)});

        })).then(function(assets) {
          assets.forEach(function(asset) {
            hmrApply(global.parcelRequire, asset);
          });
    
          assets.forEach(function (asset) {
            if (!asset.isNew) {
              hmrAccept(global.parcelRequire, asset.id);
            }
          });
        });
      } else {
        // Run synchronously to support Internet Explorer. WASM isn't supported anyway.
        data.assets.forEach(function(asset) {
          hmrApply(global.parcelRequire, asset);
        });
  
        data.assets.forEach(function (asset) {
          if (!asset.isNew) {
            hmrAccept(global.parcelRequire, asset.id);
          }
        });
      }
>>>>>>> 0dddcf96
    }

    if (data.type === 'reload') {
      ws.close();
      ws.onclose = function () {
        location.reload();
      }
    }

    if (data.type === 'error-resolved') {
      console.log('[parcel] ✨ Error resolved');

      removeErrorOverlay();
    }

    if (data.type === 'error') {
      console.error('[parcel] 🚨  ' + data.error.message + '\n' + data.error.stack);

      removeErrorOverlay();

      var overlay = createErrorOverlay(data);
      document.body.appendChild(overlay);
    }
  };
}

function removeErrorOverlay() {
  var overlay = document.getElementById(OVERLAY_ID);
  if (overlay) {
    overlay.remove();
  }
}

function createErrorOverlay(data) {
  var overlay = document.createElement('div');
  overlay.id = OVERLAY_ID;

  // html encode message and stack trace
  var message = document.createElement('div');
  var stackTrace = document.createElement('pre');
  message.innerText = data.error.message;
  stackTrace.innerText = data.error.stack;

  overlay.innerHTML = (
    '<div style="background: black; font-size: 16px; color: white; position: fixed; height: 100%; width: 100%; top: 0px; left: 0px; padding: 30px; opacity: 0.85; font-family: Menlo, Consolas, monospace; z-index: 9999;">' +
      '<span style="background: red; padding: 2px 4px; border-radius: 2px;">ERROR</span>' +
      '<span style="top: 2px; margin-left: 5px; position: relative;">🚨</span>' +
      '<div style="font-size: 18px; font-weight: bold; margin-top: 20px;">' + message.innerHTML + '</div>' +
      '<pre>' + stackTrace.innerHTML + '</pre>' +
    '</div>'
  );

  return overlay;

}

function getParents(bundle, id) {
  var modules = bundle.modules;
  if (!modules) {
    return [];
  }

  var parents = [];
  var k, d, dep;

  for (k in modules) {
    for (d in modules[k][1]) {
      dep = modules[k][1][d];
      if (dep === id || (Array.isArray(dep) && dep[dep.length - 1] === id)) {
        parents.push(k);
      }
    }
  }

  if (bundle.parent) {
    parents = parents.concat(getParents(bundle.parent, id));
  }

  return parents;
}

function hmrApply(bundle, asset) {
<<<<<<< HEAD
    var modules = bundle.modules;
    console.log(modules);
    if (!modules) {
      return;
    }
    
    if (modules[asset.id] || !bundle.parent) {
      if ('wasm' in (asset.generated || {})) {

        b.load([[asset.generated.wasm.url, asset.id]]).then(function(data, err) {
          asset.isNew = !modules[asset.id];
          console.log(modules[asset.id]);
          setTimeout( () => {
            console.log(modules[asset.id]);
          },1);
          modules[asset.id] = [data, asset.deps];
        });
      } else {
        var fn = new Function('require', 'module', 'exports', asset.generated.js);
        asset.isNew = !modules[asset.id];
        modules[asset.id] = [fn, asset.deps];
      }
    } else if (bundle.parent) {
      hmrApply(bundle.parent, asset);
    }
=======
  var modules = bundle.modules;
  if (!modules) {
    return;
  }

  if (modules[asset.id] || !bundle.parent) {
    var fn = ('wasm' in (asset.generated || {})) ?
      function(require, module, exports) {
        Object.keys(asset.generated.wasm.wasmModule.instance.exports).map(function(key) {
          exports[key] = asset.generated.wasm.wasmModule.instance.exports[key];
        })
      }
      : new Function('require', 'module', 'exports', asset.generated.js)

    asset.isNew = !modules[asset.id];
    modules[asset.id] = [fn, asset.deps];
  } else if (bundle.parent) {
    hmrApply(bundle.parent, asset);
  }
>>>>>>> 0dddcf96
}

function hmrAccept(bundle, id) {
  var modules = bundle.modules;
  if (!modules) {
    return;
  }

  if (!modules[id] && bundle.parent) {
    return hmrAccept(bundle.parent, id);
  }

  if (updatedAssets[id]) {
    return;
  }
  updatedAssets[id] = true;

  var cached = bundle.cache[id];
  bundle.hotData = {};
  if (cached) {
    if (cached.hot) {
      cached.hot.data = bundle.hotData;
    }
  }

  if (cached && cached.hot && cached.hot._disposeCallbacks.length) {
    cached.hot._disposeCallbacks.forEach(function (cb) {
      cb(bundle.hotData);
    });
  }

  delete bundle.cache[id];
  bundle(id);

  cached = bundle.cache[id];
  if (cached && cached.hot && cached.hot._acceptCallbacks.length) {
    cached.hot._acceptCallbacks.forEach(function (cb) {
      cb();
    });
    return true;
  }

  return getParents(global.parcelRequire, id).some(function (id) {
    return hmrAccept(global.parcelRequire, id)
  });
}<|MERGE_RESOLUTION|>--- conflicted
+++ resolved
@@ -37,17 +37,6 @@
     if (data.type === 'update') {
       console.clear();
       
-<<<<<<< HEAD
-      data.assets.forEach(function (asset) {
-        hmrApply(global.parcelRequire, asset);
-      })
-      
-      data.assets.forEach(function (asset) {
-        if (!asset.isNew) {
-          hmrAccept(global.parcelRequire, asset.id);
-        }
-      })
-=======
       // Handle WebAssembly
       if (data.assets.some(function(asset) {
         return ('wasm' in (asset.generated || {}))
@@ -94,7 +83,6 @@
           }
         });
       }
->>>>>>> 0dddcf96
     }
 
     if (data.type === 'reload') {
@@ -177,33 +165,6 @@
 }
 
 function hmrApply(bundle, asset) {
-<<<<<<< HEAD
-    var modules = bundle.modules;
-    console.log(modules);
-    if (!modules) {
-      return;
-    }
-    
-    if (modules[asset.id] || !bundle.parent) {
-      if ('wasm' in (asset.generated || {})) {
-
-        b.load([[asset.generated.wasm.url, asset.id]]).then(function(data, err) {
-          asset.isNew = !modules[asset.id];
-          console.log(modules[asset.id]);
-          setTimeout( () => {
-            console.log(modules[asset.id]);
-          },1);
-          modules[asset.id] = [data, asset.deps];
-        });
-      } else {
-        var fn = new Function('require', 'module', 'exports', asset.generated.js);
-        asset.isNew = !modules[asset.id];
-        modules[asset.id] = [fn, asset.deps];
-      }
-    } else if (bundle.parent) {
-      hmrApply(bundle.parent, asset);
-    }
-=======
   var modules = bundle.modules;
   if (!modules) {
     return;
@@ -223,7 +184,6 @@
   } else if (bundle.parent) {
     hmrApply(bundle.parent, asset);
   }
->>>>>>> 0dddcf96
 }
 
 function hmrAccept(bundle, id) {
