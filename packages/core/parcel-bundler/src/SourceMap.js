--- conflicted
+++ resolved
@@ -39,19 +39,7 @@
   }
 
   async addMap(map, lineOffset = 0, columnOffset = 0) {
-<<<<<<< HEAD
-    if (map.toJSON) {
-      // SourceMapGenerator
-      map = map.toJSON();
-    }
-
-    if (
-      (!(map instanceof SourceMap) && map.version) ||
-      typeof map === 'string'
-    ) {
-=======
     if (typeof map === 'string' || (typeof map === 'object' && map.version)) {
->>>>>>> 38df5133
       let consumer = await this.getConsumer(map);
       if (!consumer) return this;
 
