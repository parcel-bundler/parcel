--- conflicted
+++ resolved
@@ -1,10 +1,6 @@
 {
   "name": "@parcel/reporter-sourcemap-visualiser",
-<<<<<<< HEAD
   "version": "2.0.12",
-=======
-  "version": "2.2.1",
->>>>>>> 74fcc3fb
   "license": "MIT",
   "publishConfig": {
     "access": "public"
@@ -24,20 +20,11 @@
     "parcel": "^2.2.1"
   },
   "dependencies": {
-<<<<<<< HEAD
     "@parcel/plugin": "2.0.12",
     "@parcel/utils": "2.0.12",
     "nullthrows": "^1.1.1"
   },
   "devDependencies": {
     "@parcel/types": "2.0.12"
-=======
-    "@parcel/plugin": "^2.2.1",
-    "@parcel/utils": "^2.2.1",
-    "nullthrows": "^1.1.1"
-  },
-  "devDependencies": {
-    "@parcel/types": "^2.2.1"
->>>>>>> 74fcc3fb
   }
 }