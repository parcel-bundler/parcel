{
  "name": "@parcel/reporter-build-metrics",
<<<<<<< HEAD
  "version": "2.0.0-alpha.1.1",
  "license": "MIT",
  "publishConfig": {
    "access": "public"
  },
  "repository": {
    "type": "git",
    "url": "https://github.com/parcel-bundler/parcel.git"
  },
  "main": "lib/BuildMetricsReporter.js",
  "source": "src/BuildMetricsReporter.js",
=======
  "version": "2.0.0-alpha.2.1",
  "main": "src/BuildMetricsReporter.js",
>>>>>>> 351aeb73
  "engines": {
    "node": ">= 10.0.0",
    "parcel": "^2.0.0-alpha.1.1"
  },
  "dependencies": {
    "@parcel/plugin": "^2.0.0-alpha.2.1",
    "@parcel/utils": "^2.0.0-alpha.2.1"
  }
}<|MERGE_RESOLUTION|>--- conflicted
+++ resolved
@@ -1,7 +1,6 @@
 {
   "name": "@parcel/reporter-build-metrics",
-<<<<<<< HEAD
-  "version": "2.0.0-alpha.1.1",
+  "version": "2.0.0-alpha.2.1",
   "license": "MIT",
   "publishConfig": {
     "access": "public"
@@ -12,10 +11,6 @@
   },
   "main": "lib/BuildMetricsReporter.js",
   "source": "src/BuildMetricsReporter.js",
-=======
-  "version": "2.0.0-alpha.2.1",
-  "main": "src/BuildMetricsReporter.js",
->>>>>>> 351aeb73
   "engines": {
     "node": ">= 10.0.0",
     "parcel": "^2.0.0-alpha.1.1"
