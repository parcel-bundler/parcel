--- conflicted
+++ resolved
@@ -27,12 +27,8 @@
     "ejs": "^2.6.1",
     "http-proxy-middleware": "^1.0.0",
     "nullthrows": "^1.1.1",
-<<<<<<< HEAD
     "serve-handler": "^6.0.0",
-    "ws": "^6.2.0"
-=======
     "ws": "^7.0.0"
->>>>>>> 9e0bb771
   },
   "devDependencies": {
     "@parcel/babel-preset": "^2.0.0-frontbucket.14",
