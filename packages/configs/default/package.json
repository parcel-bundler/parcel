--- conflicted
+++ resolved
@@ -26,11 +26,8 @@
     "@parcel/packager-css": "2.0.0-beta.2",
     "@parcel/packager-html": "2.0.0-beta.2",
     "@parcel/packager-raw": "2.0.0-beta.2",
-<<<<<<< HEAD
     "@parcel/packager-swc": "2.0.0-beta.2",
-=======
     "@parcel/reporter-dev-server": "2.0.0-beta.2",
->>>>>>> 4949f153
     "@parcel/resolver-default": "2.0.0-beta.2",
     "@parcel/runtime-browser-hmr": "2.0.0-beta.2",
     "@parcel/runtime-js": "2.0.0-beta.2",
