--- conflicted
+++ resolved
@@ -7,11 +7,8 @@
     ],
     "*.{json,json5}": ["@parcel/transformer-json"],
     "*.{styl,stylus}": ["@parcel/transformer-stylus"],
-<<<<<<< HEAD
     "*.{sass,scss}": ["@parcel/transformer-sass"],
-=======
     "*.less": ["@parcel/transformer-less"],
->>>>>>> 14fc0068
     "*.css": ["@parcel/transformer-css", "@parcel/transformer-postcss"],
     "*.{htm,html}": [
       "@parcel/transformer-posthtml",
