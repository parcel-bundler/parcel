{
  "bundler": "@parcel/bundler-default",
  "transforms": {
    "types:*.{ts,tsx}": ["@parcel/transformer-typescript-types"],
    "blob-url:*": ["@parcel/transformer-inline", "..."],
    "bundle-text:*": ["@parcel/transformer-inline-string", "..."],
    "data-url:*": ["@parcel/transformer-inline-string", "..."],
    "*.worker.{js,mjs,jsm,jsx,es6,ts,tsx}": [
      "@parcel/transformer-workerize",
      "..."
    ],
    "*.{js,mjs,jsm,jsx,es6,ts,tsx}": [
      "@parcel/transformer-react-refresh-babel",
      "@parcel/transformer-babel",
      "@parcel/transformer-js",
      "@parcel/transformer-react-refresh-wrap"
    ],
    "*.{json,json5}": ["@parcel/transformer-json"],
    "*.toml": ["@parcel/transformer-toml"],
    "*.yaml": ["@parcel/transformer-yaml"],
    "*.{gql,graphql}": ["@parcel/transformer-graphql"],
    "*.{styl,stylus}": ["@parcel/transformer-stylus"],
    "*.{sass,scss}": ["@parcel/transformer-sass"],
    "*.less": ["@parcel/transformer-less"],
    "*.css": ["@parcel/transformer-postcss", "@parcel/transformer-css"],
    "*.sss": ["@parcel/transformer-sugarss"],
    "*.{htm,html}": [
      "@parcel/transformer-posthtml",
      "@parcel/transformer-html"
    ],
    "*.pug": ["@parcel/transformer-pug"],
    "*.coffee": ["@parcel/transformer-coffeescript"],
    "*.mdx": ["@parcel/transformer-mdx"],
    "url:*": ["@parcel/transformer-raw"]
  },
  "namers": ["@parcel/namer-default"],
  "runtimes": {
    "browser": [
      "@parcel/runtime-js",
      "@parcel/runtime-browser-hmr",
      "@parcel/runtime-react-refresh"
    ],
    "service-worker": ["@parcel/runtime-js"],
    "web-worker": ["@parcel/runtime-js"],
    "node": ["@parcel/runtime-js"]
  },
  "optimizers": {
    "blob-url:*": ["...", "@parcel/optimizer-blob-url"],
    "data-url:*": ["...", "@parcel/optimizer-data-url"],
    "*.css": ["@parcel/optimizer-cssnano"],
    "*.js": ["@parcel/optimizer-terser"],
    "*.html": ["@parcel/optimizer-htmlnano"]
  },
  "packagers": {
    "*.html": "@parcel/packager-html",
    "*.css": "@parcel/packager-css",
    "*.js": "@parcel/packager-js",
    "*.ts": "@parcel/packager-ts",
    "*": "@parcel/packager-raw"
  },
  "resolvers": ["@parcel/resolver-default"],
  "reporters": [
<<<<<<< HEAD
    "@atlassian/parcel-reporter-analytics",
    "@parcel/reporter-cli",
    "@parcel/reporter-dev-server"
=======
    "@parcel/reporter-cli",
    "@parcel/reporter-dev-server",
    "@parcel/reporter-bundle-analyzer"
>>>>>>> fc51ae3d
  ]
}<|MERGE_RESOLUTION|>--- conflicted
+++ resolved
@@ -31,6 +31,9 @@
     "*.pug": ["@parcel/transformer-pug"],
     "*.coffee": ["@parcel/transformer-coffeescript"],
     "*.mdx": ["@parcel/transformer-mdx"],
+    "*.{eot,gif,jpg,jpeg,ico,mp4,png,svg,ttf,woff}": [
+      "@parcel/transformer-raw"
+    ],
     "url:*": ["@parcel/transformer-raw"]
   },
   "namers": ["@parcel/namer-default"],
@@ -60,14 +63,9 @@
   },
   "resolvers": ["@parcel/resolver-default"],
   "reporters": [
-<<<<<<< HEAD
     "@atlassian/parcel-reporter-analytics",
-    "@parcel/reporter-cli",
-    "@parcel/reporter-dev-server"
-=======
     "@parcel/reporter-cli",
     "@parcel/reporter-dev-server",
     "@parcel/reporter-bundle-analyzer"
->>>>>>> fc51ae3d
   ]
 }