{
  "bundler": "@parcel/bundler-default",
  "transformers": {
    "types:*.{ts,tsx}": ["@parcel/transformer-typescript-types"],
    "bundle-text:*": ["...", "@parcel/transformer-inline-string"],
    "data-url:*": ["...", "@parcel/transformer-inline-string"],
    "worklet:*.{js,mjs,jsm,jsx,es6,cjs,ts,tsx}": [
      "@parcel/transformer-worklet",
      "..."
    ],
    "*.{js,mjs,jsm,jsx,es6,cjs,ts,tsx}": [
      "@parcel/transformer-babel",
      "@parcel/transformer-js",
      "@parcel/transformer-react-refresh-wrap"
    ],
    "*.{json,json5}": ["@parcel/transformer-json"],
    "*.jsonld": ["@parcel/transformer-jsonld"],
    "*.toml": ["@parcel/transformer-toml"],
    "*.webmanifest": ["@parcel/transformer-webmanifest"],
    "webmanifest:*.{json,webmanifest}": ["@parcel/transformer-webmanifest"],
    "*.yaml": ["@parcel/transformer-yaml"],
    "*.{glsl,vert,frag}": ["@parcel/transformer-glsl"],
    "*.{gql,graphql}": ["@parcel/transformer-graphql"],
    "*.{styl,stylus}": ["@parcel/transformer-stylus"],
    "*.{sass,scss}": ["@parcel/transformer-sass"],
    "*.less": ["@parcel/transformer-less"],
    "*.{css,pcss}": ["@parcel/transformer-postcss", "@parcel/transformer-css"],
    "*.sss": ["@parcel/transformer-sugarss"],
    "*.{htm,html}": [
      "@parcel/transformer-posthtml",
      "@parcel/transformer-html"
    ],
    "*.pug": ["@parcel/transformer-pug"],
    "*.coffee": ["@parcel/transformer-coffeescript"],
    "*.elm": ["@parcel/transformer-elm"],
    "*.mdx": ["@parcel/transformer-mdx"],
    "*.vue": ["@parcel/transformer-vue"],
    "template:*.vue": ["@parcel/transformer-vue"],
    "script:*.vue": ["@parcel/transformer-vue"],
    "style:*.vue": ["@parcel/transformer-vue"],
    "custom:*.vue": ["@parcel/transformer-vue"],
<<<<<<< HEAD
    "url:*.{png,jpg,jpeg,webp}": ["@parcel/transformer-image"],
    "url:*.{dot,gv}": ["@parcel/transformer-graphviz"],
=======
    "*.{png,jpg,jpeg,webp}": ["@parcel/transformer-image"],
>>>>>>> 20f2f14a
    "url:*": ["...", "@parcel/transformer-raw"]
  },
  "namers": ["@parcel/namer-default"],
  "runtimes": [
    "@parcel/runtime-js",
    "@parcel/runtime-browser-hmr",
    "@parcel/runtime-react-refresh"
  ],
  "optimizers": {
    "data-url:*": ["...", "@parcel/optimizer-data-url"],
    "*.css": ["@parcel/optimizer-cssnano"],
    "*.html": ["@parcel/optimizer-htmlnano"],
    "*.{js,mjs,cjs}": ["@parcel/optimizer-terser"],
    "*.svg": ["@parcel/optimizer-svgo"]
  },
  "packagers": {
    "*.html": "@parcel/packager-html",
    "*.css": "@parcel/packager-css",
    "*.{js,mjs,cjs}": "@parcel/packager-js",
    "*.ts": "@parcel/packager-ts",
    "*.{jsonld,webmanifest}": "@parcel/packager-raw-url",
    "*": "@parcel/packager-raw"
  },
  "resolvers": ["@parcel/resolver-default"],
  "reporters": ["@parcel/reporter-dev-server"]
}<|MERGE_RESOLUTION|>--- conflicted
+++ resolved
@@ -39,12 +39,8 @@
     "script:*.vue": ["@parcel/transformer-vue"],
     "style:*.vue": ["@parcel/transformer-vue"],
     "custom:*.vue": ["@parcel/transformer-vue"],
-<<<<<<< HEAD
-    "url:*.{png,jpg,jpeg,webp}": ["@parcel/transformer-image"],
+    "*.{png,jpg,jpeg,webp}": ["@parcel/transformer-image"],
     "url:*.{dot,gv}": ["@parcel/transformer-graphviz"],
-=======
-    "*.{png,jpg,jpeg,webp}": ["@parcel/transformer-image"],
->>>>>>> 20f2f14a
     "url:*": ["...", "@parcel/transformer-raw"]
   },
   "namers": ["@parcel/namer-default"],
