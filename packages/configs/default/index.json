--- conflicted
+++ resolved
@@ -25,11 +25,8 @@
     ],
     "*.pug": ["@parcel/transformer-pug"],
     "*.coffee": ["@parcel/transformer-coffeescript"],
-<<<<<<< HEAD
     "*.webmanifest": ["@parcel/transformer-pwa-manifest"],
-=======
     "*.mdx": ["@parcel/transformer-mdx"],
->>>>>>> a0d19756
     "*": ["@parcel/transformer-raw"]
   },
   "namers": ["@parcel/namer-default"],
