--- conflicted
+++ resolved
@@ -595,47 +595,6 @@
     },
   });
 
-<<<<<<< HEAD
-=======
-  // Step Merge Type Change Bundles: Clean up type change bundles within the exact same bundlegroups
-  for (let [nodeIdA, a] of bundleGraph.nodes) {
-    //if bundle b bundlegroups ==== bundle a bundlegroups then combine type changes
-    if (!typeChangeIds.has(nodeIdA) || a === 'root') continue;
-    let bundleABundleGroups = getBundleGroupsForBundle(nodeIdA);
-    for (let [nodeIdB, b] of bundleGraph.nodes) {
-      if (
-        a !== 'root' &&
-        b !== 'root' &&
-        a !== b &&
-        typeChangeIds.has(nodeIdB) &&
-        canMerge(a, b)
-      ) {
-        let bundleBbundleGroups = getBundleGroupsForBundle(nodeIdB);
-        if (setEqual(bundleBbundleGroups, bundleABundleGroups)) {
-          let shouldMerge = true;
-          for (let depId of dependencyBundleGraph.getNodeIdsConnectedTo(
-            dependencyBundleGraph.getNodeIdByContentKey(String(nodeIdB)),
-            ALL_EDGE_TYPES,
-          )) {
-            let depNode = dependencyBundleGraph.getNode(depId);
-            // Cannot merge Dependency URL specifier type
-            if (
-              depNode &&
-              depNode.type === 'dependency' &&
-              depNode.value.specifierType === 'url'
-            ) {
-              shouldMerge = false;
-              continue;
-            }
-          }
-          if (!shouldMerge) continue;
-          mergeBundle(nodeIdA, nodeIdB);
-        }
-      }
-    }
-  }
-
->>>>>>> 3480705e
   /**
    *  Step Determine Reachability: Determine reachability for every asset from each bundleRoot.
    * This is later used to determine which bundles to place each asset in. We build up two
