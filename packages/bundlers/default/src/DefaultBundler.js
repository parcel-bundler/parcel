/* eslint-disable */
// @flow strict-local
import type {
  Asset,
  Bundle as LegacyBundle,
  BundleBehavior,
  BundleGroup,
  Dependency,
  Environment,
  Config,
  MutableBundleGraph,
  PluginOptions,
  Target,
  BuildMode,
} from '@parcel/types';
import type {NodeId} from '@parcel/graph';
import type {SchemaEntity} from '@parcel/utils';
import {ContentGraph, Graph, BitSet, ALL_EDGE_TYPES} from '@parcel/graph';

import invariant from 'assert';
import {Bundler} from '@parcel/plugin';
import {setEqual, validateSchema, DefaultMap, globToRegex} from '@parcel/utils';
import logger from '@parcel/logger';
import nullthrows from 'nullthrows';
import path from 'path';
import {encodeJSONKeyComponent} from '@parcel/diagnostic';

type Glob = string;

type ManualSharedBundles = Array<{|
  name: string,
  assets: Array<Glob>,
  types?: Array<string>,
  parent?: string,
  active?: Array<string>,
  split?: number,
|}>;

type BaseBundlerConfig = {|
  http?: number,
  minBundles?: number,
  minBundleSize?: number,
  maxParallelRequests?: number,
  disableSharedBundles?: boolean,
  unstable_manualSharedBundles?: ManualSharedBundles,
|};

type BundlerConfig = {|
  [mode: BuildMode]: BaseBundlerConfig,
|} & BaseBundlerConfig;

type ResolvedBundlerConfig = {|
  minBundles: number,
  minBundleSize: number,
  maxParallelRequests: number,
  projectRoot: string,
  disableSharedBundles: boolean,
  manualSharedBundles: ManualSharedBundles,
|};

// Default options by http version.
const HTTP_OPTIONS = {
  '1': {
    minBundles: 1,
    manualSharedBundles: [],
    minBundleSize: 30000,
    maxParallelRequests: 6,
    disableSharedBundles: false,
  },
  '2': {
    minBundles: 1,
    manualSharedBundles: [],
    minBundleSize: 20000,
    maxParallelRequests: 25,
    disableSharedBundles: false,
  },
};

/* BundleRoot - An asset that is the main entry of a Bundle. */
type BundleRoot = Asset;
export type Bundle = {|
  uniqueKey: ?string,
  assets: Set<Asset>,
  internalizedAssets?: BitSet,
  bundleBehavior?: ?BundleBehavior,
  needsStableName: boolean,
  mainEntryAsset: ?Asset,
  size: number,
  sourceBundles: Set<NodeId>,
  target: Target,
  env: Environment,
  type: string,
  manualSharedBundle: ?string, // for naming purposes
|};

const dependencyPriorityEdges = {
  sync: 1,
  parallel: 2,
  lazy: 3,
};

type DependencyBundleGraph = ContentGraph<
  | {|
      value: Bundle,
      type: 'bundle',
    |}
  | {|
      value: Dependency,
      type: 'dependency',
    |},
  number,
>;
// IdealGraph is the structure we will pass to decorate,
// which mutates the assetGraph into the bundleGraph we would
// expect from default bundler
type IdealGraph = {|
  assets: Array<Asset>,
  dependencyBundleGraph: DependencyBundleGraph,
  bundleGraph: Graph<Bundle | 'root'>,
  bundleGroupBundleIds: Set<NodeId>,
  assetReference: DefaultMap<Asset, Array<[Dependency, Bundle]>>,
  manualAssetToBundle: Map<Asset, NodeId>,
|};

/**
 *
 * The Bundler works by creating an IdealGraph, which contains a BundleGraph that models bundles
 * connected to other bundles by what references them, and thus models BundleGroups.
 *
 * First, we enter `bundle({bundleGraph, config})`. Here, "bundleGraph" is actually just the
 * assetGraph turned into a type `MutableBundleGraph`, which will then be mutated in decorate,
 * and turned into what we expect the bundleGraph to be as per the old (default) bundler structure
 *  & what the rest of Parcel expects a BundleGraph to be.
 *
 * `bundle({bundleGraph, config})` First gets a Mapping of target to entries, In most cases there is
 *  only one target, and one or more entries. (Targets are pertinent in monorepos or projects where you
 *  will have two or more distDirs, or output folders.) Then calls create IdealGraph and Decorate per target.
 *
 */
export default (new Bundler({
  loadConfig({config, options}) {
    return loadBundlerConfig(config, options);
  },

  bundle({bundleGraph, config}) {
    let targetMap = getEntryByTarget(bundleGraph); // Organize entries by target output folder/ distDir
    let graphs = [];
    for (let entries of targetMap.values()) {
      // Create separate bundleGraphs per distDir
      graphs.push(createIdealGraph(bundleGraph, config, entries));
    }
    for (let g of graphs) {
      decorateLegacyGraph(g, bundleGraph); //mutate original graph
    }
  },
  optimize() {},
}): Bundler);

function decorateLegacyGraph(
  idealGraph: IdealGraph,
  bundleGraph: MutableBundleGraph,
): void {
  let idealBundleToLegacyBundle: Map<Bundle, LegacyBundle> = new Map();

  let {
    bundleGraph: idealBundleGraph,
    dependencyBundleGraph,
    bundleGroupBundleIds,
    manualAssetToBundle,
  } = idealGraph;
  let entryBundleToBundleGroup: Map<NodeId, BundleGroup> = new Map();
  // Step Create Bundles: Create bundle groups, bundles, and shared bundles and add assets to them
  for (let [bundleNodeId, idealBundle] of idealBundleGraph.nodes.entries()) {
    if (!idealBundle || idealBundle === 'root') continue;
    let entryAsset = idealBundle.mainEntryAsset;
    let bundleGroups = [];
    let bundleGroup;
    let bundle;

    if (bundleGroupBundleIds.has(bundleNodeId)) {
      invariant(
        idealBundle.manualSharedBundle == null,
        'Unstable Manual Shared Bundle feature is processing a manualSharedBundle as a BundleGroup',
      );
      let dependencies = dependencyBundleGraph
        .getNodeIdsConnectedTo(
          dependencyBundleGraph.getNodeIdByContentKey(String(bundleNodeId)),
          ALL_EDGE_TYPES,
        )
        .map(nodeId => {
          let dependency = nullthrows(dependencyBundleGraph.getNode(nodeId));
          invariant(dependency.type === 'dependency');
          return dependency.value;
        });
      invariant(
        entryAsset != null,
        'Processing a bundleGroup with no entry asset',
      );
      for (let dependency of dependencies) {
        bundleGroup = bundleGraph.createBundleGroup(
          dependency,
          idealBundle.target,
        );
        bundleGroups.push(bundleGroup);
      }
      invariant(bundleGroup);
      entryBundleToBundleGroup.set(bundleNodeId, bundleGroup);

      bundle = nullthrows(
        bundleGraph.createBundle({
          entryAsset: nullthrows(entryAsset),
          needsStableName: idealBundle.needsStableName,
          bundleBehavior: idealBundle.bundleBehavior,
          target: idealBundle.target,
          manualSharedBundle: idealBundle.manualSharedBundle,
        }),
      );

      bundleGraph.addBundleToBundleGroup(bundle, bundleGroup);
    } else if (
      idealBundle.sourceBundles.size > 0 &&
      !idealBundle.mainEntryAsset
    ) {
      let uniqueKey =
        idealBundle.uniqueKey != null
          ? idealBundle.uniqueKey
          : [...idealBundle.assets].map(asset => asset.id).join(',');

      bundle = nullthrows(
        bundleGraph.createBundle({
          uniqueKey,
          needsStableName: idealBundle.needsStableName,
          bundleBehavior: idealBundle.bundleBehavior,
          type: idealBundle.type,
          target: idealBundle.target,
          env: idealBundle.env,
          manualSharedBundle: idealBundle.manualSharedBundle,
        }),
      );
    } else if (idealBundle.uniqueKey != null) {
      bundle = nullthrows(
        bundleGraph.createBundle({
          uniqueKey: idealBundle.uniqueKey,
          needsStableName: idealBundle.needsStableName,
          bundleBehavior: idealBundle.bundleBehavior,
          type: idealBundle.type,
          target: idealBundle.target,
          env: idealBundle.env,
          manualSharedBundle: idealBundle.manualSharedBundle,
        }),
      );
    } else {
      invariant(entryAsset != null);
      bundle = nullthrows(
        bundleGraph.createBundle({
          entryAsset,
          needsStableName: idealBundle.needsStableName,
          bundleBehavior: idealBundle.bundleBehavior,
          target: idealBundle.target,
          manualSharedBundle: idealBundle.manualSharedBundle,
        }),
      );
    }

    idealBundleToLegacyBundle.set(idealBundle, bundle);

    for (let asset of idealBundle.assets) {
      bundleGraph.addAssetToBundle(asset, bundle);
    }
  }
  // Step Internalization: Internalize dependencies for bundles
  for (let idealBundle of idealBundleGraph.nodes) {
    if (!idealBundle || idealBundle === 'root') continue;
    let bundle = nullthrows(idealBundleToLegacyBundle.get(idealBundle));
    if (idealBundle.internalizedAssets) {
      idealBundle.internalizedAssets.forEach(internalized => {
        let incomingDeps = bundleGraph.getIncomingDependencies(
          idealGraph.assets[internalized],
        );
        for (let incomingDep of incomingDeps) {
          if (
            incomingDep.priority === 'lazy' &&
            incomingDep.specifierType !== 'url' &&
            bundle.hasDependency(incomingDep)
          ) {
            bundleGraph.internalizeAsyncDependency(bundle, incomingDep);
          }
        }
      });
    }
  }
  // Unstable Manual Shared Bundles
  // NOTE: This only works under the assumption that manual shared bundles would have
  // always already been loaded before the bundle that requires internalization.
  for (let manualSharedAsset of manualAssetToBundle.keys()) {
    let incomingDeps = bundleGraph.getIncomingDependencies(manualSharedAsset);
    for (let incomingDep of incomingDeps) {
      if (
        incomingDep.priority === 'lazy' &&
        incomingDep.specifierType !== 'url'
      ) {
        let bundles = bundleGraph.getBundlesWithDependency(incomingDep);
        for (let bundle of bundles) {
          bundleGraph.internalizeAsyncDependency(bundle, incomingDep);
        }
      }
    }
  }

  // Step Add to BundleGroups: Add bundles to their bundle groups
  idealBundleGraph.traverse((nodeId, _, actions) => {
    let node = idealBundleGraph.getNode(nodeId);
    if (node === 'root') {
      return;
    }
    actions.skipChildren();

    let outboundNodeIds = idealBundleGraph.getNodeIdsConnectedFrom(nodeId);
    let entryBundle = nullthrows(idealBundleGraph.getNode(nodeId));
    invariant(entryBundle !== 'root');
    let legacyEntryBundle = nullthrows(
      idealBundleToLegacyBundle.get(entryBundle),
    );

    for (let id of outboundNodeIds) {
      let siblingBundle = nullthrows(idealBundleGraph.getNode(id));
      invariant(siblingBundle !== 'root');
      let legacySiblingBundle = nullthrows(
        idealBundleToLegacyBundle.get(siblingBundle),
      );
      bundleGraph.createBundleReference(legacyEntryBundle, legacySiblingBundle);
    }
  });

  // Step References: Add references to all bundles
  for (let [asset, references] of idealGraph.assetReference) {
    for (let [dependency, bundle] of references) {
      let legacyBundle = nullthrows(idealBundleToLegacyBundle.get(bundle));
      bundleGraph.createAssetReference(dependency, asset, legacyBundle);
    }
  }

  for (let {from, to} of idealBundleGraph.getAllEdges()) {
    let sourceBundle = nullthrows(idealBundleGraph.getNode(from));
    if (sourceBundle === 'root') {
      continue;
    }
    invariant(sourceBundle !== 'root');

    let legacySourceBundle = nullthrows(
      idealBundleToLegacyBundle.get(sourceBundle),
    );

    let targetBundle = nullthrows(idealBundleGraph.getNode(to));
    if (targetBundle === 'root') {
      continue;
    }
    invariant(targetBundle !== 'root');
    let legacyTargetBundle = nullthrows(
      idealBundleToLegacyBundle.get(targetBundle),
    );
    bundleGraph.createBundleReference(legacySourceBundle, legacyTargetBundle);
  }
}

function createIdealGraph(
  assetGraph: MutableBundleGraph,
  config: ResolvedBundlerConfig,
  entries: Map<Asset, Dependency>,
): IdealGraph {
  // Asset to the bundle and group it's an entry of
  let bundleRoots: Map<BundleRoot, [NodeId, NodeId]> = new Map();
  let bundles: Map<string, NodeId> = new Map();
  let dependencyBundleGraph: DependencyBundleGraph = new ContentGraph();
  let assetReference: DefaultMap<
    Asset,
    Array<[Dependency, Bundle]>,
  > = new DefaultMap(() => []);

  // A Graph of Bundles and a root node (dummy string), which models only Bundles, and connections to their
  // referencing Bundle. There are no actual BundleGroup nodes, just bundles that take on that role.
  let bundleGraph: Graph<Bundle | 'root'> = new Graph();
  let stack: Array<[BundleRoot, NodeId]> = [];

  let bundleRootEdgeTypes = {
    parallel: 1,
    lazy: 2,
  };
  // Graph that models bundleRoots, with parallel & async deps only to inform reachability
  let bundleRootGraph: Graph<
    number, // asset index
    $Values<typeof bundleRootEdgeTypes>,
  > = new Graph();
  let assetToBundleRootNodeId = new Map<BundleRoot, number>();

  let bundleGroupBundleIds: Set<NodeId> = new Set();

  let bundleGraphRootNodeId = nullthrows(bundleGraph.addNode('root'));
  bundleGraph.setRootNodeId(bundleGraphRootNodeId);
  // Step Create Entry Bundles
  for (let [asset, dependency] of entries) {
    let bundle = createBundle({
      asset,
      target: nullthrows(dependency.target),
      needsStableName: dependency.isEntry,
    });
    let nodeId = bundleGraph.addNode(bundle);
    bundles.set(asset.id, nodeId);
    bundleRoots.set(asset, [nodeId, nodeId]);
    bundleGraph.addEdge(bundleGraphRootNodeId, nodeId);

    dependencyBundleGraph.addEdge(
      dependencyBundleGraph.addNodeByContentKeyIfNeeded(dependency.id, {
        value: dependency,
        type: 'dependency',
      }),
      dependencyBundleGraph.addNodeByContentKeyIfNeeded(String(nodeId), {
        value: bundle,
        type: 'bundle',
      }),
      dependencyPriorityEdges[dependency.priority],
    );
    bundleGroupBundleIds.add(nodeId);
  }

  let assets = [];
  let assetToIndex = new Map<Asset, number>();

  let typeChangeIds = new Set();
  function makeManualAssetToConfigLookup() {
    let manualAssetToConfig = new Map();
    let constantModuleToMSB = new DefaultMap(() => []);
    let configToActiveAsset = new DefaultMap(() => []);
    if (config.manualSharedBundles.length === 0) {
      return {manualAssetToConfig, constantModuleToMSB, configToActiveAsset};
    }

    let parentsToConfig = new DefaultMap(() => []);
    let activeToConfig = new DefaultMap(() => []);

    for (let c of config.manualSharedBundles) {
      if (c.parent != null) {
        parentsToConfig.get(path.join(config.projectRoot, c.parent)).push(c);
      }
      if (c.active != null) {
        for (let a of c.active) {
          activeToConfig.get(path.join(config.projectRoot, a)).push(c);
        }
      }
    }
    let numParentsToFind = parentsToConfig.size;
    let numActivesToFind = activeToConfig.size;
    let configToParentAsset = new Map();

    assetGraph.traverse((node, _, actions) => {
      if (
        node.type === 'asset' &&
        (parentsToConfig.has(node.value.filePath) ||
          activeToConfig.has(node.value.filePath))
      ) {
        if (parentsToConfig.has(node.value.filePath)) {
          for (let c of parentsToConfig.get(node.value.filePath)) {
            configToParentAsset.set(c, node.value);
            numParentsToFind--;
          }
        }
        if (activeToConfig.has(node.value.filePath)) {
          for (let c of activeToConfig.get(node.value.filePath)) {
            configToActiveAsset.get(c).push(node.value);
            numActivesToFind--;
          }
        }

        if (numParentsToFind === 0 && numActivesToFind === 0) {
          // If we've found all parents we can stop traversal
          actions.stop();
        }
      }
    });

    // Process in reverse order so earlier configs take precedence
    for (let c of config.manualSharedBundles.reverse()) {
      invariant(
        c.parent == null || configToParentAsset.has(c),
        'Invalid manual shared bundle. Could not find parent asset.',
      );

      let parentAsset = configToParentAsset.get(c);
      let assetRegexes = c.assets.map(glob => globToRegex(glob));

      assetGraph.traverse((node, _, actions) => {
        if (
          node.type === 'asset' &&
          (!Array.isArray(c.types) || c.types.includes(node.value.type))
        ) {
          // +1 accounts for leading slash
          let projectRelativePath = node.value.filePath.slice(
            config.projectRoot.length + 1,
          );
          if (!assetRegexes.some(regex => regex.test(projectRelativePath))) {
            return;
          }

          // We track all matching MSB's for constant modules as they are never duplicated
          // and need to be assigned to all matching bundles
          if (node.value.meta.isConstantModule === true) {
            constantModuleToMSB.get(node.value).push(c);
          }
          manualAssetToConfig.set(node.value, c);
          return;
        }

        if (
          node.type === 'dependency' &&
          node.value.priority === 'lazy' &&
          parentAsset
        ) {
          // Don't walk past the bundle group assets
          actions.skipChildren();
        }
      }, parentAsset);
    }

    return {manualAssetToConfig, constantModuleToMSB, configToActiveAsset};
  }

  //Manual is a map of the user-given name to the bundle node Id that corresponds to ALL the assets that match any glob in that user-specified array
  let manualSharedMap: Map<string, NodeId> = new Map();
  // May need a map to be able to look up NON- bundle root assets which need special case instructions
  // Use this when placing assets into bundles, to avoid duplication
  let manualAssetToBundle: Map<Asset, NodeId> = new Map();
  let {manualAssetToConfig, constantModuleToMSB, configToActiveAsset} =
    makeManualAssetToConfigLookup();
  let manualBundleToInternalizedAsset: DefaultMap<
    NodeId,
    Array<Asset>,
  > = new DefaultMap(() => []);

  /**
   * Step Create Bundles: Traverse the assetGraph (aka MutableBundleGraph) and create bundles
   * for asset type changes, parallel, inline, and async or lazy dependencies,
   * adding only that asset to each bundle, not its entire subgraph.
   */
  assetGraph.traverse(
    {
      enter(node, context, actions) {
        if (node.type === 'asset') {
          if (
            context?.type === 'dependency' &&
            context?.value.isEntry &&
            !entries.has(node.value)
          ) {
            // Skip whole subtrees of other targets by skipping those entries
            actions.skipChildren();
            return node;
          }
          assetToIndex.set(node.value, assets.length);
          assets.push(node.value);

          let bundleIdTuple = bundleRoots.get(node.value);
          if (bundleIdTuple && bundleIdTuple[0] === bundleIdTuple[1]) {
            // Push to the stack (only) when a new bundle is created
            stack.push([node.value, bundleIdTuple[0]]);
          } else if (bundleIdTuple) {
            // Otherwise, push on the last bundle that marks the start of a BundleGroup
            stack.push([node.value, stack[stack.length - 1][1]]);
          }
        } else if (node.type === 'dependency') {
          if (context == null) {
            return node;
          }
          let dependency = node.value;

          invariant(context?.type === 'asset');
          let parentAsset = context.value;

          let assets = assetGraph.getDependencyAssets(dependency);
          if (assets.length === 0) {
            return node;
          }

          for (let childAsset of assets) {
            let bundleId = bundles.get(childAsset.id);
            let bundle;

            // MSB Step 1: Match glob on filepath and type for any asset
            let manualSharedBundleKey;
            let manualSharedObject = manualAssetToConfig.get(childAsset);

            if (manualSharedObject) {
              // MSB Step 2: Generate a key for which to look up this manual bundle with
              manualSharedBundleKey =
                manualSharedObject.name + ',' + childAsset.type;
            }

            if (
              // MSB Step 3: If a bundle for these globs already exsits, use it
              manualSharedBundleKey != null &&
              manualSharedMap.has(manualSharedBundleKey)
            ) {
              bundleId = nullthrows(manualSharedMap.get(manualSharedBundleKey));
            }
            if (
              dependency.priority === 'lazy' ||
              childAsset.bundleBehavior === 'isolated' // An isolated Dependency, or Bundle must contain all assets it needs to load.
            ) {
              if (bundleId == null) {
                let firstBundleGroup = nullthrows(
                  bundleGraph.getNode(stack[0][1]),
                );
                invariant(firstBundleGroup !== 'root');
                bundle = createBundle({
                  asset: childAsset,
                  target: firstBundleGroup.target,
                  needsStableName:
                    dependency.bundleBehavior === 'inline' ||
                    childAsset.bundleBehavior === 'inline'
                      ? false
                      : dependency.isEntry || dependency.needsStableName,
                  bundleBehavior:
                    dependency.bundleBehavior ?? childAsset.bundleBehavior,
                });
                bundleId = bundleGraph.addNode(bundle);
                bundles.set(childAsset.id, bundleId);
                bundleRoots.set(childAsset, [bundleId, bundleId]);
                bundleGroupBundleIds.add(bundleId);
                bundleGraph.addEdge(bundleGraphRootNodeId, bundleId);
                if (manualSharedObject) {
                  // MSB Step 4: If this was the first instance of a match, mark mainAsset for internalization
                  // since MSBs should not have main entry assets
                  manualBundleToInternalizedAsset
                    .get(bundleId)
                    .push(childAsset);
                }
              } else {
                bundle = nullthrows(bundleGraph.getNode(bundleId));
                invariant(bundle !== 'root');

                if (
                  // If this dependency requests isolated, but the bundle is not,
                  // make the bundle isolated for all uses.
                  dependency.bundleBehavior === 'isolated' &&
                  bundle.bundleBehavior == null
                ) {
                  bundle.bundleBehavior = dependency.bundleBehavior;
                }
              }

              dependencyBundleGraph.addEdge(
                dependencyBundleGraph.addNodeByContentKeyIfNeeded(
                  dependency.id,
                  {
                    value: dependency,
                    type: 'dependency',
                  },
                ),
                dependencyBundleGraph.addNodeByContentKeyIfNeeded(
                  String(bundleId),
                  {
                    value: bundle,
                    type: 'bundle',
                  },
                ),
                dependencyPriorityEdges[dependency.priority],
              );
            } else if (
              parentAsset.type !== childAsset.type ||
              dependency.priority === 'parallel' ||
              childAsset.bundleBehavior === 'inline'
            ) {
              // The referencing bundleRoot is the root of a Bundle that first brings in another bundle (essentially the FIRST parent of a bundle, this may or may not be a bundleGroup)
              let [referencingBundleRoot, bundleGroupNodeId] = nullthrows(
                stack[stack.length - 1],
              );
              let bundleGroup = nullthrows(
                bundleGraph.getNode(bundleGroupNodeId),
              );
              invariant(bundleGroup !== 'root');

              let referencingBundleId = nullthrows(
                bundleRoots.get(referencingBundleRoot),
              )[0];
              let referencingBundle = nullthrows(
                bundleGraph.getNode(referencingBundleId),
              );
              invariant(referencingBundle !== 'root');

              /**
               * If this is an entry bundlegroup, we only allow one bundle per type in those groups
               * So attempt to add the asset to the entry bundle if it's of the same type.
               * This asset will be created by other dependency if it's in another bundlegroup
               * and bundles of other types should be merged in the next step
               */
              let bundleGroupRootAsset = nullthrows(bundleGroup.mainEntryAsset);
              if (
                parentAsset.type !== childAsset.type &&
                entries.has(bundleGroupRootAsset) &&
                canMerge(bundleGroupRootAsset, childAsset) &&
                dependency.bundleBehavior == null &&
                manualSharedBundleKey == null //exclude MSBs for merging
              ) {
                bundleId = bundleGroupNodeId;
              }
              if (bundleId == null) {
                bundle = createBundle({
                  // Bundles created from type changes shouldn't have an entry asset.
                  asset: childAsset,
                  type: childAsset.type,
                  env: childAsset.env,
                  bundleBehavior:
                    dependency.bundleBehavior ?? childAsset.bundleBehavior,
                  target: referencingBundle.target,
                  needsStableName:
                    childAsset.bundleBehavior === 'inline' ||
                    dependency.bundleBehavior === 'inline' ||
                    (dependency.priority === 'parallel' &&
                      !dependency.needsStableName)
                      ? false
                      : referencingBundle.needsStableName,
                });
                bundleId = bundleGraph.addNode(bundle);

                // Store Type-Change bundles for later since we need to know ALL bundlegroups they are part of to reduce/combine them
                if (parentAsset.type !== childAsset.type) {
                  typeChangeIds.add(bundleId);
                }
              } else {
                bundle = bundleGraph.getNode(bundleId);
                invariant(bundle != null && bundle !== 'root');

                if (
                  // If this dependency requests isolated, but the bundle is not,
                  // make the bundle isolated for all uses.
                  dependency.bundleBehavior === 'isolated' &&
                  bundle.bundleBehavior == null
                ) {
                  bundle.bundleBehavior = dependency.bundleBehavior;
                }
              }

              bundles.set(childAsset.id, bundleId);

              // A bundle can belong to multiple bundlegroups, all the bundle groups of it's
              // ancestors, and all async and entry bundles before it are "bundle groups"
              // TODO: We may need to track bundles to all bundleGroups it belongs to in the future.
              bundleRoots.set(childAsset, [bundleId, bundleGroupNodeId]);
              bundleGraph.addEdge(referencingBundleId, bundleId);

              if (bundleId != bundleGroupNodeId) {
                dependencyBundleGraph.addEdge(
                  dependencyBundleGraph.addNodeByContentKeyIfNeeded(
                    dependency.id,
                    {
                      value: dependency,
                      type: 'dependency',
                    },
                  ),
                  dependencyBundleGraph.addNodeByContentKeyIfNeeded(
                    String(bundleId),
                    {
                      value: bundle,
                      type: 'bundle',
                    },
                  ),
                  dependencyPriorityEdges.parallel,
                );
              }

              assetReference.get(childAsset).push([dependency, bundle]);
            } else {
              bundleId = null;
            }
            if (manualSharedObject && bundleId != null) {
              // MSB Step 5:  At this point we've either created or found an existing MSB bundle
              // add the asset if it doesn't already have it and set key

              invariant(
                bundle !== 'root' && bundle != null && bundleId != null,
              );

              manualAssetToBundle.set(childAsset, bundleId);

              if (!bundle.assets.has(childAsset)) {
                // Add asset to bundle
                bundle.assets.add(childAsset);
                bundle.size += childAsset.stats.size;
              }

              bundles.set(childAsset.id, bundleId);
              bundleRoots.set(childAsset, [bundleId, bundleId]);

              invariant(manualSharedBundleKey != null);
              // Ensure we set key to BundleId so the next glob match uses the appropriate bundle
              if (!manualSharedMap.has(manualSharedBundleKey)) {
                manualSharedMap.set(manualSharedBundleKey, bundleId);
              }
              bundle.manualSharedBundle = manualSharedObject.name;
              bundle.uniqueKey = manualSharedObject.name + childAsset.type;
            }
          }
        }
        return node;
      },
      exit(node) {
        if (stack[stack.length - 1]?.[0] === node.value) {
          stack.pop();
        }
      },
    },
    null,
    {skipUnusedDependencies: true},
  );

  // Strip MSBs of entries
  for (let [
    nodeId,
    internalizedAssets,
  ] of manualBundleToInternalizedAsset.entries()) {
    let bundle = bundleGraph.getNode(nodeId);
    invariant(bundle != null && bundle !== 'root');

    if (!bundle.internalizedAssets) {
      bundle.internalizedAssets = new BitSet(assets.length);
    }
    for (let asset of internalizedAssets) {
      bundle.internalizedAssets.add(nullthrows(assetToIndex.get(asset)));
    }
    bundle.mainEntryAsset = null;
    bundleGroupBundleIds.delete(nodeId); // manual bundles can now act as shared, non-bundle group, should they be non-bundleRoots as well?
  }

  // Step Merge Type Change Bundles: Clean up type change bundles within the exact same bundlegroups
  for (let [nodeIdA, a] of bundleGraph.nodes.entries()) {
    //if bundle b bundlegroups ==== bundle a bundlegroups then combine type changes
    if (!a || !typeChangeIds.has(nodeIdA) || a === 'root') continue;
    let bundleABundleGroups = getBundleGroupsForBundle(nodeIdA);
    for (let [nodeIdB, b] of bundleGraph.nodes.entries()) {
      if (
        b &&
        a !== 'root' &&
        b !== 'root' &&
        a !== b &&
        typeChangeIds.has(nodeIdB) &&
        canMerge(a, b)
      ) {
        let bundleBbundleGroups = getBundleGroupsForBundle(nodeIdB);
        if (setEqual(bundleBbundleGroups, bundleABundleGroups)) {
          let shouldMerge = true;
          for (let depId of dependencyBundleGraph.getNodeIdsConnectedTo(
            dependencyBundleGraph.getNodeIdByContentKey(String(nodeIdB)),
            ALL_EDGE_TYPES,
          )) {
            let depNode = dependencyBundleGraph.getNode(depId);
            // Cannot merge Dependency URL specifier type
            if (
              depNode &&
              depNode.type === 'dependency' &&
              depNode.value.specifierType === 'url'
            ) {
              shouldMerge = false;
              continue;
            }
          }
          if (!shouldMerge) continue;
          mergeBundle(nodeIdA, nodeIdB);
        }
      }
    }
  }

  /**
   *  Step Determine Reachability: Determine reachability for every asset from each bundleRoot.
   * This is later used to determine which bundles to place each asset in. We build up two
   * structures, one traversal each. ReachableRoots to store sync relationships,
   * and bundleRootGraph to store the minimal availability through `parallel` and `async` relationships.
   * The two graphs, are used to build up ancestorAssets, a structure which holds all availability by
   * all means for each asset.
   */
  let rootNodeId = bundleRootGraph.addNode(-1);
  bundleRootGraph.setRootNodeId(rootNodeId);

  for (let [root] of bundleRoots) {
    let nodeId = bundleRootGraph.addNode(nullthrows(assetToIndex.get(root)));
    assetToBundleRootNodeId.set(root, nodeId);
    if (entries.has(root)) {
      bundleRootGraph.addEdge(rootNodeId, nodeId);
    }
  }

  // reachableRoots is an array of bit sets for each asset. Each bit set
  // indicates which bundle roots are reachable from that asset synchronously.
  let reachableRoots = [];
  for (let i = 0; i < assets.length; i++) {
    reachableRoots.push(new BitSet(bundleRootGraph.nodes.length));
  }

  // reachableAssets is the inverse mapping of reachableRoots. For each bundle root,
  // it contains a bit set that indicates which assets are reachable from it.
  let reachableAssets = [];

  // ancestorAssets maps bundle roots to the set of all assets available to it at runtime,
  // including in earlier parallel bundles. These are intersected through all paths to
  // the bundle to ensure that the available assets are always present no matter in which
  // order the bundles are loaded.
  let ancestorAssets = [];

  let inlineConstantDeps = new DefaultMap(() => new Set());

  for (let [bundleRootId, assetId] of bundleRootGraph.nodes.entries()) {
    let reachable = new BitSet(assets.length);
    reachableAssets.push(reachable);
    ancestorAssets.push(null);

    if (bundleRootId == rootNodeId || assetId == null) continue;
    // Add sync relationships to ReachableRoots
    let root = assets[assetId];
    assetGraph.traverse(
      (node, _, actions) => {
        if (node.value === root) {
          return;
        }
        if (node.type === 'dependency') {
          let dependency = node.value;

          if (
            dependency.priority !== 'sync' &&
            dependencyBundleGraph.hasContentKey(dependency.id)
          ) {
            let assets = assetGraph.getDependencyAssets(dependency);
            if (assets.length === 0) {
              return;
            }
            invariant(assets.length === 1);
            let bundleRoot = assets[0];
            let bundle = nullthrows(
              bundleGraph.getNode(nullthrows(bundles.get(bundleRoot.id))),
            );
            if (
              bundle !== 'root' &&
              bundle.bundleBehavior == null &&
              !bundle.env.isIsolated() &&
              bundle.env.context === root.env.context
            ) {
              bundleRootGraph.addEdge(
                bundleRootId,
                nullthrows(assetToBundleRootNodeId.get(bundleRoot)),
                dependency.priority === 'parallel'
                  ? bundleRootEdgeTypes.parallel
                  : bundleRootEdgeTypes.lazy,
              );
            }
          }

          if (dependency.priority !== 'sync') {
            actions.skipChildren();
          }
          return;
        }
        //asset node type
        let asset = node.value;
        if (asset.bundleBehavior != null || root.type !== asset.type) {
          actions.skipChildren();
          return;
        }
        let assetIndex = nullthrows(assetToIndex.get(node.value));
        reachable.add(assetIndex);
        reachableRoots[assetIndex].add(bundleRootId);

        if (asset.meta.isConstantModule === true) {
          let parents = assetGraph
            .getIncomingDependencies(asset)
            .map(dep => nullthrows(assetGraph.getAssetWithDependency(dep)));

          for (let parent of parents) {
            inlineConstantDeps.get(parent).add(asset);
          }
        }

        return;
      },
      root,
      {skipUnusedDependencies: true},
    );
  }

  for (let entry of entries.keys()) {
    // Initialize an empty set of ancestors available to entries
    let entryId = nullthrows(assetToBundleRootNodeId.get(entry));
    ancestorAssets[entryId] = new BitSet(assets.length);
  }

  // Step Determine Availability
  // Visit nodes in a topological order, visiting parent nodes before child nodes.

  // This allows us to construct an understanding of which assets will already be
  // loaded and available when a bundle runs, by pushing available assets downwards and
  // computing the intersection of assets available through all possible paths to a bundle.
  // We call this structure ancestorAssets, a Map that tracks a bundleRoot,
  // to all assets available to it (meaning they will exist guaranteed when the bundleRoot is loaded)
  //  The topological sort ensures all parents are visited before the node we want to process.
  for (let nodeId of bundleRootGraph.topoSort(ALL_EDGE_TYPES)) {
    if (nodeId === rootNodeId) continue;
    const bundleRoot = assets[nullthrows(bundleRootGraph.getNode(nodeId))];
    let bundleGroupId = nullthrows(bundleRoots.get(bundleRoot))[1];

    // At a BundleRoot, we access it's available assets (via ancestorAssets),
    // and add to that all assets within the bundles in that BundleGroup.

    // This set is available to all bundles in a particular bundleGroup because
    // bundleGroups are just bundles loaded at the same time. However it is
    // not true that a bundle's available assets = all assets of all the bundleGroups
    // it belongs to. It's the intersection of those sets.
    let available;
    if (bundleRoot.bundleBehavior === 'isolated') {
      available = new BitSet(assets.length);
    } else {
      available = nullthrows(ancestorAssets[nodeId]).clone();
      for (let bundleIdInGroup of [
        bundleGroupId,
        ...bundleGraph.getNodeIdsConnectedFrom(bundleGroupId),
      ]) {
        let bundleInGroup = nullthrows(bundleGraph.getNode(bundleIdInGroup));
        invariant(bundleInGroup !== 'root');
        if (bundleInGroup.bundleBehavior != null) {
          continue;
        }

        for (let bundleRoot of bundleInGroup.assets) {
          // Assets directly connected to current bundleRoot
          available.add(nullthrows(assetToIndex.get(bundleRoot)));
          available.union(
            reachableAssets[
              nullthrows(assetToBundleRootNodeId.get(bundleRoot))
            ],
          );
        }
      }
    }

    //  Now that we have bundleGroup availability, we will propagate that down to all the children
    //  of this bundleGroup. For a child, we also must maintain parallel availability. If it has
    //  parallel siblings that come before it, those, too, are available to it. Add those parallel
    //  available assets to the set of available assets for this child as well.
    let children = bundleRootGraph.getNodeIdsConnectedFrom(
      nodeId,
      ALL_EDGE_TYPES,
    );
    let parallelAvailability = new BitSet(assets.length);

    for (let childId of children) {
      let assetId = nullthrows(bundleRootGraph.getNode(childId));
      let child = assets[assetId];
      let bundleBehavior = getBundleFromBundleRoot(child).bundleBehavior;
      if (bundleBehavior != null) {
        continue;
      }
      let isParallel = bundleRootGraph.hasEdge(
        nodeId,
        childId,
        bundleRootEdgeTypes.parallel,
      );

      // Most of the time, a child will have many parent bundleGroups,
      // so the next time we peek at a child from another parent, we will
      // intersect the availability built there with the previously computed
      // availability. this ensures no matter which bundleGroup loads a particular bundle,
      // it will only assume availability of assets it has under any circumstance
      const childAvailableAssets = ancestorAssets[childId];
      let currentChildAvailable = isParallel
        ? BitSet.union(parallelAvailability, available)
        : available;
      if (childAvailableAssets != null) {
        childAvailableAssets.intersect(currentChildAvailable);
      } else {
        ancestorAssets[childId] = currentChildAvailable.clone();
      }
      if (isParallel) {
        parallelAvailability.union(reachableAssets[childId]);
        parallelAvailability.add(assetId); //The next sibling should have older sibling available via parallel
      }
    }
  }
  // Step Internalize async bundles - internalize Async bundles if and only if,
  // the bundle is synchronously available elsewhere.
  // We can query sync assets available via reachableRoots. If the parent has
  // the bundleRoot by reachableRoots AND ancestorAssets, internalize it.
  for (let [id, bundleRootId] of bundleRootGraph.nodes.entries()) {
    if (bundleRootId == null || id === rootNodeId) continue;
    let bundleRoot = assets[bundleRootId];

    if (manualAssetToConfig.has(bundleRoot)) {
      // We internalize for MSBs later, we should never delete MSBs
      continue;
    }

    let parentRoots = bundleRootGraph.getNodeIdsConnectedTo(id, ALL_EDGE_TYPES);
    let canDelete =
      getBundleFromBundleRoot(bundleRoot).bundleBehavior !== 'isolated';
    if (parentRoots.length === 0) continue;
    for (let parentId of parentRoots) {
      if (parentId === rootNodeId) {
        // connected to root.
        canDelete = false;
        continue;
      }
      if (
        reachableAssets[parentId].has(bundleRootId) ||
        ancestorAssets[parentId]?.has(bundleRootId)
      ) {
        let parentAssetId = nullthrows(bundleRootGraph.getNode(parentId));
        let parent = assets[parentAssetId];
        let parentBundle = bundleGraph.getNode(
          nullthrows(bundles.get(parent.id)),
        );
        invariant(parentBundle != null && parentBundle !== 'root');
        if (!parentBundle.internalizedAssets) {
          parentBundle.internalizedAssets = new BitSet(assets.length);
        }

        parentBundle.internalizedAssets.add(bundleRootId);
      } else {
        canDelete = false;
      }
    }
    if (canDelete) {
      deleteBundle(bundleRoot);
    }
  }

  function assignInlineConstants(parentAsset: Asset, bundle: Bundle) {
    for (let inlineConstant of inlineConstantDeps.get(parentAsset)) {
      if (!bundle.assets.has(inlineConstant)) {
        bundle.assets.add(inlineConstant);
        bundle.size += inlineConstant.stats.size;
      }
    }
  }

  // Step Insert Or Share: Place all assets into bundles or create shared bundles. Each asset
  // is placed into a single bundle based on the bundle entries it is reachable from.
  // This creates a maximally code split bundle graph with no duplication.
  let reachable = new BitSet(assets.length);
  let reachableNonEntries = new BitSet(assets.length);
  let reachableIntersection = new BitSet(assets.length);
  let manualReachable = new BitSet(assets.length);
  for (let i = 0; i < assets.length; i++) {
    let asset = assets[i];
    let manualSharedObject = manualAssetToConfig.get(asset);

    if (bundleRoots.has(asset) && inlineConstantDeps.get(asset).size > 0) {
      let entryBundleId = nullthrows(bundleRoots.get(asset))[0];
      let entryBundle = nullthrows(bundleGraph.getNode(entryBundleId));
      invariant(entryBundle !== 'root');
      assignInlineConstants(asset, entryBundle);
    }

    if (asset.meta.isConstantModule === true) {
      // Ignore constant modules as they are placed with their direct parents
      continue;
    }

    // Unreliable bundleRoot assets which need to pulled in by shared bundles or other means.
    // Filter out entries, since they can't have shared bundles.
    // Neither can non-splittable, isolated, or needing of stable name bundles.
    // Reserve those filtered out bundles since we add the asset back into them.
    reachableNonEntries.clear();
    reachableRoots[i].forEach(nodeId => {
      let assetId = bundleRootGraph.getNode(nodeId);
      if (assetId == null) return; // deleted
      let a = assets[assetId];
      if (
        entries.has(a) ||
        !a.isBundleSplittable ||
        (bundleRoots.get(a) &&
          (getBundleFromBundleRoot(a).needsStableName ||
            getBundleFromBundleRoot(a).bundleBehavior === 'isolated'))
      ) {
        // Add asset to non-splittable bundles.
        let entryBundleId = nullthrows(bundleRoots.get(a))[0];
        let entryBundle = nullthrows(bundleGraph.getNode(entryBundleId));
        invariant(entryBundle !== 'root');
        entryBundle.assets.add(asset);
        entryBundle.size += asset.stats.size;

        assignInlineConstants(asset, entryBundle);
      } else if (!ancestorAssets[nodeId]?.has(i)) {
        // Filter out bundles from this asset's reachable array if
        // bundle does not contain the asset in its ancestry
        reachableNonEntries.add(assetId);
      }
    });

    reachable.bits.set(reachableNonEntries.bits);

    // If we encounter a "manual" asset, draw an edge from reachable to its MSB
    if (manualSharedObject && !reachable.empty()) {
<<<<<<< HEAD
      manualReachable.clear();

      if (configToActiveAsset.has(manualSharedObject)) {
        let activeSet = new Set(configToActiveAsset.get(manualSharedObject));
        reachableRoots[i].forEach(nodeId => {
          let assetId = bundleRootGraph.getNode(nodeId);
          if (assetId == null) return; // deleted
          let entry = assets[assetId];
          if (activeSet.has(entry)) {
            manualReachable.add(assetId);
            reachable.delete(assetId); //ensure assets can still be processed afterwards
          }
=======
      let bundle;
      let bundleId;
      let manualSharedBundleKey = manualSharedObject.name + ',' + asset.type;
      let sourceBundles = [];
      reachable.forEach(id => {
        sourceBundles.push(nullthrows(bundleRoots.get(assets[id]))[0]);
      });

      if (!manualSharedMap.has(manualSharedBundleKey)) {
        let firstSourceBundle = nullthrows(
          bundleGraph.getNode(sourceBundles[0]),
        );
        invariant(firstSourceBundle !== 'root');

        bundle = createBundle({
          uniqueKey: manualSharedObject.name + firstSourceBundle.type,
          target: firstSourceBundle.target,
          type: firstSourceBundle.type,
          env: firstSourceBundle.env,
          manualSharedBundle: manualSharedObject?.name,
>>>>>>> 7a0bf133
        });
      } else {
        manualReachable = reachable.clone();
      }
      if (!manualReachable.empty()) {
        let bundle;
        let bundleId;
        let manualSharedBundleKey = manualSharedObject.name + ',' + asset.type;
        let sourceBundles = [];
        manualReachable.forEach(id => {
          sourceBundles.push(nullthrows(bundleRoots.get(assets[id]))[0]);
        });

        if (!manualSharedMap.has(manualSharedBundleKey)) {
          let firstSourceBundle = nullthrows(
            bundleGraph.getNode(sourceBundles[0]),
          );
          invariant(firstSourceBundle !== 'root');

          bundle = createBundle({
            target: firstSourceBundle.target,
            type: firstSourceBundle.type,
            env: firstSourceBundle.env,
            manualSharedBundle: manualSharedObject?.name,
          });
          bundle.sourceBundles = new Set(sourceBundles);
          bundle.assets.add(asset);
          bundleId = bundleGraph.addNode(bundle);
          manualSharedMap.set(manualSharedBundleKey, bundleId);
        } else {
          bundleId = nullthrows(manualSharedMap.get(manualSharedBundleKey));
          bundle = nullthrows(bundleGraph.getNode(bundleId));
          invariant(
            bundle != null && bundle !== 'root',
            'We tried to use the root incorrectly',
          );

          if (!bundle.assets.has(asset)) {
            bundle.assets.add(asset);
            bundle.size += asset.stats.size;
          }

          for (let s of sourceBundles) {
            if (s != bundleId) {
              bundle.sourceBundles.add(s);
            }
          }
        }
        for (let sourceBundleId of sourceBundles) {
          if (bundleId !== sourceBundleId) {
            bundleGraph.addEdge(sourceBundleId, bundleId);
          }
        }

        dependencyBundleGraph.addNodeByContentKeyIfNeeded(String(bundleId), {
          value: bundle,
          type: 'bundle',
        });
      }
      if (reachable.empty() || manualSharedObject.active == null) {
        continue;
      }
    }

    // Finally, filter out bundleRoots (bundles) from this assets
    // reachable if they are subgraphs, and reuse that subgraph bundle
    // by drawing an edge. Essentially, if two bundles within an asset's
    // reachable array, have an ancestor-subgraph relationship, draw that edge.
    // This allows for us to reuse a bundle instead of making a shared bundle if
    // a bundle represents the exact set of assets a set of bundles would share

    // if a bundle b is a subgraph of another bundle f, reuse it, drawing an edge between the two
    if (config.disableSharedBundles === false) {
      reachableNonEntries.forEach(candidateId => {
        let candidateSourceBundleRoot = assets[candidateId];
        let candidateSourceBundleId = nullthrows(
          bundleRoots.get(candidateSourceBundleRoot),
        )[0];
        if (candidateSourceBundleRoot.env.isIsolated()) {
          return;
        }
        let reuseableBundleId = bundles.get(asset.id);
        if (reuseableBundleId != null) {
          reachable.delete(candidateId);
          bundleGraph.addEdge(candidateSourceBundleId, reuseableBundleId);

          let reusableBundle = bundleGraph.getNode(reuseableBundleId);
          invariant(reusableBundle !== 'root' && reusableBundle != null);
          reusableBundle.sourceBundles.add(candidateSourceBundleId);
        } else {
          // Asset is not a bundleRoot, but if its ancestor bundle (in the asset's reachable) can be
          // reused as a subgraph of another bundleRoot in its reachable, reuse it
          reachableIntersection.bits.set(reachableNonEntries.bits);
          reachableIntersection.intersect(
            reachableAssets[
              nullthrows(assetToBundleRootNodeId.get(candidateSourceBundleRoot))
            ],
          );

          reachableIntersection.forEach(otherCandidateId => {
            let otherReuseCandidate = assets[otherCandidateId];
            if (candidateSourceBundleRoot === otherReuseCandidate) return;
            let reusableBundleId = nullthrows(
              bundles.get(otherReuseCandidate.id),
            );
            reachable.delete(candidateId);
            bundleGraph.addEdge(
              nullthrows(bundles.get(candidateSourceBundleRoot.id)),
              reusableBundleId,
            );
            let reusableBundle = bundleGraph.getNode(reusableBundleId);
            invariant(reusableBundle !== 'root' && reusableBundle != null);
            reusableBundle.sourceBundles.add(candidateSourceBundleId);
          });
        }
      });
    }

    let reachableArray = [];
    reachable.forEach(id => {
      reachableArray.push(assets[id]);
    });

    // Create shared bundles for splittable bundles.
    if (
      config.disableSharedBundles === false &&
      reachableArray.length > config.minBundles
    ) {
      let sourceBundles = reachableArray.map(
        a => nullthrows(bundleRoots.get(a))[0],
      );
      let key = reachableArray.map(a => a.id).join(',');
      let bundleId = bundles.get(key);
      let bundle;
      if (bundleId == null) {
        let firstSourceBundle = nullthrows(
          bundleGraph.getNode(sourceBundles[0]),
        );
        invariant(firstSourceBundle !== 'root');
        bundle = createBundle({
          target: firstSourceBundle.target,
          type: firstSourceBundle.type,
          env: firstSourceBundle.env,
        });
        bundle.sourceBundles = new Set(sourceBundles);
        let sharedInternalizedAssets = firstSourceBundle.internalizedAssets
          ? firstSourceBundle.internalizedAssets.clone()
          : new BitSet(assets.length);

        for (let p of sourceBundles) {
          let parentBundle = nullthrows(bundleGraph.getNode(p));
          invariant(parentBundle !== 'root');
          if (parentBundle === firstSourceBundle) continue;

          if (parentBundle.internalizedAssets) {
            sharedInternalizedAssets.intersect(parentBundle.internalizedAssets);
          } else {
            sharedInternalizedAssets.clear();
          }
        }
        bundle.internalizedAssets = sharedInternalizedAssets;
        bundleId = bundleGraph.addNode(bundle);
        bundles.set(key, bundleId);
      } else {
        bundle = nullthrows(bundleGraph.getNode(bundleId));
        invariant(bundle !== 'root');
      }
      bundle.assets.add(asset);
      bundle.size += asset.stats.size;

      assignInlineConstants(asset, bundle);

      for (let sourceBundleId of sourceBundles) {
        if (bundleId !== sourceBundleId) {
          bundleGraph.addEdge(sourceBundleId, bundleId);
        }
      }

      dependencyBundleGraph.addNodeByContentKeyIfNeeded(String(bundleId), {
        value: bundle,
        type: 'bundle',
      });
    } else if (
      config.disableSharedBundles === true ||
      reachableArray.length <= config.minBundles
    ) {
      for (let root of reachableArray) {
        let bundle = nullthrows(
          bundleGraph.getNode(nullthrows(bundleRoots.get(root))[0]),
        );
        invariant(bundle !== 'root');
        bundle.assets.add(asset);
        bundle.size += asset.stats.size;

        assignInlineConstants(asset, bundle);
      }
    }
  }

  let manualSharedBundleIds = new Set([...manualSharedMap.values()]);
  // Step split manual shared bundles for those that have the "split" property set
  let remainderMap = new DefaultMap(() => []);
  for (let [manualName, id] of manualSharedMap) {
    let manualBundle = bundleGraph.getNode(id);
    invariant(manualBundle !== 'root' && manualBundle != null);

    if (manualBundle.sourceBundles.size > 0) {
      let firstSourceBundle = nullthrows(
        bundleGraph.getNode([...manualBundle.sourceBundles][0]),
      );
      invariant(firstSourceBundle !== 'root');
      let firstAsset = [...manualBundle.assets][0];
      let manualSharedObject = manualAssetToConfig.get(firstAsset);
      invariant(manualSharedObject != null);
      let modNum = manualAssetToConfig.get(firstAsset)?.split;
      if (modNum != null) {
        for (let a of [...manualBundle.assets]) {
          let numRep = getBigIntFromContentKey(a.id);
          // $FlowFixMe Flow doesn't know about BigInt
          let r = Number(numRep % BigInt(modNum));

          remainderMap.get(r).push(a);
        }

        for (let i = 1; i < [...remainderMap.keys()].length; i++) {
          let bundle = createBundle({
            uniqueKey: manualSharedObject.name + firstSourceBundle.type + i,
            target: firstSourceBundle.target,
            type: firstSourceBundle.type,
            env: firstSourceBundle.env,
            manualSharedBundle: manualSharedObject.name,
          });
          bundle.sourceBundles = manualBundle.sourceBundles;
          bundle.internalizedAssets = manualBundle.internalizedAssets;
          let bundleId = bundleGraph.addNode(bundle);
          manualSharedBundleIds.add(bundleId);
          for (let sourceBundleId of manualBundle.sourceBundles) {
            if (bundleId !== sourceBundleId) {
              bundleGraph.addEdge(sourceBundleId, bundleId);
            }
          }
          for (let sp of remainderMap.get(i)) {
            bundle.assets.add(sp);
            bundle.size += sp.stats.size;
            manualBundle.assets.delete(sp);
            manualBundle.size -= sp.stats.size;
          }
        }
      }
    }
  }

  // Step insert constant modules into manual shared bundles.
  // We have to do this separately as they're the only case where a single asset can
  // match multiple MSB's
  for (let [asset, msbs] of constantModuleToMSB.entries()) {
    for (let manualSharedObject of msbs) {
      let bundleId = manualSharedMap.get(manualSharedObject.name + ',js');
      if (bundleId == null) continue;
      let bundle = nullthrows(bundleGraph.getNode(bundleId));
      invariant(
        bundle != null && bundle !== 'root',
        'We tried to use the root incorrectly',
      );

      if (!bundle.assets.has(asset)) {
        bundle.assets.add(asset);
        bundle.size += asset.stats.size;
      }
    }
  }

  // Step Merge Share Bundles: Merge any shared bundles under the minimum bundle size back into
  // their source bundles, and remove the bundle.
  // We should include "bundle reuse" as shared bundles that may be removed but the bundle itself would have to be retained
  for (let [bundleNodeId, bundle] of bundleGraph.nodes.entries()) {
    if (!bundle || bundle === 'root') continue;
    if (
      bundle.sourceBundles.size > 0 &&
      bundle.mainEntryAsset == null &&
      bundle.size < config.minBundleSize &&
      !manualSharedBundleIds.has(bundleNodeId)
    ) {
      removeBundle(bundleGraph, bundleNodeId, assetReference);
    }
  }

  let modifiedSourceBundles = new Set();

  // Step Remove Shared Bundles: Remove shared bundles from bundle groups that hit the parallel request limit.
  if (config.disableSharedBundles === false) {
    for (let bundleGroupId of bundleGraph.getNodeIdsConnectedFrom(rootNodeId)) {
      // Find shared bundles in this bundle group.
      let bundleId = bundleGroupId;

      // We should include "bundle reuse" as shared bundles that may be removed but the bundle itself would have to be retained
      let bundleIdsInGroup = getBundlesForBundleGroup(bundleId); //get all bundlegrups this bundle is an ancestor of

      // Filter out inline assests as they should not contribute to PRL
      let numBundlesContributingToPRL = bundleIdsInGroup.reduce((count, b) => {
        let bundle = nullthrows(bundleGraph.getNode(b));
        invariant(bundle !== 'root');
        return count + (bundle.bundleBehavior !== 'inline');
      }, 0);

      if (numBundlesContributingToPRL > config.maxParallelRequests) {
        let sharedBundleIdsInBundleGroup = bundleIdsInGroup.filter(b => {
          let bundle = nullthrows(bundleGraph.getNode(b));
          // shared bundles must have source bundles, we could have a bundle
          // connected to another bundle that isnt a shared bundle, so check
          return (
            bundle !== 'root' &&
            bundle.sourceBundles.size > 0 &&
            bundleId != b &&
            !manualSharedBundleIds.has(b)
          );
        });

        // Sort the bundles so the smallest ones are removed first.
        let sharedBundlesInGroup = sharedBundleIdsInBundleGroup
          .map(id => ({
            id,
            bundle: nullthrows(bundleGraph.getNode(id)),
          }))
          .map(({id, bundle}) => {
            // For Flow
            invariant(bundle !== 'root');
            return {id, bundle};
          })
          .sort((a, b) => b.bundle.size - a.bundle.size);

        // Remove bundles until the bundle group is within the parallel request limit.
        while (
          sharedBundlesInGroup.length > 0 &&
          numBundlesContributingToPRL > config.maxParallelRequests
        ) {
          let bundleTuple = sharedBundlesInGroup.pop();
          let bundleToRemove = bundleTuple.bundle;
          let bundleIdToRemove = bundleTuple.id;
          //TODO add integration test where bundles in bunlde group > max parallel request limit & only remove a couple shared bundles
          // but total # bundles still exceeds limit due to non shared bundles

          // Add all assets in the shared bundle into the source bundles that are within this bundle group.
          let sourceBundles = [...bundleToRemove.sourceBundles].filter(b =>
            bundleIdsInGroup.includes(b),
          );

          for (let sourceBundleId of sourceBundles) {
            let sourceBundle = nullthrows(bundleGraph.getNode(sourceBundleId));
            invariant(sourceBundle !== 'root');
            modifiedSourceBundles.add(sourceBundle);
            bundleToRemove.sourceBundles.delete(sourceBundleId);
            for (let asset of bundleToRemove.assets) {
              sourceBundle.assets.add(asset);
              sourceBundle.size += asset.stats.size;
            }
            //This case is specific to reused bundles, which can have shared bundles attached to it
            for (let childId of bundleGraph.getNodeIdsConnectedFrom(
              bundleIdToRemove,
            )) {
              let child = bundleGraph.getNode(childId);
              invariant(child !== 'root' && child != null);
              child.sourceBundles.add(sourceBundleId);
              bundleGraph.addEdge(sourceBundleId, childId);
            }
            // needs to add test case where shared bundle is removed from ONE bundlegroup but not from the whole graph!
            // Remove the edge from this bundle group to the shared bundle.
            // If there is now only a single bundle group that contains this bundle,
            // merge it into the remaining source bundles. If it is orphaned entirely, remove it.
            let incomingNodeCount =
              bundleGraph.getNodeIdsConnectedTo(bundleIdToRemove).length;

            if (
              incomingNodeCount <= 2 &&
              //Never fully remove reused bundles
              bundleToRemove.mainEntryAsset == null
            ) {
              // If one bundle group removes a shared bundle, but the other *can* keep it, still remove because that shared bundle is pointless (only one source bundle)
              removeBundle(bundleGraph, bundleIdToRemove, assetReference);
              // Stop iterating through bundleToRemove's sourceBundles as the bundle has been removed.
              break;
            } else {
              bundleGraph.removeEdge(sourceBundleId, bundleIdToRemove);
            }
          }
          numBundlesContributingToPRL--;
        }
      }
    }
  }

  function getBigIntFromContentKey(contentKey) {
    let b = Buffer.alloc(64);
    b.write(contentKey);
    // $FlowFixMe Flow doesn't have BigInt types in this version
    return b.readBigInt64BE();
  }
  // Fix asset order in source bundles as they are likely now incorrect after shared bundle deletion
  if (modifiedSourceBundles.size > 0) {
    let assetOrderMap = new Map(assets.map((a, index) => [a, index]));

    for (let bundle of modifiedSourceBundles) {
      bundle.assets = new Set(
        [...bundle.assets].sort((a, b) => {
          let aIndex = nullthrows(assetOrderMap.get(a));
          let bIndex = nullthrows(assetOrderMap.get(b));

          return aIndex - bIndex;
        }),
      );
    }
  }

  function deleteBundle(bundleRoot: BundleRoot) {
    bundleGraph.removeNode(nullthrows(bundles.get(bundleRoot.id)));
    bundleRoots.delete(bundleRoot);
    bundles.delete(bundleRoot.id);
    let bundleRootId = assetToBundleRootNodeId.get(bundleRoot);
    if (bundleRootId != null && bundleRootGraph.hasNode(bundleRootId)) {
      bundleRootGraph.removeNode(bundleRootId);
    }
  }
  function getBundleGroupsForBundle(nodeId: NodeId) {
    let bundleGroupBundleIds = new Set();
    bundleGraph.traverseAncestors(nodeId, ancestorId => {
      if (
        bundleGraph
          .getNodeIdsConnectedTo(ancestorId) //if node is root, then dont add, otherwise do add.
          .includes(bundleGraph.rootNodeId)
      ) {
        bundleGroupBundleIds.add(ancestorId);
      }
    });
    return bundleGroupBundleIds;
  }
  function getBundlesForBundleGroup(bundleGroupId) {
    let bundlesInABundleGroup = [];
    bundleGraph.traverse(nodeId => {
      bundlesInABundleGroup.push(nodeId);
    }, bundleGroupId);
    return bundlesInABundleGroup;
  }

  function mergeBundle(mainNodeId: NodeId, otherNodeId: NodeId) {
    //merges assets of "otherRoot" into "mainBundleRoot"
    let a = nullthrows(bundleGraph.getNode(mainNodeId));
    let b = nullthrows(bundleGraph.getNode(otherNodeId));
    invariant(a !== 'root' && b !== 'root');
    let bundleRootB = nullthrows(b.mainEntryAsset);
    let mainBundleRoot = nullthrows(a.mainEntryAsset);
    let bundleGroupOfMain = nullthrows(bundleRoots.get(mainBundleRoot))[1];
    // If our merging bundle is already a combination of bundles, all previous root assets must be updated as well
    for (let movingAsset of b.assets) {
      if (movingAsset === bundleRootB) continue;
      if (bundleRoots.has(movingAsset)) {
        bundleRoots.set(movingAsset, [mainNodeId, bundleGroupOfMain]);
        bundles.set(movingAsset.id, mainNodeId);
      }
      replaceAssetReference(movingAsset, b, a);
    }

    for (let asset of b.assets) {
      a.assets.add(asset);
      a.size += asset.stats.size;
    }
    for (let depId of dependencyBundleGraph.getNodeIdsConnectedTo(
      dependencyBundleGraph.getNodeIdByContentKey(String(otherNodeId)),
      ALL_EDGE_TYPES,
    )) {
      dependencyBundleGraph.replaceNodeIdsConnectedTo(depId, [
        dependencyBundleGraph.getNodeIdByContentKey(String(mainNodeId)),
      ]);
    }

    //clean up asset reference
    for (let dependencyTuple of assetReference.get(bundleRootB)) {
      dependencyTuple[1] = a;
    }
    //add in any lost edges, parent or child
    for (let nodeId of bundleGraph.getNodeIdsConnectedTo(otherNodeId)) {
      bundleGraph.addEdge(nodeId, mainNodeId);
    }
    for (let nodeId of bundleGraph.getNodeIdsConnectedFrom(otherNodeId)) {
      bundleGraph.addEdge(mainNodeId, nodeId);
    }
    replaceAssetReference(bundleRootB, b, a);
    deleteBundle(bundleRootB);
    // We still need to key this bundle via each bundleRoot
    bundleRoots.set(bundleRootB, [mainNodeId, bundleGroupOfMain]);
    bundles.set(bundleRootB.id, mainNodeId);

    bundles.delete(bundleRootB.id);
  }
  function getBundleFromBundleRoot(bundleRoot: BundleRoot): Bundle {
    let bundle = bundleGraph.getNode(
      nullthrows(bundleRoots.get(bundleRoot))[0],
    );
    invariant(bundle !== 'root' && bundle != null);
    return bundle;
  }
  function replaceAssetReference(
    bundleRoot: BundleRoot,
    toReplace: Bundle,
    replaceWith: Bundle,
  ): void {
    let replaceAssetReference = assetReference.get(bundleRoot).map(entry => {
      let bundle = entry[1];
      if (bundle == toReplace) {
        return [entry[0], replaceWith];
      }
      return entry;
    });
    assetReference.set(bundleRoot, replaceAssetReference);
  }

  return {
    assets,
    bundleGraph,
    dependencyBundleGraph,
    bundleGroupBundleIds,
    assetReference,
    manualAssetToBundle,
  };
}

const CONFIG_SCHEMA: SchemaEntity = {
  type: 'object',
  properties: {
    http: {
      type: 'number',
      enum: Object.keys(HTTP_OPTIONS).map(k => Number(k)),
    },
    unstable_manualSharedBundles: {
      type: 'array',
      items: {
        type: 'object',
        properties: {
          name: {
            type: 'string',
          },
          assets: {
            type: 'array',
            items: {
              type: 'string',
            },
          },
          types: {
            type: 'array',
            items: {
              type: 'string',
            },
          },
          parent: {
            type: 'string',
          },
          active: {
            type: 'array',
            items: {
              type: 'string',
            },
          },
          split: {
            type: 'number',
          },
        },
        required: ['name', 'assets'],
        additionalProperties: false,
      },
    },
    minBundles: {
      type: 'number',
    },
    minBundleSize: {
      type: 'number',
    },
    maxParallelRequests: {
      type: 'number',
    },
    disableSharedBundles: {
      type: 'boolean',
    },
  },
  additionalProperties: false,
};

function createBundle(opts: {|
  uniqueKey?: string,
  target: Target,
  asset?: Asset,
  env?: Environment,
  type?: string,
  needsStableName?: boolean,
  bundleBehavior?: ?BundleBehavior,
  manualSharedBundle?: ?string,
|}): Bundle {
  if (opts.asset == null) {
    return {
      uniqueKey: opts.uniqueKey,
      assets: new Set(),
      mainEntryAsset: null,
      size: 0,
      sourceBundles: new Set(),
      target: opts.target,
      type: nullthrows(opts.type),
      env: nullthrows(opts.env),
      needsStableName: Boolean(opts.needsStableName),
      bundleBehavior: opts.bundleBehavior,
      manualSharedBundle: opts.manualSharedBundle,
    };
  }

  let asset = nullthrows(opts.asset);
  return {
    uniqueKey: opts.uniqueKey,
    assets: new Set([asset]),
    mainEntryAsset: asset,
    size: asset.stats.size,
    sourceBundles: new Set(),
    target: opts.target,
    type: opts.type ?? asset.type,
    env: opts.env ?? asset.env,
    needsStableName: Boolean(opts.needsStableName),
    bundleBehavior: opts.bundleBehavior ?? asset.bundleBehavior,
    manualSharedBundle: opts.manualSharedBundle,
  };
}

function removeBundle(
  bundleGraph: Graph<Bundle | 'root'>,
  bundleId: NodeId,
  assetReference: DefaultMap<Asset, Array<[Dependency, Bundle]>>,
) {
  let bundle = nullthrows(bundleGraph.getNode(bundleId));
  invariant(bundle !== 'root');
  for (let asset of bundle.assets) {
    assetReference.set(
      asset,
      assetReference.get(asset).filter(t => !t.includes(bundle)),
    );
    for (let sourceBundleId of bundle.sourceBundles) {
      let sourceBundle = nullthrows(bundleGraph.getNode(sourceBundleId));
      invariant(sourceBundle !== 'root');
      sourceBundle.assets.add(asset);
      sourceBundle.size += asset.stats.size;
    }
  }

  bundleGraph.removeNode(bundleId);
}

function resolveModeConfig(
  config: BundlerConfig,
  mode: BuildMode,
): BaseBundlerConfig {
  let generalConfig = {};
  let modeConfig = {};

  for (const key of Object.keys(config)) {
    if (key === 'development' || key === 'production') {
      if (key === mode) {
        modeConfig = config[key];
      }
    } else {
      generalConfig[key] = config[key];
    }
  }

  // $FlowFixMe Not sure how to convince flow here...
  return {
    ...generalConfig,
    ...modeConfig,
  };
}

async function loadBundlerConfig(
  config: Config,
  options: PluginOptions,
): Promise<ResolvedBundlerConfig> {
  let conf = await config.getConfig<BundlerConfig>([], {
    packageKey: '@parcel/bundler-default',
  });

  if (!conf) {
    const modDefault = {
      ...HTTP_OPTIONS['2'],
      projectRoot: options.projectRoot,
    };
    return modDefault;
  }

  invariant(conf?.contents != null);

  let modeConfig = resolveModeConfig(conf.contents, options.mode);

  // minBundles will be ignored if shared bundles are disabled
  if (
    modeConfig.minBundles != null &&
    modeConfig.disableSharedBundles === true
  ) {
    logger.warn({
      origin: '@parcel/bundler-default',
      message: `The value of "${modeConfig.minBundles}" set for minBundles will not be used as shared bundles have been disabled`,
    });
  }

  // minBundleSize will be ignored if shared bundles are disabled
  if (
    modeConfig.minBundleSize != null &&
    modeConfig.disableSharedBundles === true
  ) {
    logger.warn({
      origin: '@parcel/bundler-default',
      message: `The value of "${modeConfig.minBundleSize}" set for minBundleSize will not be used as shared bundles have been disabled`,
    });
  }

  // maxParallelRequests will be ignored if shared bundles are disabled
  if (
    modeConfig.maxParallelRequests != null &&
    modeConfig.disableSharedBundles === true
  ) {
    logger.warn({
      origin: '@parcel/bundler-default',
      message: `The value of "${modeConfig.maxParallelRequests}" set for maxParallelRequests will not be used as shared bundles have been disabled`,
    });
  }

  if (modeConfig.unstable_manualSharedBundles) {
    let nameArray = modeConfig.unstable_manualSharedBundles.map(a => a.name);
    let nameSet = new Set(nameArray);
    invariant(
      nameSet.size == nameArray.length,
      'The name field must be unique for property unstable_manualSharedBundles',
    );
  }

  validateSchema.diagnostic(
    CONFIG_SCHEMA,
    {
      data: modeConfig,
      source: await options.inputFS.readFile(conf.filePath, 'utf8'),
      filePath: conf.filePath,
      prependKey: `/${encodeJSONKeyComponent('@parcel/bundler-default')}`,
    },
    '@parcel/bundler-default',
    'Invalid config for @parcel/bundler-default',
  );

  let http = modeConfig.http ?? 2;
  let defaults = HTTP_OPTIONS[http];

  return {
    minBundles: modeConfig.minBundles ?? defaults.minBundles,
    minBundleSize: modeConfig.minBundleSize ?? defaults.minBundleSize,
    maxParallelRequests:
      modeConfig.maxParallelRequests ?? defaults.maxParallelRequests,
    projectRoot: options.projectRoot,
    disableSharedBundles:
      modeConfig.disableSharedBundles ?? defaults.disableSharedBundles,
    manualSharedBundles:
      modeConfig.unstable_manualSharedBundles ?? defaults.manualSharedBundles,
  };
}

function getEntryByTarget(
  bundleGraph: MutableBundleGraph,
): DefaultMap<string, Map<Asset, Dependency>> {
  // Find entries from assetGraph per target
  let targets: DefaultMap<string, Map<Asset, Dependency>> = new DefaultMap(
    () => new Map(),
  );
  bundleGraph.traverse({
    enter(node, context, actions) {
      if (node.type !== 'asset') {
        return node;
      }
      invariant(
        context != null &&
          context.type === 'dependency' &&
          context.value.isEntry &&
          context.value.target != null,
      );
      targets.get(context.value.target.distDir).set(node.value, context.value);
      actions.skipChildren();
      return node;
    },
  });
  return targets;
}

function canMerge(a, b) {
  // Bundles can be merged if they have the same type and environment,
  // unless they are explicitly marked as isolated or inline.
  return (
    a.type === b.type &&
    a.env.context === b.env.context &&
    a.bundleBehavior == null &&
    b.bundleBehavior == null
  );
}<|MERGE_RESOLUTION|>--- conflicted
+++ resolved
@@ -1194,7 +1194,6 @@
 
     // If we encounter a "manual" asset, draw an edge from reachable to its MSB
     if (manualSharedObject && !reachable.empty()) {
-<<<<<<< HEAD
       manualReachable.clear();
 
       if (configToActiveAsset.has(manualSharedObject)) {
@@ -1207,28 +1206,6 @@
             manualReachable.add(assetId);
             reachable.delete(assetId); //ensure assets can still be processed afterwards
           }
-=======
-      let bundle;
-      let bundleId;
-      let manualSharedBundleKey = manualSharedObject.name + ',' + asset.type;
-      let sourceBundles = [];
-      reachable.forEach(id => {
-        sourceBundles.push(nullthrows(bundleRoots.get(assets[id]))[0]);
-      });
-
-      if (!manualSharedMap.has(manualSharedBundleKey)) {
-        let firstSourceBundle = nullthrows(
-          bundleGraph.getNode(sourceBundles[0]),
-        );
-        invariant(firstSourceBundle !== 'root');
-
-        bundle = createBundle({
-          uniqueKey: manualSharedObject.name + firstSourceBundle.type,
-          target: firstSourceBundle.target,
-          type: firstSourceBundle.type,
-          env: firstSourceBundle.env,
-          manualSharedBundle: manualSharedObject?.name,
->>>>>>> 7a0bf133
         });
       } else {
         manualReachable = reachable.clone();
@@ -1249,6 +1226,7 @@
           invariant(firstSourceBundle !== 'root');
 
           bundle = createBundle({
+            uniqueKey: manualSharedObject.name + firstSourceBundle.type,
             target: firstSourceBundle.target,
             type: firstSourceBundle.type,
             env: firstSourceBundle.env,
