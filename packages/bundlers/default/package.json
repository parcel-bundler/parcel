--- conflicted
+++ resolved
@@ -12,13 +12,6 @@
   },
   "dependencies": {
     "@parcel/plugin": "^2.0.0",
-<<<<<<< HEAD
     "@parcel/utils": "^2.0.0"
-  },
-  "devDependencies": {
-    "@parcel/eslint-config": "^1.10.3"
-=======
-    "@parcel/utils": "^1.10.3"
->>>>>>> 9669544f
   }
 }