# This file is automatically @generated by Cargo.
# It is not intended for manual editing.
version = 3

[[package]]
name = "Inflector"
version = "0.11.4"
source = "registry+https://github.com/rust-lang/crates.io-index"
checksum = "fe438c63458706e03479442743baae6c88256498e6431708f6dfc520a26515d3"
dependencies = [
 "lazy_static",
 "regex",
]

[[package]]
name = "aho-corasick"
version = "0.7.18"
source = "registry+https://github.com/rust-lang/crates.io-index"
checksum = "1e37cfd5e7657ada45f742d6e99ca5788580b5c529dc78faf11ece6dc702656f"
dependencies = [
 "memchr",
]

[[package]]
name = "arrayvec"
version = "0.5.2"
source = "registry+https://github.com/rust-lang/crates.io-index"
checksum = "23b62fc65de8e4e7f52534fb52b0f3ed04746ae267519eef2a83941e8085068b"

[[package]]
name = "ast_node"
version = "0.7.3"
source = "registry+https://github.com/rust-lang/crates.io-index"
checksum = "f93f52ce8fac3d0e6720a92b0576d737c01b1b5db4dd786e962e5925f00bf755"
dependencies = [
 "darling",
 "pmutil",
 "proc-macro2",
 "quote",
 "swc_macros_common",
 "syn",
]

[[package]]
name = "atty"
version = "0.2.14"
source = "registry+https://github.com/rust-lang/crates.io-index"
checksum = "d9b39be18770d11421cdb1b9947a45dd3f37e93092cbf377614828a319d5fee8"
dependencies = [
 "hermit-abi",
 "libc",
 "winapi",
]

[[package]]
name = "autocfg"
version = "1.0.1"
source = "registry+https://github.com/rust-lang/crates.io-index"
checksum = "cdb031dd78e28731d87d56cc8ffef4a8f36ca26c38fe2de700543e627f8a464a"

[[package]]
name = "base64"
version = "0.11.0"
source = "registry+https://github.com/rust-lang/crates.io-index"
checksum = "b41b7ea54a0c9d92199de89e20e58d49f02f8e699814ef3fdf266f6f748d15c7"

[[package]]
name = "base64"
version = "0.13.0"
source = "registry+https://github.com/rust-lang/crates.io-index"
checksum = "904dfeac50f3cdaba28fc6f57fdcddb75f49ed61346676a78c4ffe55877802fd"

[[package]]
name = "bitflags"
version = "1.2.1"
source = "registry+https://github.com/rust-lang/crates.io-index"
checksum = "cf1de2fe8c75bc145a2f577add951f8134889b4795d47466a54a5c846d691693"

[[package]]
name = "block-buffer"
version = "0.9.0"
source = "registry+https://github.com/rust-lang/crates.io-index"
checksum = "4152116fd6e9dadb291ae18fc1ec3575ed6d84c29642d97890f4b4a3417297e4"
dependencies = [
 "generic-array",
]

[[package]]
name = "bumpalo"
version = "3.7.0"
source = "registry+https://github.com/rust-lang/crates.io-index"
checksum = "9c59e7af012c713f529e7a3ee57ce9b31ddd858d4b512923602f74608b009631"

[[package]]
name = "byteorder"
version = "1.4.3"
source = "registry+https://github.com/rust-lang/crates.io-index"
checksum = "14c189c53d098945499cdfa7ecc63567cf3886b3332b312a5b4585d8d3a6a610"

[[package]]
name = "cc"
version = "1.0.68"
source = "registry+https://github.com/rust-lang/crates.io-index"
checksum = "4a72c244c1ff497a746a7e1fb3d14bd08420ecda70c8f25c7112f2781652d787"

[[package]]
name = "cfg-if"
version = "0.1.10"
source = "registry+https://github.com/rust-lang/crates.io-index"
checksum = "4785bdd1c96b2a846b2bd7cc02e86b6b3dbf14e7e53446c4f54c92a361040822"

[[package]]
name = "cfg-if"
version = "1.0.0"
source = "registry+https://github.com/rust-lang/crates.io-index"
checksum = "baf1de4339761588bc0619e3cbc0120ee582ebb74b53b4efbf79117bd2da40fd"

[[package]]
name = "cpufeatures"
version = "0.1.4"
source = "registry+https://github.com/rust-lang/crates.io-index"
checksum = "ed00c67cb5d0a7d64a44f6ad2668db7e7530311dd53ea79bcd4fb022c64911c8"
dependencies = [
 "libc",
]

[[package]]
name = "darling"
version = "0.10.2"
source = "registry+https://github.com/rust-lang/crates.io-index"
checksum = "0d706e75d87e35569db781a9b5e2416cff1236a47ed380831f959382ccd5f858"
dependencies = [
 "darling_core",
 "darling_macro",
]

[[package]]
name = "darling_core"
version = "0.10.2"
source = "registry+https://github.com/rust-lang/crates.io-index"
checksum = "f0c960ae2da4de88a91b2d920c2a7233b400bc33cb28453a2987822d8392519b"
dependencies = [
 "fnv",
 "ident_case",
 "proc-macro2",
 "quote",
 "strsim",
 "syn",
]

[[package]]
name = "darling_macro"
version = "0.10.2"
source = "registry+https://github.com/rust-lang/crates.io-index"
checksum = "d9b5a2f4ac4969822c62224815d069952656cadc7084fdca9751e6d959189b72"
dependencies = [
 "darling_core",
 "quote",
 "syn",
]

[[package]]
name = "dashmap"
version = "4.0.2"
source = "registry+https://github.com/rust-lang/crates.io-index"
checksum = "e77a43b28d0668df09411cb0bc9a8c2adc40f9a048afe863e05fd43251e8e39c"
dependencies = [
 "cfg-if 1.0.0",
 "num_cpus",
]

[[package]]
name = "data-encoding"
version = "2.3.2"
source = "registry+https://github.com/rust-lang/crates.io-index"
checksum = "3ee2393c4a91429dffb4bedf19f4d6abf27d8a732c8ce4980305d782e5426d57"

[[package]]
name = "digest"
version = "0.9.0"
source = "registry+https://github.com/rust-lang/crates.io-index"
checksum = "d3dd60d1080a57a05ab032377049e0591415d2b31afd7028356dbf3cc6dcb066"
dependencies = [
 "generic-array",
]

[[package]]
name = "dunce"
version = "1.0.1"
source = "registry+https://github.com/rust-lang/crates.io-index"
checksum = "b2641c4a7c0c4101df53ea572bffdc561c146f6c2eb09e4df02bc4811e3feeb4"

[[package]]
name = "either"
version = "1.6.1"
source = "registry+https://github.com/rust-lang/crates.io-index"
checksum = "e78d4f1cc4ae33bbfc157ed5d5a5ef3bc29227303d595861deb238fcec4e9457"

[[package]]
name = "enum_kind"
version = "0.2.1"
source = "registry+https://github.com/rust-lang/crates.io-index"
checksum = "78b940da354ae81ef0926c5eaa428207b8f4f091d3956c891dfbd124162bed99"
dependencies = [
 "pmutil",
 "proc-macro2",
 "swc_macros_common",
 "syn",
]

[[package]]
name = "fnv"
version = "1.0.7"
source = "registry+https://github.com/rust-lang/crates.io-index"
checksum = "3f9eec918d3f24069decb9af1554cad7c880e2da24a9afd88aca000531ab82c1"

[[package]]
name = "form_urlencoded"
version = "1.0.1"
source = "registry+https://github.com/rust-lang/crates.io-index"
checksum = "5fc25a87fa4fd2094bffb06925852034d90a17f0d1e05197d4956d3555752191"
dependencies = [
 "matches",
 "percent-encoding",
]

[[package]]
name = "from_variant"
version = "0.1.3"
source = "registry+https://github.com/rust-lang/crates.io-index"
checksum = "0951635027ca477be98f8774abd6f0345233439d63f307e47101acb40c7cc63d"
dependencies = [
 "pmutil",
 "proc-macro2",
 "swc_macros_common",
 "syn",
]

[[package]]
name = "fs_extra"
version = "1.2.0"
source = "registry+https://github.com/rust-lang/crates.io-index"
checksum = "2022715d62ab30faffd124d40b76f4134a550a87792276512b18d63272333394"

[[package]]
name = "fxhash"
version = "0.2.1"
source = "registry+https://github.com/rust-lang/crates.io-index"
checksum = "c31b6d751ae2c7f11320402d34e41349dd1016f8d5d45e48c4312bc8625af50c"
dependencies = [
 "byteorder",
]

[[package]]
name = "generic-array"
version = "0.14.4"
source = "registry+https://github.com/rust-lang/crates.io-index"
checksum = "501466ecc8a30d1d3b7fc9229b122b2ce8ed6e9d9223f1138d4babb253e51817"
dependencies = [
 "typenum",
 "version_check",
]

[[package]]
name = "getrandom"
version = "0.1.16"
source = "registry+https://github.com/rust-lang/crates.io-index"
checksum = "8fc3cb4d91f53b50155bdcfd23f6a4c39ae1969c2ae85982b135750cccaf5fce"
dependencies = [
 "cfg-if 1.0.0",
 "libc",
 "wasi",
]

[[package]]
name = "hashbrown"
version = "0.9.1"
source = "registry+https://github.com/rust-lang/crates.io-index"
checksum = "d7afe4a420e3fe79967a00898cc1f4db7c8a49a9333a29f8a4bd76a253d5cd04"

[[package]]
name = "hermit-abi"
version = "0.1.18"
source = "registry+https://github.com/rust-lang/crates.io-index"
checksum = "322f4de77956e22ed0e5032c359a0f1273f1f7f0d79bfa3b8ffbc730d7fbcc5c"
dependencies = [
 "libc",
]

[[package]]
name = "ident_case"
version = "1.0.1"
source = "registry+https://github.com/rust-lang/crates.io-index"
checksum = "b9e0384b61958566e926dc50660321d12159025e767c18e043daf26b70104c39"

[[package]]
name = "idna"
version = "0.2.3"
source = "registry+https://github.com/rust-lang/crates.io-index"
checksum = "418a0a6fab821475f634efe3ccc45c013f742efe03d853e8d3355d5cb850ecf8"
dependencies = [
 "matches",
 "unicode-bidi",
 "unicode-normalization",
]

[[package]]
name = "if_chain"
version = "1.0.1"
source = "registry+https://github.com/rust-lang/crates.io-index"
checksum = "1f7280c75fb2e2fc47080ec80ccc481376923acb04501957fc38f935c3de5088"

[[package]]
name = "indexmap"
version = "1.6.2"
source = "registry+https://github.com/rust-lang/crates.io-index"
checksum = "824845a0bf897a9042383849b02c1bc219c2383772efcd5c6f9766fa4b81aef3"
dependencies = [
 "autocfg",
 "hashbrown",
]

[[package]]
name = "indoc"
version = "1.0.3"
source = "registry+https://github.com/rust-lang/crates.io-index"
checksum = "e5a75aeaaef0ce18b58056d306c27b07436fbb34b8816c53094b76dd81803136"
dependencies = [
 "unindent",
]

[[package]]
name = "is-macro"
version = "0.1.9"
source = "registry+https://github.com/rust-lang/crates.io-index"
checksum = "a322dd16d960e322c3d92f541b4c1a4f0a2e81e1fdeee430d8cecc8b72e8015f"
dependencies = [
 "Inflector",
 "pmutil",
 "proc-macro2",
 "quote",
 "syn",
]

[[package]]
name = "itoa"
version = "0.4.7"
source = "registry+https://github.com/rust-lang/crates.io-index"
checksum = "dd25036021b0de88a0aff6b850051563c6516d0bf53f8638938edbb9de732736"

[[package]]
name = "jemalloc-sys"
version = "0.3.2"
source = "registry+https://github.com/rust-lang/crates.io-index"
checksum = "0d3b9f3f5c9b31aa0f5ed3260385ac205db665baa41d49bb8338008ae94ede45"
dependencies = [
 "cc",
 "fs_extra",
 "libc",
]

[[package]]
name = "jemallocator"
version = "0.3.2"
source = "registry+https://github.com/rust-lang/crates.io-index"
checksum = "43ae63fcfc45e99ab3d1b29a46782ad679e98436c3169d15a167a1108a724b69"
dependencies = [
 "jemalloc-sys",
 "libc",
]

[[package]]
name = "js-sys"
version = "0.3.49"
source = "registry+https://github.com/rust-lang/crates.io-index"
checksum = "dc15e39392125075f60c95ba416f5381ff6c3a948ff02ab12464715adf56c821"
dependencies = [
 "wasm-bindgen",
]

[[package]]
name = "lazy_static"
version = "1.4.0"
source = "registry+https://github.com/rust-lang/crates.io-index"
checksum = "e2abad23fbc42b3700f2f279844dc832adb2b2eb069b2df918f455c4e18cc646"

[[package]]
name = "libc"
version = "0.2.95"
source = "registry+https://github.com/rust-lang/crates.io-index"
checksum = "789da6d93f1b866ffe175afc5322a4d76c038605a1c3319bb57b06967ca98a36"

[[package]]
name = "libmimalloc-sys"
version = "0.1.21"
source = "registry+https://github.com/rust-lang/crates.io-index"
checksum = "2396cf99d2f58611cd69f0efeee4af3d2e2c7b61bed433515029163aa567e65c"
dependencies = [
 "cc",
]

[[package]]
name = "log"
version = "0.4.14"
source = "registry+https://github.com/rust-lang/crates.io-index"
checksum = "51b9bbe6c47d51fc3e1a9b945965946b4c44142ab8792c50835a980d362c2710"
dependencies = [
 "cfg-if 1.0.0",
]

[[package]]
name = "matches"
version = "0.1.8"
source = "registry+https://github.com/rust-lang/crates.io-index"
checksum = "7ffc5c5338469d4d3ea17d269fa8ea3512ad247247c30bd2df69e68309ed0a08"

[[package]]
name = "memchr"
version = "2.4.0"
source = "registry+https://github.com/rust-lang/crates.io-index"
checksum = "b16bd47d9e329435e309c58469fe0791c2d0d1ba96ec0954152a5ae2b04387dc"

[[package]]
name = "mimalloc"
version = "0.1.25"
source = "registry+https://github.com/rust-lang/crates.io-index"
checksum = "1e7c6b11afd1e5e689ac96b6d18b1fc763398fe3d7eed99e8773426bc2033dfb"
dependencies = [
 "libmimalloc-sys",
]

[[package]]
name = "napi"
version = "1.7.5"
source = "registry+https://github.com/rust-lang/crates.io-index"
checksum = "59cd02f5de365f9bd6e85f1d11176a9ea70ff63ce55ea4412cb4e00fd5a0fe6c"
dependencies = [
 "napi-sys",
 "serde",
 "serde_json",
 "winapi",
]

[[package]]
name = "napi-build"
version = "1.1.0"
source = "registry+https://github.com/rust-lang/crates.io-index"
checksum = "9fbe11972c601a48aa12a0e2aa032e9e251655ce6c6836cac26e5c0b3b5a5dcc"

[[package]]
name = "napi-derive"
version = "1.1.0"
source = "registry+https://github.com/rust-lang/crates.io-index"
checksum = "8e7ed160148f94ee17936f00288029cb0cfb37c08bbace9f514f735dcd869ed7"
dependencies = [
 "proc-macro2",
 "quote",
 "syn",
]

[[package]]
name = "napi-sys"
version = "1.1.1"
source = "registry+https://github.com/rust-lang/crates.io-index"
checksum = "43563506c466587478849d80f46383d859b91bbec586580dadeb3639588f2f7e"

[[package]]
name = "new_debug_unreachable"
version = "1.0.4"
source = "registry+https://github.com/rust-lang/crates.io-index"
checksum = "e4a24736216ec316047a1fc4252e27dabb04218aa4a3f37c6e7ddbf1f9782b54"

[[package]]
name = "num-bigint"
version = "0.2.6"
source = "registry+https://github.com/rust-lang/crates.io-index"
checksum = "090c7f9998ee0ff65aa5b723e4009f7b217707f1fb5ea551329cc4d6231fb304"
dependencies = [
 "autocfg",
 "num-integer",
 "num-traits",
 "serde",
]

[[package]]
name = "num-integer"
version = "0.1.44"
source = "registry+https://github.com/rust-lang/crates.io-index"
checksum = "d2cc698a63b549a70bc047073d2949cce27cd1c7b0a4a862d08a8031bc2801db"
dependencies = [
 "autocfg",
 "num-traits",
]

[[package]]
name = "num-traits"
version = "0.2.14"
source = "registry+https://github.com/rust-lang/crates.io-index"
checksum = "9a64b1ec5cda2586e284722486d802acf1f7dbdc623e2bfc57e65ca1cd099290"
dependencies = [
 "autocfg",
]

[[package]]
name = "num_cpus"
version = "1.13.0"
source = "registry+https://github.com/rust-lang/crates.io-index"
checksum = "05499f3756671c15885fee9034446956fff3f243d6077b91e5767df161f766b3"
dependencies = [
 "hermit-abi",
 "libc",
]

[[package]]
name = "once_cell"
version = "1.7.2"
source = "registry+https://github.com/rust-lang/crates.io-index"
checksum = "af8b08b04175473088b46763e51ee54da5f9a164bc162f615b91bc179dbf15a3"

[[package]]
name = "opaque-debug"
version = "0.3.0"
source = "registry+https://github.com/rust-lang/crates.io-index"
checksum = "624a8340c38c1b80fd549087862da4ba43e08858af025b236e509b6649fc13d5"

[[package]]
name = "ordered-float"
version = "2.5.1"
source = "registry+https://github.com/rust-lang/crates.io-index"
checksum = "f100fcfb41e5385e0991f74981732049f9b896821542a219420491046baafdc2"
dependencies = [
 "num-traits",
]

[[package]]
name = "owning_ref"
version = "0.4.1"
source = "registry+https://github.com/rust-lang/crates.io-index"
checksum = "6ff55baddef9e4ad00f88b6c743a2a8062d4c6ade126c2a528644b8e444d52ce"
dependencies = [
 "stable_deref_trait",
]

[[package]]
name = "parcel-fs-search"
version = "0.1.0"
dependencies = [
 "napi",
 "napi-build",
 "napi-derive",
]

[[package]]
name = "parcel-hash"
version = "0.1.0"
dependencies = [
 "napi",
 "napi-build",
 "napi-derive",
 "xxhash-rust",
]

[[package]]
<<<<<<< HEAD
name = "parcel-js-swc"
=======
name = "parcel-js-swc-core"
>>>>>>> e24d8f78
version = "0.1.0"
dependencies = [
 "Inflector",
 "data-encoding",
 "dunce",
 "indoc",
 "serde",
 "serde_bytes",
 "sha-1",
 "swc_atoms",
 "swc_common",
 "swc_ecma_preset_env",
 "swc_ecmascript",
]

[[package]]
name = "parcel-js-swc-napi"
version = "0.1.0"
dependencies = [
 "jemallocator",
 "mimalloc",
 "napi",
 "napi-build",
 "napi-derive",
 "parcel-js-swc-core",
]

[[package]]
name = "parcel-js-swc-wasm"
version = "0.1.0"
dependencies = [
 "js-sys",
 "parcel-js-swc-core",
 "serde",
 "serde-wasm-bindgen",
 "wasm-bindgen",
]

[[package]]
name = "percent-encoding"
version = "2.1.0"
source = "registry+https://github.com/rust-lang/crates.io-index"
checksum = "d4fd5641d01c8f18a23da7b6fe29298ff4b55afcccdf78973b24cf3175fee32e"

[[package]]
name = "phf"
version = "0.8.0"
source = "registry+https://github.com/rust-lang/crates.io-index"
checksum = "3dfb61232e34fcb633f43d12c58f83c1df82962dcdfa565a4e866ffc17dafe12"
dependencies = [
 "phf_macros",
 "phf_shared",
 "proc-macro-hack",
]

[[package]]
name = "phf_generator"
version = "0.8.0"
source = "registry+https://github.com/rust-lang/crates.io-index"
checksum = "17367f0cc86f2d25802b2c26ee58a7b23faeccf78a396094c13dced0d0182526"
dependencies = [
 "phf_shared",
 "rand",
]

[[package]]
name = "phf_macros"
version = "0.8.0"
source = "registry+https://github.com/rust-lang/crates.io-index"
checksum = "7f6fde18ff429ffc8fe78e2bf7f8b7a5a5a6e2a8b58bc5a9ac69198bbda9189c"
dependencies = [
 "phf_generator",
 "phf_shared",
 "proc-macro-hack",
 "proc-macro2",
 "quote",
 "syn",
]

[[package]]
name = "phf_shared"
version = "0.8.0"
source = "registry+https://github.com/rust-lang/crates.io-index"
checksum = "c00cf8b9eafe68dde5e9eaa2cef8ee84a9336a47d566ec55ca16589633b65af7"
dependencies = [
 "siphasher",
]

[[package]]
name = "pmutil"
version = "0.5.3"
source = "registry+https://github.com/rust-lang/crates.io-index"
checksum = "3894e5d549cccbe44afecf72922f277f603cd4bb0219c8342631ef18fffbe004"
dependencies = [
 "proc-macro2",
 "quote",
 "syn",
]

[[package]]
name = "ppv-lite86"
version = "0.2.10"
source = "registry+https://github.com/rust-lang/crates.io-index"
checksum = "ac74c624d6b2d21f425f752262f42188365d7b8ff1aff74c82e45136510a4857"

[[package]]
name = "precomputed-hash"
version = "0.1.1"
source = "registry+https://github.com/rust-lang/crates.io-index"
checksum = "925383efa346730478fb4838dbe9137d2a47675ad789c546d150a6e1dd4ab31c"

[[package]]
name = "proc-macro-hack"
version = "0.5.19"
source = "registry+https://github.com/rust-lang/crates.io-index"
checksum = "dbf0c48bc1d91375ae5c3cd81e3722dff1abcf81a30960240640d223f59fe0e5"

[[package]]
name = "proc-macro2"
version = "1.0.27"
source = "registry+https://github.com/rust-lang/crates.io-index"
checksum = "f0d8caf72986c1a598726adc988bb5984792ef84f5ee5aa50209145ee8077038"
dependencies = [
 "unicode-xid",
]

[[package]]
name = "quote"
version = "1.0.9"
source = "registry+https://github.com/rust-lang/crates.io-index"
checksum = "c3d0b9745dc2debf507c8422de05d7226cc1f0644216dfdfead988f9b1ab32a7"
dependencies = [
 "proc-macro2",
]

[[package]]
name = "rand"
version = "0.7.3"
source = "registry+https://github.com/rust-lang/crates.io-index"
checksum = "6a6b1679d49b24bbfe0c803429aa1874472f50d9b363131f0e89fc356b544d03"
dependencies = [
 "getrandom",
 "libc",
 "rand_chacha",
 "rand_core",
 "rand_hc",
 "rand_pcg",
]

[[package]]
name = "rand_chacha"
version = "0.2.2"
source = "registry+https://github.com/rust-lang/crates.io-index"
checksum = "f4c8ed856279c9737206bf725bf36935d8666ead7aa69b52be55af369d193402"
dependencies = [
 "ppv-lite86",
 "rand_core",
]

[[package]]
name = "rand_core"
version = "0.5.1"
source = "registry+https://github.com/rust-lang/crates.io-index"
checksum = "90bde5296fc891b0cef12a6d03ddccc162ce7b2aff54160af9338f8d40df6d19"
dependencies = [
 "getrandom",
]

[[package]]
name = "rand_hc"
version = "0.2.0"
source = "registry+https://github.com/rust-lang/crates.io-index"
checksum = "ca3129af7b92a17112d59ad498c6f81eaf463253766b90396d39ea7a39d6613c"
dependencies = [
 "rand_core",
]

[[package]]
name = "rand_pcg"
version = "0.2.1"
source = "registry+https://github.com/rust-lang/crates.io-index"
checksum = "16abd0c1b639e9eb4d7c50c0b8100b0d0f849be2349829c740fe8e6eb4816429"
dependencies = [
 "rand_core",
]

[[package]]
name = "regex"
version = "1.5.4"
source = "registry+https://github.com/rust-lang/crates.io-index"
checksum = "d07a8629359eb56f1e2fb1652bb04212c072a87ba68546a04065d525673ac461"
dependencies = [
 "aho-corasick",
 "memchr",
 "regex-syntax",
]

[[package]]
name = "regex-syntax"
version = "0.6.25"
source = "registry+https://github.com/rust-lang/crates.io-index"
checksum = "f497285884f3fcff424ffc933e56d7cbca511def0c9831a7f9b5f6153e3cc89b"

[[package]]
name = "retain_mut"
version = "0.1.3"
source = "registry+https://github.com/rust-lang/crates.io-index"
checksum = "e9c17925a9027d298a4603d286befe3f9dc0e8ed02523141914eb628798d6e5b"

[[package]]
name = "rustc_version"
version = "0.2.3"
source = "registry+https://github.com/rust-lang/crates.io-index"
checksum = "138e3e0acb6c9fb258b19b67cb8abd63c00679d2851805ea151465464fe9030a"
dependencies = [
 "semver",
]

[[package]]
name = "ryu"
version = "1.0.5"
source = "registry+https://github.com/rust-lang/crates.io-index"
checksum = "71d301d4193d031abdd79ff7e3dd721168a9572ef3fe51a1517aba235bd8f86e"

[[package]]
name = "same-file"
version = "1.0.6"
source = "registry+https://github.com/rust-lang/crates.io-index"
checksum = "93fc1dc3aaa9bfed95e02e6eadabb4baf7e3078b0bd1b4d7b6b0b68378900502"
dependencies = [
 "winapi-util",
]

[[package]]
name = "scoped-tls"
version = "1.0.0"
source = "registry+https://github.com/rust-lang/crates.io-index"
checksum = "ea6a9290e3c9cf0f18145ef7ffa62d68ee0bf5fcd651017e586dc7fd5da448c2"

[[package]]
name = "semver"
version = "0.9.0"
source = "registry+https://github.com/rust-lang/crates.io-index"
checksum = "1d7eb9ef2c18661902cc47e535f9bc51b78acd254da71d375c2f6720d9a40403"
dependencies = [
 "semver-parser",
 "serde",
]

[[package]]
name = "semver-parser"
version = "0.7.0"
source = "registry+https://github.com/rust-lang/crates.io-index"
checksum = "388a1df253eca08550bef6c72392cfe7c30914bf41df5269b68cbd6ff8f570a3"

[[package]]
name = "serde"
version = "1.0.126"
source = "registry+https://github.com/rust-lang/crates.io-index"
checksum = "ec7505abeacaec74ae4778d9d9328fe5a5d04253220a85c4ee022239fc996d03"
dependencies = [
 "serde_derive",
]

[[package]]
name = "serde-wasm-bindgen"
version = "0.3.0"
source = "registry+https://github.com/rust-lang/crates.io-index"
checksum = "1102fa7714968fcf70fd8efa29fb3b189e20ef0e7701fbab9634384dda034bf3"
dependencies = [
 "fnv",
 "js-sys",
 "serde",
 "wasm-bindgen",
]

[[package]]
name = "serde_bytes"
version = "0.11.5"
source = "registry+https://github.com/rust-lang/crates.io-index"
checksum = "16ae07dd2f88a366f15bd0632ba725227018c69a1c8550a927324f8eb8368bb9"
dependencies = [
 "serde",
]

[[package]]
name = "serde_derive"
version = "1.0.126"
source = "registry+https://github.com/rust-lang/crates.io-index"
checksum = "963a7dbc9895aeac7ac90e74f34a5d5261828f79df35cbed41e10189d3804d43"
dependencies = [
 "proc-macro2",
 "quote",
 "syn",
]

[[package]]
name = "serde_json"
version = "1.0.64"
source = "registry+https://github.com/rust-lang/crates.io-index"
checksum = "799e97dc9fdae36a5c8b8f2cae9ce2ee9fdce2058c57a93e6099d919fd982f79"
dependencies = [
 "itoa",
 "ryu",
 "serde",
]

[[package]]
name = "sha-1"
version = "0.9.6"
source = "registry+https://github.com/rust-lang/crates.io-index"
checksum = "8c4cfa741c5832d0ef7fab46cabed29c2aae926db0b11bb2069edd8db5e64e16"
dependencies = [
 "block-buffer",
 "cfg-if 1.0.0",
 "cpufeatures",
 "digest",
 "opaque-debug",
]

[[package]]
name = "siphasher"
version = "0.3.5"
source = "registry+https://github.com/rust-lang/crates.io-index"
checksum = "cbce6d4507c7e4a3962091436e56e95290cb71fa302d0d270e32130b75fbff27"

[[package]]
name = "smallvec"
version = "1.6.1"
source = "registry+https://github.com/rust-lang/crates.io-index"
checksum = "fe0f37c9e8f3c5a4a66ad655a93c74daac4ad00c441533bf5c6e7990bb42604e"

[[package]]
name = "sourcemap"
version = "6.0.1"
source = "registry+https://github.com/rust-lang/crates.io-index"
checksum = "6e031f2463ecbdd5f34c950f89f5c1e1032f22c0f8e3dc4bdb2e8b6658cf61eb"
dependencies = [
 "base64 0.11.0",
 "if_chain",
 "lazy_static",
 "regex",
 "rustc_version",
 "serde",
 "serde_json",
 "url",
]

[[package]]
name = "st-map"
version = "0.1.4"
source = "registry+https://github.com/rust-lang/crates.io-index"
checksum = "3caeb13a58f859600a7b75fffe66322e1fca0122ca02cfc7262344a7e30502d1"
dependencies = [
 "arrayvec",
 "static-map-macro",
]

[[package]]
name = "stable_deref_trait"
version = "1.2.0"
source = "registry+https://github.com/rust-lang/crates.io-index"
checksum = "a8f112729512f8e442d81f95a8a7ddf2b7c6b8a1a6f509a95864142b30cab2d3"

[[package]]
name = "static-map-macro"
version = "0.2.1"
source = "registry+https://github.com/rust-lang/crates.io-index"
checksum = "d5503e07f148238811bbfd578684a0457c7284bab41b60d76def35431a1295fd"
dependencies = [
 "pmutil",
 "proc-macro2",
 "quote",
 "syn",
]

[[package]]
name = "string_cache"
version = "0.8.1"
source = "registry+https://github.com/rust-lang/crates.io-index"
checksum = "8ddb1139b5353f96e429e1a5e19fbaf663bddedaa06d1dbd49f82e352601209a"
dependencies = [
 "lazy_static",
 "new_debug_unreachable",
 "phf_shared",
 "precomputed-hash",
 "serde",
]

[[package]]
name = "string_cache_codegen"
version = "0.5.1"
source = "registry+https://github.com/rust-lang/crates.io-index"
checksum = "f24c8e5e19d22a726626f1a5e16fe15b132dcf21d10177fa5a45ce7962996b97"
dependencies = [
 "phf_generator",
 "phf_shared",
 "proc-macro2",
 "quote",
]

[[package]]
name = "string_enum"
version = "0.3.1"
source = "registry+https://github.com/rust-lang/crates.io-index"
checksum = "f584cc881e9e5f1fd6bf827b0444aa94c30d8fe6378cf241071b5f5700b2871f"
dependencies = [
 "pmutil",
 "proc-macro2",
 "quote",
 "swc_macros_common",
 "syn",
]

[[package]]
name = "strsim"
version = "0.9.3"
source = "registry+https://github.com/rust-lang/crates.io-index"
checksum = "6446ced80d6c486436db5c078dde11a9f73d42b57fb273121e160b84f63d894c"

[[package]]
name = "swc_atoms"
version = "0.2.6"
source = "registry+https://github.com/rust-lang/crates.io-index"
checksum = "7bcdb70cb6ecee568e5acfda1a8c6e851ecf49443e5fb51f1b13613b5d04d2b0"
dependencies = [
 "string_cache",
 "string_cache_codegen",
]

[[package]]
name = "swc_common"
version = "0.10.20"
source = "registry+https://github.com/rust-lang/crates.io-index"
checksum = "d02578ed17d73cb0233cf27aa6c59220a1910f5f335196dced75c9b2be2900fb"
dependencies = [
 "ast_node",
 "atty",
 "cfg-if 0.1.10",
 "either",
 "from_variant",
 "fxhash",
 "log",
 "num-bigint",
 "once_cell",
 "owning_ref",
 "scoped-tls",
 "serde",
 "sourcemap",
 "string_cache",
 "swc_eq_ignore_macros",
 "swc_visit",
 "termcolor",
 "unicode-width",
]

[[package]]
name = "swc_ecma_ast"
version = "0.45.0"
source = "registry+https://github.com/rust-lang/crates.io-index"
checksum = "acd752f1785f4dc4c9597464c4079e1f25e90dc1c533d026188e2666a83e9863"
dependencies = [
 "is-macro",
 "num-bigint",
 "serde",
 "string_enum",
 "swc_atoms",
 "swc_common",
]

[[package]]
name = "swc_ecma_codegen"
version = "0.55.4"
source = "registry+https://github.com/rust-lang/crates.io-index"
checksum = "fe9bb47bc7d667a841c2b5ce3b254cc6a8f6115554245f1fe666b404a7ec5bf3"
dependencies = [
 "bitflags",
 "num-bigint",
 "sourcemap",
 "swc_atoms",
 "swc_common",
 "swc_ecma_ast",
 "swc_ecma_codegen_macros",
 "swc_ecma_parser",
]

[[package]]
name = "swc_ecma_codegen_macros"
version = "0.5.2"
source = "registry+https://github.com/rust-lang/crates.io-index"
checksum = "51af418026cb4ea588e2b15fa206c44e09a3184b718e12a0919729c7c3ad20d3"
dependencies = [
 "pmutil",
 "proc-macro2",
 "quote",
 "swc_macros_common",
 "syn",
]

[[package]]
name = "swc_ecma_parser"
version = "0.57.3"
source = "registry+https://github.com/rust-lang/crates.io-index"
checksum = "024e04f5aa369dd085078ec41879b5ce338501f65a5a896eb72ffc9361256ea3"
dependencies = [
 "either",
 "enum_kind",
 "fxhash",
 "log",
 "num-bigint",
 "serde",
 "smallvec",
 "swc_atoms",
 "swc_common",
 "swc_ecma_ast",
 "swc_ecma_visit",
 "unicode-xid",
]

[[package]]
name = "swc_ecma_preset_env"
version = "0.20.4"
source = "registry+https://github.com/rust-lang/crates.io-index"
checksum = "3135cda0e59199b40f5ea1aa68c2f0c1b280dd572dfcecd9ee48f83dc823c15d"
dependencies = [
 "dashmap",
 "fxhash",
 "indexmap",
 "once_cell",
 "semver",
 "serde",
 "serde_json",
 "st-map",
 "string_enum",
 "swc_atoms",
 "swc_common",
 "swc_ecma_ast",
 "swc_ecma_transforms",
 "swc_ecma_utils",
 "swc_ecma_visit",
 "walkdir",
]

[[package]]
name = "swc_ecma_transforms"
version = "0.50.2"
source = "registry+https://github.com/rust-lang/crates.io-index"
checksum = "cf023d414024c3980d7d78f9cc982595947127a34cf5ff9efa123905b453853a"
dependencies = [
 "swc_atoms",
 "swc_common",
 "swc_ecma_ast",
 "swc_ecma_parser",
 "swc_ecma_transforms_base",
 "swc_ecma_transforms_compat",
 "swc_ecma_transforms_module",
 "swc_ecma_transforms_optimization",
 "swc_ecma_transforms_proposal",
 "swc_ecma_transforms_react",
 "swc_ecma_transforms_typescript",
 "swc_ecma_utils",
 "swc_ecma_visit",
 "unicode-xid",
]

[[package]]
name = "swc_ecma_transforms_base"
version = "0.15.7"
source = "registry+https://github.com/rust-lang/crates.io-index"
checksum = "50b919b52ccd38ecd37a99eb957814e1ad24ad3ef06c32865cde72728a75fb83"
dependencies = [
 "fxhash",
 "once_cell",
 "phf",
 "scoped-tls",
 "smallvec",
 "swc_atoms",
 "swc_common",
 "swc_ecma_ast",
 "swc_ecma_parser",
 "swc_ecma_utils",
 "swc_ecma_visit",
]

[[package]]
name = "swc_ecma_transforms_classes"
version = "0.1.1"
source = "registry+https://github.com/rust-lang/crates.io-index"
checksum = "f5eb507162252215ed481130b99c9e7338a43b1b090823bc4940eaa87e1f0d96"
dependencies = [
 "swc_atoms",
 "swc_common",
 "swc_ecma_ast",
 "swc_ecma_transforms_base",
 "swc_ecma_utils",
 "swc_ecma_visit",
]

[[package]]
name = "swc_ecma_transforms_compat"
version = "0.17.9"
source = "registry+https://github.com/rust-lang/crates.io-index"
checksum = "c08c7a612c4afaa257a9f919c788fafc1b6e1bda7ecd69391141ada07e009fa0"
dependencies = [
 "arrayvec",
 "fxhash",
 "indexmap",
 "is-macro",
 "num-bigint",
 "ordered-float",
 "serde",
 "smallvec",
 "swc_atoms",
 "swc_common",
 "swc_ecma_ast",
 "swc_ecma_transforms_base",
 "swc_ecma_transforms_classes",
 "swc_ecma_transforms_macros",
 "swc_ecma_utils",
 "swc_ecma_visit",
]

[[package]]
name = "swc_ecma_transforms_macros"
version = "0.2.1"
source = "registry+https://github.com/rust-lang/crates.io-index"
checksum = "f7680ada61fa22c2164c3f32864efba31566710b503c30631ccc3b6f0fa800bc"
dependencies = [
 "pmutil",
 "proc-macro2",
 "quote",
 "swc_macros_common",
 "syn",
]

[[package]]
name = "swc_ecma_transforms_module"
version = "0.17.1"
source = "registry+https://github.com/rust-lang/crates.io-index"
checksum = "77c38697959516d7a21324a792799f46a277f2840088c58e51a83fb1495565c0"
dependencies = [
 "Inflector",
 "fxhash",
 "indexmap",
 "serde",
 "swc_atoms",
 "swc_common",
 "swc_ecma_ast",
 "swc_ecma_parser",
 "swc_ecma_transforms_base",
 "swc_ecma_utils",
 "swc_ecma_visit",
]

[[package]]
name = "swc_ecma_transforms_optimization"
version = "0.20.3"
source = "registry+https://github.com/rust-lang/crates.io-index"
checksum = "5e7f43630327fef5d4a5f07219dac1b6ff6ac61a7cac9f26fd3fad652719bb40"
dependencies = [
 "dashmap",
 "fxhash",
 "indexmap",
 "log",
 "once_cell",
 "retain_mut",
 "serde_json",
 "swc_atoms",
 "swc_common",
 "swc_ecma_ast",
 "swc_ecma_parser",
 "swc_ecma_transforms_base",
 "swc_ecma_utils",
 "swc_ecma_visit",
]

[[package]]
name = "swc_ecma_transforms_proposal"
version = "0.17.1"
source = "registry+https://github.com/rust-lang/crates.io-index"
checksum = "2d859a71009d6d034d238e7ab61043f582ed8bf017dfb80ed640ebc1e9274005"
dependencies = [
 "either",
 "fxhash",
 "serde",
 "smallvec",
 "swc_atoms",
 "swc_common",
 "swc_ecma_ast",
 "swc_ecma_parser",
 "swc_ecma_transforms_base",
 "swc_ecma_transforms_classes",
 "swc_ecma_utils",
 "swc_ecma_visit",
]

[[package]]
name = "swc_ecma_transforms_react"
version = "0.18.2"
source = "registry+https://github.com/rust-lang/crates.io-index"
checksum = "a54a3a2942b8a0031ee5f40695553a6096273803bf1f0b655ec5548cfce0474e"
dependencies = [
 "base64 0.13.0",
 "dashmap",
 "indexmap",
 "once_cell",
 "regex",
 "serde",
 "sha-1",
 "string_enum",
 "swc_atoms",
 "swc_common",
 "swc_ecma_ast",
 "swc_ecma_parser",
 "swc_ecma_transforms_base",
 "swc_ecma_utils",
 "swc_ecma_visit",
]

[[package]]
name = "swc_ecma_transforms_typescript"
version = "0.19.4"
source = "registry+https://github.com/rust-lang/crates.io-index"
checksum = "b579b104e2a2e6d6336bd6c6c5d288ac1c57aa99b2aec95ef8a8e201fc86a774"
dependencies = [
 "fxhash",
 "serde",
 "swc_atoms",
 "swc_common",
 "swc_ecma_ast",
 "swc_ecma_parser",
 "swc_ecma_transforms_base",
 "swc_ecma_utils",
 "swc_ecma_visit",
]

[[package]]
name = "swc_ecma_utils"
version = "0.36.0"
source = "registry+https://github.com/rust-lang/crates.io-index"
checksum = "5ed66fe08869ff26c45be7de0bf73d3d4fedd839446797404cedea9e12065281"
dependencies = [
 "once_cell",
 "scoped-tls",
 "swc_atoms",
 "swc_common",
 "swc_ecma_ast",
 "swc_ecma_visit",
 "unicode-xid",
]

[[package]]
name = "swc_ecma_visit"
version = "0.31.0"
source = "registry+https://github.com/rust-lang/crates.io-index"
checksum = "c32efec33fd514574cac43c9172861ac4e85eaced6afbf8483114ffbeef78a87"
dependencies = [
 "num-bigint",
 "swc_atoms",
 "swc_common",
 "swc_ecma_ast",
 "swc_visit",
]

[[package]]
name = "swc_ecmascript"
version = "0.36.2"
source = "registry+https://github.com/rust-lang/crates.io-index"
checksum = "e921993ebfbe701c739c4966ee6f47531637725a2a23b7ef1b5d73c51bcfbef0"
dependencies = [
 "swc_ecma_ast",
 "swc_ecma_codegen",
 "swc_ecma_parser",
 "swc_ecma_transforms",
 "swc_ecma_utils",
 "swc_ecma_visit",
]

[[package]]
name = "swc_eq_ignore_macros"
version = "0.1.0"
source = "registry+https://github.com/rust-lang/crates.io-index"
checksum = "8c8f200a2eaed938e7c1a685faaa66e6d42fa9e17da5f62572d3cbc335898f5e"
dependencies = [
 "pmutil",
 "proc-macro2",
 "quote",
 "syn",
]

[[package]]
name = "swc_macros_common"
version = "0.3.3"
source = "registry+https://github.com/rust-lang/crates.io-index"
checksum = "08ed2e930f5a1a4071fe62c90fd3a296f6030e5d94bfe13993244423caf59a78"
dependencies = [
 "pmutil",
 "proc-macro2",
 "quote",
 "syn",
]

[[package]]
name = "swc_visit"
version = "0.2.4"
source = "registry+https://github.com/rust-lang/crates.io-index"
checksum = "583cfe83f6002e1118559308b88181f34b5936b403b72548cd0259bfcf0ca39e"
dependencies = [
 "either",
 "swc_visit_macros",
]

[[package]]
name = "swc_visit_macros"
version = "0.2.3"
source = "registry+https://github.com/rust-lang/crates.io-index"
checksum = "e3b2825fee79f10d0166e8e650e79c7a862fb991db275743083f07555d7641f0"
dependencies = [
 "Inflector",
 "pmutil",
 "proc-macro2",
 "quote",
 "swc_macros_common",
 "syn",
]

[[package]]
name = "syn"
version = "1.0.65"
source = "registry+https://github.com/rust-lang/crates.io-index"
checksum = "f3a1d708c221c5a612956ef9f75b37e454e88d1f7b899fbd3a18d4252012d663"
dependencies = [
 "proc-macro2",
 "quote",
 "unicode-xid",
]

[[package]]
name = "termcolor"
version = "1.1.2"
source = "registry+https://github.com/rust-lang/crates.io-index"
checksum = "2dfed899f0eb03f32ee8c6a0aabdb8a7949659e3466561fc0adf54e26d88c5f4"
dependencies = [
 "winapi-util",
]

[[package]]
name = "tinyvec"
version = "1.2.0"
source = "registry+https://github.com/rust-lang/crates.io-index"
checksum = "5b5220f05bb7de7f3f53c7c065e1199b3172696fe2db9f9c4d8ad9b4ee74c342"
dependencies = [
 "tinyvec_macros",
]

[[package]]
name = "tinyvec_macros"
version = "0.1.0"
source = "registry+https://github.com/rust-lang/crates.io-index"
checksum = "cda74da7e1a664f795bb1f8a87ec406fb89a02522cf6e50620d016add6dbbf5c"

[[package]]
name = "typenum"
version = "1.13.0"
source = "registry+https://github.com/rust-lang/crates.io-index"
checksum = "879f6906492a7cd215bfa4cf595b600146ccfac0c79bcbd1f3000162af5e8b06"

[[package]]
name = "unicode-bidi"
version = "0.3.5"
source = "registry+https://github.com/rust-lang/crates.io-index"
checksum = "eeb8be209bb1c96b7c177c7420d26e04eccacb0eeae6b980e35fcb74678107e0"
dependencies = [
 "matches",
]

[[package]]
name = "unicode-normalization"
version = "0.1.19"
source = "registry+https://github.com/rust-lang/crates.io-index"
checksum = "d54590932941a9e9266f0832deed84ebe1bf2e4c9e4a3554d393d18f5e854bf9"
dependencies = [
 "tinyvec",
]

[[package]]
name = "unicode-width"
version = "0.1.8"
source = "registry+https://github.com/rust-lang/crates.io-index"
checksum = "9337591893a19b88d8d87f2cec1e73fad5cdfd10e5a6f349f498ad6ea2ffb1e3"

[[package]]
name = "unicode-xid"
version = "0.2.2"
source = "registry+https://github.com/rust-lang/crates.io-index"
checksum = "8ccb82d61f80a663efe1f787a51b16b5a51e3314d6ac365b08639f52387b33f3"

[[package]]
name = "unindent"
version = "0.1.7"
source = "registry+https://github.com/rust-lang/crates.io-index"
checksum = "f14ee04d9415b52b3aeab06258a3f07093182b88ba0f9b8d203f211a7a7d41c7"

[[package]]
name = "url"
version = "2.2.2"
source = "registry+https://github.com/rust-lang/crates.io-index"
checksum = "a507c383b2d33b5fc35d1861e77e6b383d158b2da5e14fe51b83dfedf6fd578c"
dependencies = [
 "form_urlencoded",
 "idna",
 "matches",
 "percent-encoding",
]

[[package]]
name = "version_check"
version = "0.9.3"
source = "registry+https://github.com/rust-lang/crates.io-index"
checksum = "5fecdca9a5291cc2b8dcf7dc02453fee791a280f3743cb0905f8822ae463b3fe"

[[package]]
name = "walkdir"
version = "2.3.2"
source = "registry+https://github.com/rust-lang/crates.io-index"
checksum = "808cf2735cd4b6866113f648b791c6adc5714537bc222d9347bb203386ffda56"
dependencies = [
 "same-file",
 "winapi",
 "winapi-util",
]

[[package]]
name = "wasi"
version = "0.9.0+wasi-snapshot-preview1"
source = "registry+https://github.com/rust-lang/crates.io-index"
checksum = "cccddf32554fecc6acb585f82a32a72e28b48f8c4c1883ddfeeeaa96f7d8e519"

[[package]]
name = "wasm-bindgen"
version = "0.2.72"
source = "registry+https://github.com/rust-lang/crates.io-index"
checksum = "8fe8f61dba8e5d645a4d8132dc7a0a66861ed5e1045d2c0ed940fab33bac0fbe"
dependencies = [
 "cfg-if 1.0.0",
 "wasm-bindgen-macro",
]

[[package]]
name = "wasm-bindgen-backend"
version = "0.2.72"
source = "registry+https://github.com/rust-lang/crates.io-index"
checksum = "046ceba58ff062da072c7cb4ba5b22a37f00a302483f7e2a6cdc18fedbdc1fd3"
dependencies = [
 "bumpalo",
 "lazy_static",
 "log",
 "proc-macro2",
 "quote",
 "syn",
 "wasm-bindgen-shared",
]

[[package]]
name = "wasm-bindgen-macro"
version = "0.2.72"
source = "registry+https://github.com/rust-lang/crates.io-index"
checksum = "0ef9aa01d36cda046f797c57959ff5f3c615c9cc63997a8d545831ec7976819b"
dependencies = [
 "quote",
 "wasm-bindgen-macro-support",
]

[[package]]
name = "wasm-bindgen-macro-support"
version = "0.2.72"
source = "registry+https://github.com/rust-lang/crates.io-index"
checksum = "96eb45c1b2ee33545a813a92dbb53856418bf7eb54ab34f7f7ff1448a5b3735d"
dependencies = [
 "proc-macro2",
 "quote",
 "syn",
 "wasm-bindgen-backend",
 "wasm-bindgen-shared",
]

[[package]]
name = "wasm-bindgen-shared"
version = "0.2.72"
source = "registry+https://github.com/rust-lang/crates.io-index"
checksum = "b7148f4696fb4960a346eaa60bbfb42a1ac4ebba21f750f75fc1375b098d5ffa"

[[package]]
name = "winapi"
version = "0.3.9"
source = "registry+https://github.com/rust-lang/crates.io-index"
checksum = "5c839a674fcd7a98952e593242ea400abe93992746761e38641405d28b00f419"
dependencies = [
 "winapi-i686-pc-windows-gnu",
 "winapi-x86_64-pc-windows-gnu",
]

[[package]]
name = "winapi-i686-pc-windows-gnu"
version = "0.4.0"
source = "registry+https://github.com/rust-lang/crates.io-index"
checksum = "ac3b87c63620426dd9b991e5ce0329eff545bccbbb34f3be09ff6fb6ab51b7b6"

[[package]]
name = "winapi-util"
version = "0.1.5"
source = "registry+https://github.com/rust-lang/crates.io-index"
checksum = "70ec6ce85bb158151cae5e5c87f95a8e97d2c0c4b001223f33a334e3ce5de178"
dependencies = [
 "winapi",
]

[[package]]
name = "winapi-x86_64-pc-windows-gnu"
version = "0.4.0"
source = "registry+https://github.com/rust-lang/crates.io-index"
checksum = "712e227841d057c1ee1cd2fb22fa7e5a5461ae8e48fa2ca79ec42cfc1931183f"

[[package]]
name = "xxhash-rust"
version = "0.8.2"
source = "registry+https://github.com/rust-lang/crates.io-index"
checksum = "e575e15bedf6e57b5c2d763ffc6c3c760143466cbd09d762d539680ab5992ded"<|MERGE_RESOLUTION|>--- conflicted
+++ resolved
@@ -561,11 +561,7 @@
 ]
 
 [[package]]
-<<<<<<< HEAD
-name = "parcel-js-swc"
-=======
 name = "parcel-js-swc-core"
->>>>>>> e24d8f78
 version = "0.1.0"
 dependencies = [
  "Inflector",
